# Happy Hare MMU Software
# Main module
#
# Copyright (C) 2022  moggieuk#6538 (discord)
#                     moggieuk@hotmail.com
#
# Goal: Firmware to control any Klipper based MMU
#
# (\_/)
# ( *,*)
# (")_(") Happy Hare Ready
#
# This file may be distributed under the terms of the GNU GPLv3 license.
#
import sys # To detect python2 or python3
import random, logging, logging.handlers, threading, queue, time, contextlib, math, os.path, re
from extras.mmu_toolhead import MmuToolHead, MmuHoming
from extras.homing import Homing, HomingMove
from extras.mmu_leds import MmuLeds
import chelper, ast


# Default to no unicode on Python2. Not worth the hassle!
UI_SPACE, UI_SEPARATOR, UI_DASH, UI_DEGREE, UI_BLOCK, UI_CASCADE = ' ', '.', '-', '^', '*', '-'
UI_BOX_TL, UI_BOX_BL, UI_BOX_TR, UI_BOX_BR = '+', '+', '+', '+'
UI_BOX_L,  UI_BOX_R,  UI_BOX_T,  UI_BOX_B  = '+', '+', '+', '+'
UI_BOX_M,  UI_BOX_H,  UI_BOX_V             = '+', '-', '|'
UI_EMOTICONS = ['?', 'A+', 'A', 'B', 'C', 'C-', 'D', 'F']

if sys.version_info[0] >= 3:
    # Use (common) unicode for improved formatting and klipper layout
    UI_SPACE, UI_SEPARATOR, UI_DASH, UI_DEGREE, UI_BLOCK, UI_CASCADE = '\u00A0', '\u00A0', '\u2014', '\u00B0', '\u2588', '\u2514'
    # Not all character sets include these so best to use defaults above
    # UI_BOX_TL, UI_BOX_BL, UI_BOX_TR, UI_BOX_BR = '\u250C', '\u2514', '\u2510', '\u2518'
    # UI_BOX_L,  UI_BOX_R,  UI_BOX_T,  UI_BOX_B  = '\u251C', '\u2524', '\u252C', '\u2534'
    # UI_BOX_M,  UI_BOX_H,  UI_BOX_V             = '\u253C', '\u2500', '\u2502'
    UI_EMOTICONS = [UI_DASH, '\U0001F60E', '\U0001F603', '\U0001F60A', '\U0001F610', '\U0001F61F', '\U0001F622', '\U0001F631']

# Forward all messages through a queue (polled by background thread)
class QueueHandler(logging.Handler):
    def __init__(self, queue):
        logging.Handler.__init__(self)
        self.queue = queue

    def emit(self, record):
        try:
            self.format(record)
            record.msg = record.message
            record.args = None
            record.exc_info = None
            self.queue.put_nowait(record)
        except Exception:
            self.handleError(record)

# Poll log queue on background thread and log each message to logfile
class QueueListener(logging.handlers.TimedRotatingFileHandler):
    def __init__(self, filename):
        logging.handlers.TimedRotatingFileHandler.__init__(self, filename, when='midnight', backupCount=5)
        self.bg_queue = queue.Queue()
        self.bg_thread = threading.Thread(target=self._bg_thread)
        self.bg_thread.start()

    def _bg_thread(self):
        while True:
            record = self.bg_queue.get(True)
            if record is None:
                break
            self.handle(record)

    def stop(self):
        self.bg_queue.put_nowait(None)
        self.bg_thread.join()

# Class to improve formatting of multi-line messages
class MultiLineFormatter(logging.Formatter):
    def format(self, record):
        indent = ' ' * 9
        lines = super(MultiLineFormatter, self).format(record)
        return lines.replace('\n', '\n' + indent)

# Mmu exception error class
class MmuError(Exception):
    pass

# Internal testing class for debugging synced movement
# Add this around move logic:
# with DebugStepperMovement(self):
#    <synced_move>
class DebugStepperMovement:
    def __init__(self, mmu, debug=False):
        self.mmu = mmu 
        self.debug = debug

    def __enter__(self):
        if self.debug:
            self.g_steps0 = self.mmu.gear_stepper.get_mcu_position()
            self.g_pos0 = self.mmu.gear_stepper.get_commanded_position()
            self.e_steps0 = self.mmu.mmu_extruder_stepper.stepper.get_mcu_position()
            self.e_pos0 = self.mmu.mmu_extruder_stepper.stepper.get_commanded_position()
            self.rail_pos0 = self.mmu.mmu_toolhead.get_position()[1]

    def __exit__(self, exc_type, exc_val, exc_tb):
        if self.debug:
            self.mmu.log_always("Waiting for movement to complete...")
            self.mmu.movequeues_wait()
            g_steps1 = self.mmu.gear_stepper.get_mcu_position()
            g_pos1 = self.mmu.gear_stepper.get_commanded_position()
            e_steps1 = self.mmu.mmu_extruder_stepper.stepper.get_mcu_position()
            e_pos1 = self.mmu.mmu_extruder_stepper.stepper.get_commanded_position()
            rail_pos1 = self.mmu.mmu_toolhead.get_position()[1]
            self.mmu.log_always("Gear steps: %d = %.4fmm, commanded movement: %.4fmm" % (g_steps1 - self.g_steps0, (g_steps1 - self.g_steps0) * self.mmu.gear_stepper.get_step_dist(), g_pos1 - self.g_pos0))
            self.mmu.log_always("Extruder steps: %d = %.4fmm, commanded movement: %.4fmm" % (e_steps1 - self.e_steps0, (e_steps1 - self.e_steps0) * self.mmu.mmu_extruder_stepper.stepper.get_step_dist(), e_pos1 - self.e_pos0))
            self.mmu.log_always("Rail movement: %.4fmm" % (rail_pos1 - self.rail_pos0))

# Main klipper module
class Mmu:
    VERSION = 2.70 # When this is revved, Happy Hare will instruct users to re-run ./install.sh. Sync with install.sh!

    BOOT_DELAY = 2.0 # Delay before running bootup tasks

    # Calibration steps
    CALIBRATED_GEAR     = 0b00001
    CALIBRATED_ENCODER  = 0b00010
    CALIBRATED_SELECTOR = 0b00100
    CALIBRATED_BOWDEN   = 0b01000
    CALIBRATED_GATES    = 0b10000
    CALIBRATED_ALL      = 0b01111 # Calibrated gates is optional

    SERVO_MOVE_STATE = 2
    SERVO_DOWN_STATE = 1
    SERVO_UP_STATE = 0
    SERVO_UNKNOWN_STATE = -1

    TOOL_GATE_UNKNOWN = -1
    TOOL_GATE_BYPASS = -2

    GATE_UNKNOWN = -1
    GATE_EMPTY = 0
    GATE_AVAILABLE = 1 # Available to load from either buffer or spool
    GATE_AVAILABLE_FROM_BUFFER = 2

    FILAMENT_POS_UNKNOWN = -1
    FILAMENT_POS_UNLOADED = 0
    FILAMENT_POS_HOMED_GATE = 1
    FILAMENT_POS_START_BOWDEN = 2
    FILAMENT_POS_IN_BOWDEN = 3
    FILAMENT_POS_END_BOWDEN = 4
    FILAMENT_POS_HOMED_ENTRY = 5
    FILAMENT_POS_HOMED_EXTRUDER = 6
    FILAMENT_POS_EXTRUDER_ENTRY = 7 # Past extruder entry
    FILAMENT_POS_HOMED_TS = 8
    FILAMENT_POS_IN_EXTRUDER = 9    # AKA FILAMENT_POS_PAST_TS
    FILAMENT_POS_LOADED = 10        # AKA FILAMENT_POS_HOMED_NOZZLE

    DIRECTION_LOAD = 1
    DIRECTION_UNKNOWN = 0
    DIRECTION_UNLOAD = -1

    ACTION_IDLE = 0
    ACTION_LOADING = 1
    ACTION_LOADING_EXTRUDER = 2
    ACTION_UNLOADING = 3
    ACTION_UNLOADING_EXTRUDER = 4
    ACTION_FORMING_TIP = 5
    ACTION_HEATING = 6
    ACTION_CHECKING = 7
    ACTION_HOMING = 8
    ACTION_SELECTING = 9

    MACRO_EVENT_RESTART          = "restart"          # Params: None
    MACRO_EVENT_GATE_MAP_CHANGED = "gate_map_changed" # Params: GATE changed or GATE=-1 for all
    MACRO_EVENT_FILAMENT_ENGAGED = "servo_down"       # Params: None

    # Standard sensor and endstop or pseudo endstop names
    ENDSTOP_ENCODER             = "encoder"        # Fake Gate endstop
    ENDSTOP_GATE                = "mmu_gate"       # Gate

    ENDSTOP_EXTRUDER_NONE       = "none"           # Fake Extruder endstop aka don't attempt home
    ENDSTOP_EXTRUDER_COLLISION  = "collision"      # Fake Extruder endstop
    ENDSTOP_EXTRUDER_ENTRY      = "extruder"       # Extruder entry sensor
    ENDSTOP_GEAR_TOUCH          = "mmu_gear_touch" # Extruder

    ENDSTOP_TOOLHEAD            = "toolhead"
    ENDSTOP_EXTRUDER_TOUCH      = "mmu_ext_touch"

    ENDSTOP_SELECTOR_TOUCH      = "mmu_sel_touch"
    ENDSTOP_SELECTOR_HOME       = "mmu_sel_home"
    PRE_GATE_SENSOR_PREFIX      = "mmu_pre_gate"

    EXTRUDER_ENDSTOPS = [ENDSTOP_EXTRUDER_COLLISION, ENDSTOP_GEAR_TOUCH, ENDSTOP_EXTRUDER_ENTRY, ENDSTOP_EXTRUDER_NONE]
    GATE_ENDSTOPS     = [ENDSTOP_GATE, ENDSTOP_ENCODER]

    # Statistics output types
    GATE_STATS_STRING           = "string"
    GATE_STATS_PERCENTAGE       = "percentage"
    GATE_STATS_EMOTICON         = "emoticon"

    GATE_STATS_TYPES = [GATE_STATS_STRING, GATE_STATS_PERCENTAGE, GATE_STATS_EMOTICON]

    # Stepper config sections
    SELECTOR_STEPPER_CONFIG    = "stepper_mmu_selector"
    GEAR_STEPPER_CONFIG        = "stepper_mmu_gear"

    # Gear/Extruder syncing
    SWITCH_SYNC_FEEDBACK_TENSION     = "sync_feedback_tension"
    SWITCH_SYNC_FEEDBACK_COMPRESSION = "sync_feedback_compression"
    SYNC_FEEDBACK_INTERVAL  = 0.5   # How often to check extruder direction
    SYNC_POSITION_TIMERANGE = 0.6   # Interval to compare movement
    SYNC_POSITION_MIN_DELTA = 0.001 # Min extruder move distance to be significant

    # Vendor MMU's supported
    VENDOR_ERCF     = "ERCF"
    VENDOR_TRADRACK = "Tradrack"
    VENDOR_PRUSA    = "Prusa"
    VENDOR_OTHER    = "Other"

    VENDORS = [VENDOR_ERCF, VENDOR_TRADRACK, VENDOR_PRUSA, VENDOR_OTHER]

    # Levels of logging
    LOG_ESSENTIAL = 0
    LOG_INFO      = 1
    LOG_DEBUG     = 2
    LOG_TRACE     = 3
    LOG_STEPPER   = 4
    LOG_LEVELS = ['ESSENTAL', 'INFO', 'DEBUG', 'TRACE', 'STEPPER']

    # Name used to save gcode state
    TOOLHEAD_POSITION_STATE = 'MMU_state'

    # mmu_vars.cfg variables
    VARS_MMU_REVISION                = "mmu__revision"
    VARS_MMU_CALIB_CLOG_LENGTH       = "mmu_calibration_clog_length"
    VARS_MMU_ENABLE_ENDLESS_SPOOL    = "mmu_state_enable_endless_spool"
    VARS_MMU_ENDLESS_SPOOL_GROUPS    = "mmu_state_endless_spool_groups"
    VARS_MMU_TOOL_TO_GATE_MAP        = "mmu_state_tool_to_gate_map"
    VARS_MMU_GATE_STATUS             = "mmu_state_gate_status"
    VARS_MMU_GATE_MATERIAL           = "mmu_state_gate_material"
    VARS_MMU_GATE_COLOR              = "mmu_state_gate_color"
    VARS_MMU_GATE_FILAMENT_NAME      = "mmu_state_gate_filament_name"
    VARS_MMU_GATE_SPOOL_ID           = "mmu_state_gate_spool_id"
    VARS_MMU_GATE_SPEED_OVERRIDE     = "mmu_state_gate_speed_override"
    VARS_MMU_GATE_SELECTED           = "mmu_state_gate_selected"
    VARS_MMU_TOOL_SELECTED           = "mmu_state_tool_selected"
    VARS_MMU_LAST_TOOL               = "mmu_state_last_tool"
    VARS_MMU_FILAMENT_POS            = "mmu_state_filament_pos"
    VARS_MMU_FILAMENT_REMAINING      = "mmu_state_filament_remaining"
    VARS_MMU_CALIB_BOWDEN_LENGTH     = "mmu_calibration_bowden_length"
    VARS_MMU_CALIB_BOWDEN_HOME       = "mmu_calibration_bowden_home" # Was encoder or gate sensor used as reference point
    VARS_MMU_GATE_STATISTICS_PREFIX  = "mmu_statistics_gate_"
    VARS_MMU_SWAP_STATISTICS         = "mmu_statistics_swaps"
    VARS_MMU_COUNTERS                = "mmu_statistics_counters"
    VARS_MMU_SELECTOR_OFFSETS        = "mmu_selector_offsets"
    VARS_MMU_SELECTOR_BYPASS         = "mmu_selector_bypass"
    VARS_MMU_ENCODER_RESOLUTION      = "mmu_encoder_resolution"
    VARS_MMU_GEAR_ROTATION_DISTANCES = "mmu_gear_rotation_distances"
    VARS_MMU_SERVO_ANGLES            = "mmu_servo_angles"

    VARS_MMU_GEAR_ROTATION_DISTANCE  = "mmu_gear_rotation_distance" # Deprecated
    VARS_MMU_CALIB_PREFIX            = "mmu_calibration_"           # Deprecated

    # Mainsail/Fluid visualization of extruder colors and other attributes
    T_MACRO_COLOR_ALLGATES = 'allgates' # Color from gate map (all tools). Will add spool_id if spoolman is enabled
    T_MACRO_COLOR_GATEMAP  = 'gatemap'  # As per gatemap but hide empty tools. Will add spool_id if spoolman is enabled
    T_MACRO_COLOR_SLICER   = 'slicer'   # Color from slicer tool map
    T_MACRO_COLOR_OPTIONS  = [T_MACRO_COLOR_GATEMAP, T_MACRO_COLOR_SLICER, T_MACRO_COLOR_ALLGATES]

    # Spoolman integration modes of operation
    SPOOLMAN_OFF           = 'off'      # Spoolman disabled
    SPOOLMAN_READONLY      = 'readonly' # Get filament attributes only
    SPOOLMAN_PUSH          = 'push'     # Local gatemap is the source or truth
    SPOOLMAN_PULL          = 'pull'     # Spoolman db is the source of truth
    SPOOLMAN_OPTIONS       = [SPOOLMAN_OFF, SPOOLMAN_READONLY, SPOOLMAN_PUSH, SPOOLMAN_PULL]
    SPOOLMAN_CONFIG_ERROR  = "Moonraker/spoolman may not be configured (check moonraker.log)"

    # Automap strategies
    AUTOMAP_NONE           = 'none'
    AUTOMAP_FILAMENT_NAME  = 'filament_name'
    AUTOMAP_SPOOL_ID       = 'spool_id'
    AUTOMAP_MATERIAL       = 'material'
    AUTOMAP_CLOSEST_COLOR  = 'closest_color'
    AUTOMAP_COLOR          = 'color'
    AUTOMAP_OPTIONS        = [AUTOMAP_NONE, AUTOMAP_FILAMENT_NAME, AUTOMAP_SPOOL_ID, AUTOMAP_MATERIAL, AUTOMAP_CLOSEST_COLOR, AUTOMAP_COLOR]

    EMPTY_GATE_STATS_ENTRY = {'pauses': 0, 'loads': 0, 'load_distance': 0.0, 'load_delta': 0.0, 'unloads': 0, 'unload_distance': 0.0, 'unload_delta': 0.0, 'servo_retries': 0, 'load_failures': 0, 'unload_failures': 0, 'quality': -1.}

    W3C_COLORS = [('aliceblue','#F0F8FF'), ('antiquewhite','#FAEBD7'), ('aqua','#00FFFF'), ('aquamarine','#7FFFD4'), ('azure','#F0FFFF'), ('beige','#F5F5DC'),
                  ('bisque','#FFE4C4'), ('black','#000000'), ('blanchedalmond','#FFEBCD'), ('blue','#0000FF'), ('blueviolet','#8A2BE2'), ('brown','#A52A2A'),
                  ('burlywood','#DEB887'), ('cadetblue','#5F9EA0'), ('chartreuse','#7FFF00'), ('chocolate','#D2691E'), ('coral','#FF7F50'),
                  ('cornflowerblue','#6495ED'), ('cornsilk','#FFF8DC'), ('crimson','#DC143C'), ('cyan','#00FFFF'), ('darkblue','#00008B'), ('darkcyan','#008B8B'),
                  ('darkgoldenrod','#B8860B'), ('darkgray','#A9A9A9'), ('darkgreen','#006400'), ('darkgrey','#A9A9A9'), ('darkkhaki','#BDB76B'),
                  ('darkmagenta','#8B008B'), ('darkolivegreen','#556B2F'), ('darkorange','#FF8C00'), ('darkorchid','#9932CC'), ('darkred','#8B0000'),
                  ('darksalmon','#E9967A'), ('darkseagreen','#8FBC8F'), ('darkslateblue','#483D8B'), ('darkslategray','#2F4F4F'), ('darkslategrey','#2F4F4F'),
                  ('darkturquoise','#00CED1'), ('darkviolet','#9400D3'), ('deeppink','#FF1493'), ('deepskyblue','#00BFFF'), ('dimgray','#696969'),
                  ('dimgrey','#696969'), ('dodgerblue','#1E90FF'), ('firebrick','#B22222'), ('floralwhite','#FFFAF0'), ('forestgreen','#228B22'),
                  ('fuchsia','#FF00FF'), ('gainsboro','#DCDCDC'), ('ghostwhite','#F8F8FF'), ('gold','#FFD700'), ('goldenrod','#DAA520'), ('gray','#808080'),
                  ('green','#008000'), ('greenyellow','#ADFF2F'), ('grey','#808080'), ('honeydew','#F0FFF0'), ('hotpink','#FF69B4'), ('indianred','#CD5C5C'),
                  ('indigo','#4B0082'), ('ivory','#FFFFF0'), ('khaki','#F0E68C'), ('lavender','#E6E6FA'), ('lavenderblush','#FFF0F5'), ('lawngreen','#7CFC00'),
                  ('lemonchiffon','#FFFACD'), ('lightblue','#ADD8E6'), ('lightcoral','#F08080'), ('lightcyan','#E0FFFF'), ('lightgoldenrodyellow','#FAFAD2'),
                  ('lightgray','#D3D3D3'), ('lightgreen','#90EE90'), ('lightgrey','#D3D3D3'), ('lightpink','#FFB6C1'), ('lightsalmon','#FFA07A'),
                  ('lightseagreen','#20B2AA'), ('lightskyblue','#87CEFA'), ('lightslategray','#778899'), ('lightslategrey','#778899'),
                  ('lightsteelblue','#B0C4DE'), ('lightyellow','#FFFFE0'), ('lime','#00FF00'), ('limegreen','#32CD32'), ('linen','#FAF0E6'),
                  ('magenta','#FF00FF'), ('maroon','#800000'), ('mediumaquamarine','#66CDAA'), ('mediumblue','#0000CD'), ('mediumorchid','#BA55D3'),
                  ('mediumpurple','#9370DB'), ('mediumseagreen','#3CB371'), ('mediumslateblue','#7B68EE'), ('mediumspringgreen','#00FA9A'),
                  ('mediumturquoise','#48D1CC'), ('mediumvioletred','#C71585'), ('midnightblue','#191970'), ('mintcream','#F5FFFA'), ('mistyrose','#FFE4E1'),
                  ('moccasin','#FFE4B5'), ('navajowhite','#FFDEAD'), ('navy','#000080'), ('oldlace','#FDF5E6'), ('olive','#808000'),
                  ('olivedrab','#6B8E23'), ('orange','#FFA500'), ('orangered','#FF4500'), ('orchid','#DA70D6'), ('palegoldenrod','#EEE8AA'),
                  ('palegreen','#98FB98'), ('paleturquoise','#AFEEEE'), ('palevioletred','#DB7093'), ('papayawhip','#FFEFD5'), ('peachpuff','#FFDAB9'),
                  ('peru','#CD853F'), ('pink','#FFC0CB'), ('plum','#DDA0DD'), ('powderblue','#B0E0E6'), ('purple','#800080'), ('red','#FF0000'),
                  ('rosybrown','#BC8F8F'), ('royalblue','#4169E1'), ('saddlebrown','#8B4513'), ('salmon','#FA8072'), ('sandybrown','#F4A460'),
                  ('seagreen','#2E8B57'), ('seashell','#FFF5EE'), ('sienna','#A0522D'), ('silver','#C0C0C0'), ('skyblue','#87CEEB'), ('slateblue','#6A5ACD'),
                  ('slategray','#708090'), ('slategrey','#708090'), ('snow','#FFFAFA'), ('springgreen','#00FF7F'), ('steelblue','#4682B4'),
                  ('tan','#D2B48C'), ('teal','#008080'), ('thistle','#D8BFD8'), ('tomato','#FF6347'), ('turquoise','#40E0D0'), ('violet','#EE82EE'),
                  ('wheat','#F5DEB3'), ('white','#FFFFFF'), ('whitesmoke','#F5F5F5'), ('yellow','#FFFF00'), ('yellowgreen','#9ACD32')]

    UPGRADE_REMINDER = "Sorry but Happy Hare requires you to re-run this to complete the update:\ncd ~/Happy-Hare\n./install.sh\nMore details: https://github.com/moggieuk/Happy-Hare/wiki/Upgrade-Notice"

    def __init__(self, config):
        self.config = config
        self.printer = config.get_printer()
        self.reactor = self.printer.get_reactor()
        self.estimated_print_time = None
        self.calibration_status = 0b0
        self.calibrated_bowden_length = -1
        self.encoder_force_validation = False
        self.sync_feedback_last_state = 0. # Neutral
        self.sync_feedback_last_direction = 0 # Extruder not moving
        self.sync_feedback_operational = False
        self.w3c_colors = dict(self.W3C_COLORS)
        self.filament_remaining = 0.
        self._last_tool = self.TOOL_GATE_UNKNOWN
        self._toolhead_max_accel = self.config.getsection('printer').getsection('toolhead').getint('max_accel', 5000)
        self.internal_test = False # True while running QA tests

        # Logging
        self.queue_listener = None
        self.mmu_logger = None

        # Event handlers
        self.printer.register_event_handler('klippy:connect', self.handle_connect)
        self.printer.register_event_handler("klippy:disconnect", self.handle_disconnect)
        self.printer.register_event_handler("klippy:ready", self.handle_ready)

        # Instruct users to re-run ./install.sh if version number changes
        self.config_version = config.getfloat('happy_hare_version', 2.2) # v2.2 was the last release before versioning
        if self.config_version is not None and self.config_version < self.VERSION:
            raise self.config.error("Looks like you upgraded (v%s -> v%s)?\n%s" % (self.config_version, self.VERSION, self.UPGRADE_REMINDER))

        # MMU hardware (steppers, servo, encoder and optional sensors)
        self.gear_stepper = self.mmu_extruder_stepper = self.encoder_sensor = self.servo = None
        self.sensors = {}
        bmg_circ = 23.

        self.mmu_vendor = config.getchoice('mmu_vendor', {o: o for o in self.VENDORS}, self.VENDOR_ERCF)
        self.mmu_version_string = config.get('mmu_version', "1.1")
        version = re.sub("[^0-9.]", "", self.mmu_version_string) or "1.0"
        try:
            self.mmu_version = float(version)
        except ValueError:
            raise self.config.error("Invalid mmu_version parameter")

        # To simplfy config some parameters, mostly CAD related but a few exceptions
        # like default encoder resolution are set based on vendor and version setting

        # Set CAD default parameters to ensure everything is set
        # These are default for ERCFv1.1 - the first MMU supported by Happy Hare
        #  cad_gate0_pos          - approximate distance from endstop to first gate
        #  cad_gate_width         - width of each gate
        #  cad_bypass_offset      - distance from end of travel to the bypass
        #  cad_last_gate_offset   - distance from end of travel to last gate
        #  cad_block_width        - width of bearing block (ERCF v1.1)
        #  cad_bypass_block_width - width of bypass block (ERCF v1.1)
        #  cad_bypass_block_delta - distance from previous gate to bypass (ERCF v1.1)
        #
        #  encoder_default_resolution - resolution of a single encoder "count"
        self.cad_gate0_pos = 4.2
        self.cad_gate_width = 21.
        self.cad_bypass_offset = 0
        self.cad_last_gate_offset = 2.
        self.cad_block_width = 5.
        self.cad_bypass_block_width = 6.
        self.cad_bypass_block_delta = 9.
        self.cad_selector_tolerance = 10.

        # Vendor specific attributes
        self.variable_gate_ratios = 1 # Whether gear rotation_distance of each gate can be different and needs separate calibration

        # Non CAD default parameters
        self.encoder_default_resolution = bmg_circ / (2 * 17) # TRCT5000 based sensor

        # Specific vendor build parameters / tuning.
        if self.mmu_vendor.lower() == self.VENDOR_ERCF.lower():
            if self.mmu_version >= 2.0: # V2 community edition
                self.cad_gate0_pos = 4.0
                self.cad_gate_width = 23.
                self.cad_bypass_offset = 0.72
                self.cad_last_gate_offset = 14.4

                self.encoder_default_resolution = bmg_circ / (2 * 12) # Binky 12 tooth disc with BMG gear

            else: # V1.1 original
                # Modifications:
                #  t = TripleDecky filament blocks
                #  s = Springy sprung servo selector
                #  b = Binky encoder upgrade
                if "t" in self.mmu_version_string:
                    self.cad_gate_width = 23. # Triple Decky is wider filament block
                    self.cad_block_width = 0. # Bearing blocks are not used

                if "s" in self.mmu_version_string:
                    self.cad_last_gate_offset = 1.2 # Springy has additional bump stops

                if "b" in self.mmu_version_string:
                    self.encoder_default_resolution = bmg_circ / (2 * 12) # Binky 12 tooth disc with BMG gear

        elif self.mmu_vendor.lower() == self.VENDOR_TRADRACK.lower():
            self.cad_gate0_pos = 2.5
            self.cad_gate_width = 17.
            self.cad_bypass_offset = 0 # Doesn't have bypass
            self.cad_last_gate_offset = 0. # Doesn't have reliable hard stop at limit of travel

            self.encoder_default_resolution = bmg_circ / (2 * 12) # If fitted, assumed to by Binky
            self.variable_gate_ratios = 0

            # Modifications:
            #  e = has encoder modification
            if "e" in self.mmu_version_string:
                pass

        elif self.mmu_vendor.lower() == self.VENDOR_PRUSA.lower():
            raise self.config.error("Support for Prusa systems is comming soon! You can try with vendor=Other and configure 'cad' dimensions (see doc)")

        # Allow all CAD parameters to be customized
        self.cad_gate0_pos = config.getfloat('cad_gate0_pos', self.cad_gate0_pos, minval=0.)
        self.cad_gate_width = config.getfloat('cad_gate_width', self.cad_gate_width, above=0.)
        self.cad_bypass_offset = config.getfloat('cad_bypass_offset', self.cad_bypass_offset, minval=0.)
        self.cad_last_gate_offset = config.getfloat('cad_last_gate_offset', self.cad_last_gate_offset, above=0.)
        self.cad_block_width = config.getfloat('cad_block_width', self.cad_block_width, above=0.) # ERCF v1.1 only
        self.cad_bypass_block_width = config.getfloat('cad_bypass_block_width', self.cad_bypass_block_width, above=0.) # ERCF v1.1 only
        self.cad_bypass_block_delta = config.getfloat('cad_bypass_block_delta', self.cad_bypass_block_delta, above=0.) # ERCF v1.1 only
        self.cad_selector_tolerance = config.getfloat('cad_selector_tolerance', self.cad_selector_tolerance, above=0.) # Extra movement allowed by selector

        # Allow model parameters to be customized
        self.variable_gate_ratios = config.getint('variable_gate_ratios', self.variable_gate_ratios, minval=0, maxval=1)

        # Klipper tuning
        # Timer too close is a catch all error, however it has been found to occur on some systems during homing and probing
        # operations especially so with CANbus connected mcus. Happy Hare using many homing moves for reliable extruder loading
        # and unloading and enabling this option affords klipper more tolerance and avoids this dreaded error.
        self.update_trsync = config.getint('update_trsync', 0, minval=0, maxval=1)

        # Some CANbus boards are prone to this but it have been seen on regular USB boards where a comms
        # timeout will kill the print. Since it seems to occur only on homing moves perhaps because of too
        # high a microstep setting or speed. They can be safely retried to workaround.
        # This has been working well in practice.
        self.canbus_comms_retries = config.getint('canbus_comms_retries', 3, minval=1, maxval=10)

        # Older neopixels have very finiky timing and can generate lots of "Unable to obtain 'neopixel_result' response"
        # errors in klippy.log. This has been linked to subsequent Timer too close errors. An often cited workaround is
        # to increase BIT_MAX_TIME in neopixel.py. This option does that automatically for you to save dirtying klipper.
        self.update_bit_max_time = config.getint('update_bit_max_time', 0, minval=0, maxval=1)

        # Printer interaction config
        self.extruder_name = config.get('extruder', 'extruder')
        self.timeout_pause = config.getint('timeout_pause', 72000, minval=120)
        self.default_idle_timeout = config.getint('default_idle_timeout', -1, minval=120)
        self.pending_spool_id_timeout = config.getint('pending_spool_id_timeout', default=20, minval=-1) # Not currently exposed
        self.disable_heater = config.getint('disable_heater', 600, minval=60)
        self.default_extruder_temp = config.getfloat('default_extruder_temp', 200.)
        self.extruder_temp_variance = config.getfloat('extruder_temp_variance', 2., minval=1.)
        self.gcode_load_sequence = config.getint('gcode_load_sequence', 0)
        self.gcode_unload_sequence = config.getint('gcode_unload_sequence', 0)
        self.slicer_tip_park_pos = config.getfloat('slicer_tip_park_pos', 0., minval=0.)
        self.force_form_tip_standalone = config.getint('force_form_tip_standalone', 0, minval=0, maxval=1)
        self.persistence_level = config.getint('persistence_level', 0, minval=0, maxval=4)
        self.auto_calibrate_gates = config.getint('auto_calibrate_gates', 0, minval=0, maxval=1)
        self.strict_filament_recovery = config.getint('strict_filament_recovery', 0, minval=0, maxval=1)
        self.filament_recovery_on_pause = config.getint('filament_recovery_on_pause', 1, minval=0, maxval=1)
        self.retry_tool_change_on_error = config.getint('retry_tool_change_on_error', 0, minval=0, maxval=1)
        self.print_start_detection = config.getint('print_start_detection', 1, minval=0, maxval=1)
        self.show_error_dialog = config.getint('show_error_dialog', 1, minval=0, maxval=1)

        # Toolchange blob and stringing control
        self.z_hop_height_toolchange = config.getfloat('z_hop_height_toolchange', 0.4, minval=0.)
        self.z_hop_height_error = config.getfloat('z_hop_height_error', 2., minval=0.)
        self.z_hop_ramp = config.getfloat('z_hop_ramp', 15., minval=0.)
        self.z_hop_speed = config.getfloat('z_hop_speed', 150., minval=1.)
        self.z_hop_accel = config.getint('z_hop_accel', self._toolhead_max_accel, minval=1)
        self.toolchange_retract = config.getfloat('toolchange_retract', 2., minval=0., maxval=5.)
        self.toolchange_retract_speed = config.getfloat('toolchange_retract_speed', 20, minval=1.)
        self.toolchange_unretract_speed = config.getfloat('toolchange_unretract_speed', self.toolchange_retract_speed, minval=1.)
        self.restore_toolhead_xy_position = config.getint('restore_toolhead_xy_postion', 0) # Not currently exposed

        # Internal macro overrides
        self.pause_macro = config.get('pause_macro', 'PAUSE')
        self.action_changed_macro = config.get('action_changed_macro', '_MMU_ACTION_CHANGED')
        self.print_state_changed_macro = config.get('print_state_changed_macro', '_MMU_PRINT_STATE_CHANGED')
        self.mmu_event_macro = config.get('mmu_event_macro', '_MMU_EVENT')
        self.form_tip_macro = config.get('form_tip_macro', '_MMU_FORM_TIP')
        self.pre_unload_macro = config.get('pre_unload_macro', '_MMU_PRE_UNLOAD')
        self.post_form_tip_macro = config.get('post_form_tip_macro', '_MMU_POST_FORM_TIP')
        self.post_unload_macro = config.get('post_unload_macro', '_MMU_POST_UNLOAD')
        self.pre_load_macro = config.get('pre_load_macro', '_MMU_PRE_LOAD')
        self.post_load_macro = config.get('post_load_macro', '_MMU_POST_LOAD_MACRO')
        self.unload_sequence_macro = config.get('unload_sequence_macro', '_MMU_UNLOAD_SEQUENCE')
        self.load_sequence_macro = config.get('load_sequence_macro', '_MMU_LOAD_SEQUENCE')
        self.error_dialog_macro = config.get('error_dialog_macro', '_MMU_ERROR_DIALOG') # Not currently exposed
        self.clear_position_macro = config.get('clear_position_macro', '_MMU_CLEAR_POSITION') # Not currently exposed

        # User MMU setup
        self.mmu_num_gates = config.getint('mmu_num_gates')
        self.selector_offsets = list(config.getfloatlist('selector_offsets', []))
        self.bypass_offset = config.getfloat('selector_bypass', 0)
        self.default_ttg_map = list(config.getintlist('tool_to_gate_map', []))
        self.default_gate_status = list(config.getintlist('gate_status', []))
        self.default_gate_material = list(config.getlist('gate_material', []))
        self.default_gate_color = list(config.getlist('gate_color', []))
        self.default_gate_filament_name = list(config.getlist('gate_filament_name', []))
        self.default_gate_spool_id = list(config.getintlist('gate_spool_id', []))
        self.default_gate_speed_override = list(config.getintlist('gate_speed_override', []))

        # Configuration for gate loading and unloading
        self.gate_homing_endstop = config.getchoice('gate_homing_endstop', {o: o for o in self.GATE_ENDSTOPS}, self.ENDSTOP_ENCODER)
        self.gate_endstop_to_encoder = config.getfloat('gate_endstop_to_encoder', 0., minval=0.)
        self.gate_unload_buffer = config.getfloat('gate_unload_buffer', 30., minval=0.) # How far to short bowden move to avoid overshooting
        self.gate_homing_max = config.getfloat('gate_homing_max', 2 * self.gate_unload_buffer, minval=self.gate_unload_buffer)
        self.gate_parking_distance = config.getfloat('gate_parking_distance', 23.) # Can be +ve or -ve
        self.gate_load_retries = config.getint('gate_load_retries', 2, minval=1, maxval=5)
        self.gate_autoload = config.getint('gate_autoload', 1, minval=0, maxval=1)
        self.encoder_move_step_size = config.getfloat('encoder_move_step_size', 15., minval=5., maxval=25.) # Not exposed
        self.encoder_dwell = config.getfloat('encoder_dwell', 0.1, minval=0., maxval=2.) # Not exposed
        self.encoder_default_resolution = config.getfloat('encoder_default_resolution', self.encoder_default_resolution)

        # Configuration for (fast) bowden move
        self.bowden_apply_correction = config.getint('bowden_apply_correction', 0, minval=0, maxval=1)
        self.bowden_allowable_load_delta = config.getfloat('bowden_allowable_load_delta', 10., minval=1.)
        self.bowden_allowable_unload_delta = config.getfloat('bowden_allowable_unload_delta', self.bowden_allowable_load_delta, minval=1.)
        self.bowden_move_error_tolerance = config.getfloat('bowden_move_error_tolerance', 60, minval=0, maxval=100) # Percentage of delta of move that results in error
        self.bowden_pre_unload_test = config.getint('bowden_pre_unload_test', 0, minval=0, maxval=1) # Check for bowden movement before full pull
        self.bowden_pre_unload_error_tolerance = config.getfloat('bowden_pre_unload_error_tolerance', 100, minval=0, maxval=100) # Allowable delta movement % before error

        # Configuration for extruder and toolhead homing
        self.extruder_force_homing = config.getint('extruder_force_homing', 0, minval=0, maxval=1)
        self.extruder_homing_endstop = config.getchoice('extruder_homing_endstop', {o: o for o in self.EXTRUDER_ENDSTOPS}, self.ENDSTOP_EXTRUDER_COLLISION)
        self.extruder_homing_max = config.getfloat('extruder_homing_max', 50., above=10.) # Extruder homing max
        self.extruder_collision_homing_step = config.getint('extruder_collision_homing_step', 3,  minval=2, maxval=5)
        self.toolhead_homing_max = config.getfloat('toolhead_homing_max', 20., minval=0.) # Toolhead sensor homing max
        self.toolhead_extruder_to_nozzle = config.getfloat('toolhead_extruder_to_nozzle', 0., minval=5.) # For "sensorless"
        self.toolhead_sensor_to_nozzle = config.getfloat('toolhead_sensor_to_nozzle', 0., minval=1.) # For toolhead sensor
        self.toolhead_entry_to_extruder = config.getfloat('toolhead_entry_to_extruder', 0., minval=0.) # For extruder (entry) sensor
        self.toolhead_ooze_reduction = config.getfloat('toolhead_ooze_reduction', 0., minval=-10., maxval=50.) # +ve value = reduction of load length
        self.toolhead_unload_safety_margin = config.getfloat('toolhead_unload_safety_margin', 10., minval=0.) # Extra unload distance
        self.toolhead_move_error_tolerance = config.getfloat('toolhead_move_error_tolerance', 60, minval=0, maxval=100) # Allowable delta movement % before error
        self.toolhead_post_load_tighten = config.getint('toolhead_post_load_tighten', 60, minval=0, maxval=100) # Whether to apply filament tightening move after load (if not synced)

        # Extra Gear/Extruder synchronization controls
        self.sync_to_extruder = config.getint('sync_to_extruder', 0, minval=0, maxval=1)
        self.sync_form_tip = config.getint('sync_form_tip', 0, minval=0, maxval=1)
        self.sync_multiplier_high = config.getfloat('sync_multiplier_high', 1.05, minval=1., maxval=2.)
        self.sync_multiplier_low = config.getfloat('sync_multipler_low', 0.95, minval=0.5, maxval=1.)
        self.sync_feedback_enable = config.getint('sync_feedback_enable', 0, minval=0, maxval=1)

        # Servo control
        self.servo_angles = {}
        self.servo_angles['down'] = config.getint('servo_down_angle', 90)
        self.servo_angles['up'] = config.getint('servo_up_angle', 90)
        self.servo_angles['move'] = config.getint('servo_move_angle', self.servo_angles['up'])
        self.servo_duration = config.getfloat('servo_duration', 0.2, minval=0.1)
        self.servo_always_active = config.getint('servo_always_active', 0, minval=0, maxval=1)
        self.servo_active_down = config.getint('servo_active_down', 0, minval=0, maxval=1)
        self.servo_dwell = config.getfloat('servo_dwell', 0.4, minval=0.1)
        self.servo_buzz_gear_on_down = config.getint('servo_buzz_gear_on_down', 3, minval=0, maxval=10)

        # TMC current control
        self.extruder_collision_homing_current = config.getint('extruder_collision_homing_current', 50, minval=10, maxval=100)
        self.extruder_form_tip_current = config.getint('extruder_form_tip_current', 100, minval=100, maxval=150)
        self.sync_gear_current = config.getint('sync_gear_current', 50, minval=10, maxval=100)

        # Filament move speeds and accelaration
        self.gear_from_buffer_speed = config.getfloat('gear_from_buffer_speed', 150., minval=10.)
        self.gear_from_buffer_accel = config.getfloat('gear_from_buffer_accel', 400, minval=10.)
        self.gear_from_spool_speed = config.getfloat('gear_from_spool_speed', 60, minval=10.)
        self.gear_from_spool_accel = config.getfloat('gear_from_spool_accel', 100, minval=10.)
        self.gear_short_move_speed = config.getfloat('gear_short_move_speed', 60., minval=1.)
        self.gear_short_move_accel = config.getfloat('gear_short_move_accel', 400, minval=10.)
        self.gear_short_move_threshold = config.getfloat('gear_short_move_threshold', self.gate_homing_max, minval=1.)
        self.gear_homing_speed = config.getfloat('gear_homing_speed', 150, minval=1.)

        self.extruder_load_speed = config.getfloat('extruder_load_speed', 15, minval=1.)
        self.extruder_unload_speed = config.getfloat('extruder_unload_speed', 15, minval=1.)
        self.extruder_sync_load_speed = config.getfloat('extruder_sync_load_speed', 15., minval=1.)
        self.extruder_sync_unload_speed = config.getfloat('extruder_sync_unload_speed', 15., minval=1.)
        self.extruder_accel = config.getfloat('extruder_accel', 400, above=10.)
        self.extruder_homing_speed = config.getfloat('extruder_homing_speed', 15, minval=1.)

        self.gear_buzz_accel = config.getfloat('gear_buzz_accel', 1000, minval=10.) # Not exposed

        # Selector speeds
        self.selector_move_speed = config.getfloat('selector_move_speed', 200, minval=1.)
        self.selector_homing_speed = config.getfloat('selector_homing_speed', 100, minval=1.)
        self.selector_touch_speed = config.getfloat('selector_touch_speed', 60, minval=1.)

        # Optional features
        self.preload_attempts = config.getint('preload_attempts', 5, minval=1, maxval=20) # How many times to try to grab the filament
        self.encoder_move_validation = config.getint('encoder_move_validation', 1, minval=0, maxval=1) # Use encoder to check load/unload movement
        self.selector_touch_enable = config.getint('selector_touch_enable', 1, minval=0, maxval=1)
        self.enable_clog_detection = config.getint('enable_clog_detection', 2, minval=0, maxval=2)
        self.spoolman_support = config.getchoice('spoolman_support', {o: o for o in self.SPOOLMAN_OPTIONS}, self.SPOOLMAN_OFF)
        self.t_macro_color = config.getchoice('t_macro_color', {o: o for o in self.T_MACRO_COLOR_OPTIONS}, self.T_MACRO_COLOR_SLICER)
        self.default_enable_endless_spool = config.getint('enable_endless_spool', 0, minval=0, maxval=1)
        self.endless_spool_final_eject = config.getfloat('endless_spool_final_eject', 50, minval=0.)
        self.endless_spool_on_load = config.getint('endless_spool_on_load', 0, minval=0, maxval=1)
        self.endless_spool_eject_gate = config.getint('endless_spool_eject_gate', -1, minval=-1, maxval=self.mmu_num_gates - 1)
        self.default_endless_spool_groups = list(config.getintlist('endless_spool_groups', []))
        self.tool_extrusion_multipliers = []
        self.tool_speed_multipliers = []

        # Logging
        self.log_level = config.getint('log_level', 1, minval=0, maxval=4)
        self.log_file_level = config.getint('log_file_level', 2, minval=-1, maxval=4)
        self.log_statistics = config.getint('log_statistics', 0, minval=0, maxval=1)
        self.log_visual = config.getint('log_visual', 1, minval=0, maxval=1)
        self.log_startup_status = config.getint('log_startup_status', 1, minval=0, maxval=2)

        # Cosmetic console stuff
        self.console_stat_columns = list(config.getlist('console_stat_columns', ['unload', 'load', 'total']))
        self.console_stat_rows = list(config.getlist('console_stat_rows', ['total', 'job', 'job_average']))
        self.console_gate_stat = config.getchoice('console_gate_stat', {o: o for o in self.GATE_STATS_TYPES}, self.GATE_STATS_STRING)
        self.console_always_output_full = config.getint('console_always_output_full', 1, minval=0, maxval=1)

        # Currently hidden options or testing options...

        # By default HH uses its modified homing extruder. Because this might have unknown consequences on
        # certain set-ups if can be disabled. Homing moves will still work, but the delay in mcu to mcu comms
        # can lead to several mm of error depending on speed. Note that setting to 0 seems to provoke TTC errors!
        self.homing_extruder = config.getint('homing_extruder', 1, minval=0, maxval=1)

        # Currently hidden and testing options
        self.test_random_failures = config.getint('test_random_failures', 0, minval=0, maxval=1)
        self.test_disable_encoder = config.getint('test_disable_encoder', 0, minval=0, maxval=1)
        self.test_force_in_print = config.getint('test_force_in_print', 0, minval=0, maxval=1)

        # WIP for type-B MMU support
        self.virtual_selector = bool(config.getint('virtual_selector', 0, minval=0, maxval=1))

        # Turn off splash bling
        self.serious = config.getint('serious', 0, minval=0, maxval=1)

        # The following lists are the defaults (when reset) and will be overriden by values in mmu_vars.cfg...

        # Endless spool groups
        self.enable_endless_spool = self.default_enable_endless_spool
        if len(self.default_endless_spool_groups) > 0:
            if self.enable_endless_spool == 1 and len(self.default_endless_spool_groups) != self.mmu_num_gates:
                raise self.config.error("endless_spool_groups has a different number of values than the number of gates")
        else:
            self.default_endless_spool_groups = list(range(self.mmu_num_gates))
        self.endless_spool_groups = list(self.default_endless_spool_groups)

        # Components of the gate map (status, material, color, spool_id and speed override)
        self.gate_map_vars = [ (self.VARS_MMU_GATE_STATUS, 'gate_status', self.GATE_UNKNOWN),
                               (self.VARS_MMU_GATE_MATERIAL, 'gate_material', ""),
                               (self.VARS_MMU_GATE_COLOR, 'gate_color', ""),
                               (self.VARS_MMU_GATE_SPOOL_ID, 'gate_spool_id', -1),
                               (self.VARS_MMU_GATE_FILAMENT_NAME, 'gate_filament_name', ""),
                               (self.VARS_MMU_GATE_SPEED_OVERRIDE, 'gate_speed_override', 100) ]

        for var, attr, default in self.gate_map_vars:
            default_attr_name = "default_" + attr
            default_attr = getattr(self, default_attr_name)
            if len(default_attr) > 0:
                if len(default_attr) != self.mmu_num_gates:
                    raise self.config.error("%s has different number of entries than the number of gates" % attr)
            else:
                default_attr.extend([default] * self.mmu_num_gates)
            setattr(self, attr, list(default_attr))
            if attr == 'gate_color':
                self._update_gate_color(getattr(self, attr))

        # Tool to gate mapping
        if len(self.default_ttg_map) > 0:
            if not len(self.default_ttg_map) == self.mmu_num_gates:
                raise self.config.error("tool_to_gate_map has different number of values than the number of gates")
        else:
            self.default_ttg_map = list(range(self.mmu_num_gates))
        self.ttg_map = list(self.default_ttg_map)

        # Tool speed and extrusion multipliers
        for i in range(self.mmu_num_gates):
            self.tool_extrusion_multipliers.append(1.)
            self.tool_speed_multipliers.append(1.)

        # Initialize state and statistics variables
        self._initialize_state()
        self._reset_statistics()
        self.counters = {}

        # Register GCODE commands
        self.gcode = self.printer.lookup_object('gcode')
        self.gcode_move = self.printer.load_object(config, 'gcode_move')

        # Logging and Stats
        self.gcode.register_command('MMU_RESET', self.cmd_MMU_RESET, desc = self.cmd_MMU_RESET_help)
        self.gcode.register_command('MMU_STATS', self.cmd_MMU_STATS, desc = self.cmd_MMU_STATS_help)
        self.gcode.register_command('MMU_STATUS', self.cmd_MMU_STATUS, desc = self.cmd_MMU_STATUS_help)
        self.gcode.register_command('MMU_SENSORS', self.cmd_MMU_SENSORS, desc = self.cmd_MMU_SENSORS_help)

        # Calibration
        self.gcode.register_command('MMU_CALIBRATE_GEAR', self.cmd_MMU_CALIBRATE_GEAR, desc=self.cmd_MMU_CALIBRATE_GEAR_help)
        self.gcode.register_command('MMU_CALIBRATE_ENCODER', self.cmd_MMU_CALIBRATE_ENCODER, desc=self.cmd_MMU_CALIBRATE_ENCODER_help)
        self.gcode.register_command('MMU_CALIBRATE_SELECTOR', self.cmd_MMU_CALIBRATE_SELECTOR, desc = self.cmd_MMU_CALIBRATE_SELECTOR_help)
        self.gcode.register_command('MMU_CALIBRATE_BOWDEN', self.cmd_MMU_CALIBRATE_BOWDEN, desc = self.cmd_MMU_CALIBRATE_BOWDEN_help)
        self.gcode.register_command('MMU_CALIBRATE_GATES', self.cmd_MMU_CALIBRATE_GATES, desc = self.cmd_MMU_CALIBRATE_GATES_help)
        self.gcode.register_command('MMU_CALIBRATE_TOOLHEAD', self.cmd_MMU_CALIBRATE_TOOLHEAD, desc = self.cmd_MMU_CALIBRATE_TOOLHEAD_help)

        # Servo and motor control
        self.gcode.register_command('MMU_SERVO', self.cmd_MMU_SERVO, desc = self.cmd_MMU_SERVO_help)
        self.gcode.register_command('MMU_MOTORS_OFF', self.cmd_MMU_MOTORS_OFF, desc = self.cmd_MMU_MOTORS_OFF_help)
        self.gcode.register_command('MMU_SYNC_GEAR_MOTOR', self.cmd_MMU_SYNC_GEAR_MOTOR, desc=self.cmd_MMU_SYNC_GEAR_MOTOR_help)

        # Core MMU functionality
        self.gcode.register_command('MMU', self.cmd_MMU, desc = self.cmd_MMU_help)

        # Endstops for print start / stop. Automatically called if printing from virtual SD-card
        self.gcode.register_command('_MMU_PRINT_START', self.cmd_MMU_PRINT_START, desc = self.cmd_MMU_PRINT_START_help)
        self.gcode.register_command('_MMU_PRINT_END', self.cmd_MMU_PRINT_END, desc = self.cmd_MMU_PRINT_END_help)

        self.gcode.register_command('MMU_LOG', self.cmd_MMU_LOG, desc = self.cmd_MMU_LOG_help)
        self.gcode.register_command('MMU_HELP', self.cmd_MMU_HELP, desc = self.cmd_MMU_HELP_help)
        self.gcode.register_command('MMU_ENCODER', self.cmd_MMU_ENCODER, desc = self.cmd_MMU_ENCODER_help)
        self.gcode.register_command('MMU_LED', self.cmd_MMU_LED, desc = self.cmd_MMU_LED_help)
        self.gcode.register_command('MMU_HOME', self.cmd_MMU_HOME, desc = self.cmd_MMU_HOME_help)
        self.gcode.register_command('MMU_SELECT', self.cmd_MMU_SELECT, desc = self.cmd_MMU_SELECT_help)
        self.gcode.register_command('MMU_PRELOAD', self.cmd_MMU_PRELOAD, desc = self.cmd_MMU_PRELOAD_help)
        self.gcode.register_command('MMU_SELECT_BYPASS', self.cmd_MMU_SELECT_BYPASS, desc = self.cmd_MMU_SELECT_BYPASS_help)
        self.gcode.register_command('MMU_CHANGE_TOOL', self.cmd_MMU_CHANGE_TOOL, desc = self.cmd_MMU_CHANGE_TOOL_help)
        # TODO currently not registered directly as Tx commands because not visible by Mainsail/Fluuid
        # for tool in range(self.mmu_num_gates):
        #     self.gcode.register_command('T%d' % tool, self.cmd_MMU_CHANGE_TOOL, desc = "Change to tool T%d" % tool)
        self.gcode.register_command('MMU_LOAD', self.cmd_MMU_LOAD, desc=self.cmd_MMU_LOAD_help)
        self.gcode.register_command('MMU_EJECT', self.cmd_MMU_EJECT, desc = self.cmd_MMU_EJECT_help)
        self.gcode.register_command('MMU_UNLOAD', self.cmd_MMU_EJECT, desc = self.cmd_MMU_EJECT_help) # Alias for MMU_EJECT
        self.gcode.register_command('MMU_PAUSE', self.cmd_MMU_PAUSE, desc = self.cmd_MMU_PAUSE_help)
        self.gcode.register_command('MMU_UNLOCK', self.cmd_MMU_UNLOCK, desc = self.cmd_MMU_UNLOCK_help)
        self.gcode.register_command('MMU_RECOVER', self.cmd_MMU_RECOVER, desc = self.cmd_MMU_RECOVER_help)

        # User Setup and Testing
        self.gcode.register_command('MMU_TEST_BUZZ_MOTOR', self.cmd_MMU_TEST_BUZZ_MOTOR, desc=self.cmd_MMU_TEST_BUZZ_MOTOR_help)
        self.gcode.register_command('MMU_TEST_GRIP', self.cmd_MMU_TEST_GRIP, desc = self.cmd_MMU_TEST_GRIP_help)
        self.gcode.register_command('MMU_TEST_LOAD', self.cmd_MMU_TEST_LOAD, desc=self.cmd_MMU_TEST_LOAD_help)
        self.gcode.register_command('MMU_TEST_MOVE', self.cmd_MMU_TEST_MOVE, desc = self.cmd_MMU_TEST_MOVE_help)
        self.gcode.register_command('MMU_TEST_HOMING_MOVE', self.cmd_MMU_TEST_HOMING_MOVE, desc = self.cmd_MMU_TEST_HOMING_MOVE_help)
        self.gcode.register_command('MMU_TEST_TRACKING', self.cmd_MMU_TEST_TRACKING, desc=self.cmd_MMU_TEST_TRACKING_help)
        self.gcode.register_command('MMU_TEST_CONFIG', self.cmd_MMU_TEST_CONFIG, desc = self.cmd_MMU_TEST_CONFIG_help)
        self.gcode.register_command('MMU_TEST_RUNOUT', self.cmd_MMU_TEST_RUNOUT, desc = self.cmd_MMU_TEST_RUNOUT_help)
        self.gcode.register_command('MMU_TEST_FORM_TIP', self.cmd_MMU_TEST_FORM_TIP, desc = self.cmd_MMU_TEST_FORM_TIP_help)
        self.gcode.register_command('_MMU_TEST', self.cmd_MMU_TEST, desc = self.cmd_MMU_TEST_help) # Internal for testing

        # Soak Testing
        self.gcode.register_command('MMU_SOAKTEST_SELECTOR', self.cmd_MMU_SOAKTEST_SELECTOR, desc = self.cmd_MMU_SOAKTEST_SELECTOR_help)
        self.gcode.register_command('MMU_SOAKTEST_LOAD_SEQUENCE', self.cmd_MMU_SOAKTEST_LOAD_SEQUENCE, desc = self.cmd_MMU_SOAKTEST_LOAD_SEQUENCE_help)

        # Mapping stuff (TTG, Gate map, Slicer toolmap, Endless spool, Spoolman)
        self.gcode.register_command('MMU_TTG_MAP', self.cmd_MMU_TTG_MAP, desc = self.cmd_MMU_TTG_MAP_help)
        self.gcode.register_command('MMU_GATE_MAP', self.cmd_MMU_GATE_MAP, desc = self.cmd_MMU_GATE_MAP_help)
        self.gcode.register_command('MMU_ENDLESS_SPOOL', self.cmd_MMU_ENDLESS_SPOOL, desc = self.cmd_MMU_ENDLESS_SPOOL_help)
        self.gcode.register_command('MMU_CHECK_GATE', self.cmd_MMU_CHECK_GATE, desc = self.cmd_MMU_CHECK_GATE_help)
        self.gcode.register_command('MMU_TOOL_OVERRIDES', self.cmd_MMU_TOOL_OVERRIDES, desc = self.cmd_MMU_TOOL_OVERRIDES_help)
        self.gcode.register_command('MMU_SLICER_TOOL_MAP', self.cmd_MMU_SLICER_TOOL_MAP, desc = self.cmd_MMU_SLICER_TOOL_MAP_help)
        self.gcode.register_command('MMU_SPOOLMAN', self.cmd_MMU_SPOOLMAN, desc = self.cmd_MMU_SPOOLMAN_help)

        # For use in user controlled load and unload macros
        self.gcode.register_command('_MMU_STEP_LOAD_GATE', self.cmd_MMU_STEP_LOAD_GATE, desc = self.cmd_MMU_STEP_LOAD_GATE_help)
        self.gcode.register_command('_MMU_STEP_UNLOAD_GATE', self.cmd_MMU_STEP_UNLOAD_GATE, desc = self.cmd_MMU_STEP_UNLOAD_GATE_help)
        self.gcode.register_command('_MMU_STEP_LOAD_BOWDEN', self.cmd_MMU_STEP_LOAD_BOWDEN, desc = self.cmd_MMU_STEP_LOAD_BOWDEN_help)
        self.gcode.register_command('_MMU_STEP_UNLOAD_BOWDEN', self.cmd_MMU_STEP_UNLOAD_BOWDEN, desc = self.cmd_MMU_STEP_UNLOAD_BOWDEN_help)
        self.gcode.register_command('_MMU_STEP_HOME_EXTRUDER', self.cmd_MMU_STEP_HOME_EXTRUDER, desc = self.cmd_MMU_STEP_HOME_EXTRUDER_help)
        self.gcode.register_command('_MMU_STEP_LOAD_TOOLHEAD', self.cmd_MMU_STEP_LOAD_TOOLHEAD, desc = self.cmd_MMU_STEP_LOAD_TOOLHEAD_help)
        self.gcode.register_command('_MMU_STEP_UNLOAD_TOOLHEAD', self.cmd_MMU_STEP_UNLOAD_TOOLHEAD, desc = self.cmd_MMU_STEP_UNLOAD_TOOLHEAD_help)
        self.gcode.register_command('_MMU_STEP_HOMING_MOVE', self.cmd_MMU_STEP_HOMING_MOVE, desc = self.cmd_MMU_STEP_HOMING_MOVE_help)
        self.gcode.register_command('_MMU_STEP_MOVE', self.cmd_MMU_STEP_MOVE, desc = self.cmd_MMU_STEP_MOVE_help)
        self.gcode.register_command('_MMU_STEP_SET_FILAMENT', self.cmd_MMU_STEP_SET_FILAMENT, desc = self.cmd_MMU_STEP_SET_FILAMENT_help)
        self.gcode.register_command('_MMU_M400', self.cmd_MMU_M400, desc = self.cmd_MMU_M400_help) # Wait on both movequeues

        # Internal handlers for Runout & Insertion for all sensor options
        self.gcode.register_command('__MMU_ENCODER_RUNOUT', self.cmd_MMU_ENCODER_RUNOUT, desc = self.cmd_MMU_ENCODER_RUNOUT_help)
        self.gcode.register_command('__MMU_ENCODER_INSERT', self.cmd_MMU_ENCODER_INSERT, desc = self.cmd_MMU_ENCODER_INSERT_help)
        self.gcode.register_command('__MMU_GATE_RUNOUT', self.cmd_MMU_GATE_RUNOUT, desc = self.cmd_MMU_GATE_RUNOUT_help)
        self.gcode.register_command('__MMU_GATE_INSERT', self.cmd_MMU_GATE_INSERT, desc = self.cmd_MMU_GATE_INSERT_help)

        # Initializer tasks
        self.gcode.register_command('__MMU_BOOTUP_TASKS', self.cmd_MMU_BOOTUP_TASKS, desc = self.cmd_MMU_BOOTUP_TASKS_help) # Bootup tasks

        # Timer too close mitigation
        if self.update_trsync:
            try:
                import mcu
                mcu.TRSYNC_TIMEOUT = max(mcu.TRSYNC_TIMEOUT, 0.05)
            except Exception as e:
                self.log_error("Unable to update TRSYNC_TIMEOUT: %s" % str(e))

        # Neopixel update mitigation
        if self.update_bit_max_time:
            try:
                import extras.neopixel as neopixel
                neopixel.BIT_MAX_TIME = max(neopixel.BIT_MAX_TIME, 0.000030)
            except Exception as e:
                self.log_error("Unable to update BIT_MAX_TIME: %s" % str(e))

        # We setup MMU hardware during configuration since some hardware like endstop requires
        # configuration during the MCU config phase, which happens before klipper connection
        # This assumes that the hardware configuartion appears before the '[mmu]' section.
        # The default recommended install will guarantee this order
        self._setup_mmu_hardware(config)

    def _setup_mmu_hardware(self, config):
        logging.info("MMU Hardware Initialization -------------------------------")
        self.has_leds = self.has_led_animation = False

        # Selector and Gear h/w setup ------
        section = self.SELECTOR_STEPPER_CONFIG
        if config.has_section(section):
            # Inject options into selector stepper config regardless or what user sets
            config.fileconfig.set(section, 'position_min', -1.)
            config.fileconfig.set(section, 'position_max', self._get_max_selector_movement())
            config.fileconfig.set(section, 'homing_speed', self.selector_homing_speed)
        self.mmu_toolhead = MmuToolHead(config, self, self.homing_extruder)
        self.mmu_kinematics = self.mmu_toolhead.get_kinematics()
        self.selector = MmuSelector(self)
        rails = self.mmu_toolhead.get_kinematics().rails
        self.gear_rail = rails[1]
        self.gear_stepper = self.gear_rail.steppers[0]
        self.mmu_extruder_stepper = self.mmu_toolhead.mmu_extruder_stepper # Is MmuExtruderStepper if 'self.homing_extruder' is True

        # Setup filament homing sensors ------
        for name in [self.ENDSTOP_TOOLHEAD, self.ENDSTOP_GATE, self.ENDSTOP_EXTRUDER_ENTRY]:
            sensor = self.printer.lookup_object("filament_switch_sensor %s_sensor" % name, None)
            if sensor is not None:
                self.sensors[name] = sensor
                # With MMU toolhead, sensors must not accidentally pause nor call user defined macros
                # This is done in [mmu_sensors] but legacy setups may have discrete [filament_switch_sensors])
                # so we ensure correct setup here
                if name not in [self.ENDSTOP_GATE]:
                    self.sensors[name].runout_helper.runout_pause = False
                    self.sensors[name].runout_helper.runout_gcode = None
                    self.sensors[name].runout_helper.insert_gcode = None

                # Add sensor pin as an extra endstop for gear rail
                sensor_pin = self.config.getsection("filament_switch_sensor %s_sensor" % name).get("switch_pin")
                ppins = self.printer.lookup_object('pins')
                pin_params = ppins.parse_pin(sensor_pin, True, True)
                share_name = "%s:%s" % (pin_params['chip_name'], pin_params['pin'])
                ppins.allow_multi_use_pin(share_name)
                mcu_endstop = self.gear_rail.add_extra_endstop(sensor_pin, name)

                # This ensures rapid stopping of extruder stepper when endstop is hit on synced homing
                # otherwise the extruder can continue to move a small (speed dependent) distance
                if self.homing_extruder:
                    mcu_endstop.add_stepper(self.mmu_extruder_stepper.stepper)

        # Get servo and (optional) encoder setup -----
        self.servo = self.printer.lookup_object('mmu_servo mmu_servo', None)
        if not self.servo:
            raise self.config.error("No [mmu_servo] definition found in mmu_hardware.cfg")
        self.encoder_sensor = self.printer.lookup_object('mmu_encoder mmu_encoder', None)
        if not self.encoder_sensor:
            # MMU logging not set up so use main klippy logger
            logging.warn("No [mmu_encoder] definition found in mmu_hardware.cfg. Assuming encoder is not available")

    def _setup_logging(self):
        # Setup background file based logging before logging any messages
        if self.log_file_level >= 0:
            logfile_path = self.printer.start_args['log_file']
            dirname = os.path.dirname(logfile_path)
            if dirname is None:
                mmu_log = '/tmp/mmu.log'
            else:
                mmu_log = dirname + '/mmu.log'
            self.log_debug("mmu_log=%s" % mmu_log)
            self.queue_listener = QueueListener(mmu_log)
            self.queue_listener.setFormatter(MultiLineFormatter('%(asctime)s %(message)s', datefmt='%H:%M:%S'))
            queue_handler = QueueHandler(self.queue_listener.bg_queue)
            self.mmu_logger = logging.getLogger('mmu')
            self.mmu_logger.setLevel(logging.INFO)
            self.mmu_logger.addHandler(queue_handler)

    def handle_connect(self):
        self._setup_logging()

        self.toolhead = self.printer.lookup_object('toolhead')
        self.mmu_sensors = self.printer.lookup_object('mmu_sensors', None)

        # Sanity check extruder name
        extruder = self.printer.lookup_object(self.extruder_name, None)
        if not extruder:
            raise self.config.error("Extruder named '%s' not found on printer" % self.extruder_name)

        # See if we have a TMC controller capable of current control for filament collision detection and syncing
        # on gear_stepper and tip forming on extruder
        self.selector_tmc = self.gear_tmc = self.extruder_tmc = None
        tmc_chips = ["tmc2209", "tmc2130", "tmc2208", "tmc2660", "tmc5160", "tmc2240"]
        for chip in tmc_chips:
            if self.selector_tmc is None:
                self.selector_tmc = self.printer.lookup_object('%s %s' % (chip, self.SELECTOR_STEPPER_CONFIG), None)
                if self.selector_tmc is not None:
                    self.log_debug("Found %s on selector_stepper. Stallguard 'touch' homing possible." % chip)
            if self.gear_tmc is None:
                self.gear_tmc = self.printer.lookup_object('%s %s' % (chip, self.GEAR_STEPPER_CONFIG), None)
                if self.gear_tmc is not None:
                    self.log_debug("Found %s on gear_stepper. Current control enabled. Stallguard 'touch' homing possible." % chip)
            if self.extruder_tmc is None:
                self.extruder_tmc = self.printer.lookup_object("%s %s" % (chip, self.extruder_name), None)
                if self.extruder_tmc is not None:
                    self.log_debug("Found %s on extruder. Current control enabled. %s" % (chip, "Stallguard 'touch' homing possible." if self.homing_extruder else ""))

        if self.selector_tmc is None:
            self.log_debug("TMC driver not found for selector_stepper, cannot use sensorless homing and recovery")
        if self.gear_tmc is None:
            self.log_debug("TMC driver not found for gear_stepper, cannot use current reduction for collision detection or while synchronized printing")
        if self.extruder_tmc is None:
            self.log_debug("TMC driver not found for extruder, cannot use current increase for tip forming move")

        # Establish gear_stepper initial gear_stepper and extruder currents
        self.gear_default_run_current = self.gear_tmc.get_status(0)['run_current'] if self.gear_tmc else None
        self.extruder_default_run_current = self.extruder_tmc.get_status(0)['run_current'] if self.extruder_tmc else None
        self.gear_percentage_run_current = self.gear_restore_percent_run_current = self.extruder_percentage_run_current = 100.

        # Sanity check that required klipper options are enabled
        self.print_stats = self.printer.lookup_object("print_stats", None)
        if self.print_stats is None:
            self.log_debug("[virtual_sdcard] is not found in config, advanced state control is not possible")
        self.pause_resume = self.printer.lookup_object('pause_resume', None)
        if self.pause_resume is None:
            raise self.config.error("MMU requires [pause_resume] to work, please add it to your config!")

        # Sanity check to see that mmu_vars.cfg is included. This will verify path because default deliberately has single entry
        self.save_variables = self.printer.lookup_object('save_variables', None)
        if not self.save_variables or (self.save_variables.allVariables.get("%s_0" % self.VARS_MMU_CALIB_PREFIX, None) is None and self.save_variables.allVariables.get(self.VARS_MMU_REVISION, None) is None):
            raise self.config.error("Calibration settings file (mmu_vars.cfg) not found. Check [save_variables] section in mmu_macro_vars.cfg\nAlso ensure you only have a single [save_variables] section defined in your printer config and it defines a file that contains the necessary Happy Hare configuration")

        # Remember user setting of idle_timeout so it can be restored (if not overridden)
        if self.default_idle_timeout < 0:
            self.default_idle_timeout = self.printer.lookup_object("idle_timeout").idle_timeout

        # Upgrade legacy gate 0 rotation distance and individual ratios to new rotation distances list
        rotation_distance = self.save_variables.allVariables.get(self.VARS_MMU_GEAR_ROTATION_DISTANCE, None)
        if rotation_distance:
            self.log_debug("Upgrading %s and %s variables" % (self.VARS_MMU_GEAR_ROTATION_DISTANCE, self.VARS_MMU_CALIB_PREFIX))
            rotation_distances = []
            for i in range(self.mmu_num_gates):
                ratio = self.save_variables.allVariables.get("%s%d" % (self.VARS_MMU_CALIB_PREFIX, i), 0)
                rotation_distances.append(round(rotation_distance * ratio, 6))
                self.save_variables.allVariables.pop("%s%d" % (self.VARS_MMU_CALIB_PREFIX, i), None)
            self.save_variables.allVariables.pop(self.VARS_MMU_GEAR_ROTATION_DISTANCE, None)
            # Can't write file now so we let this occur naturally on next write
            self.save_variables.allVariables[self.VARS_MMU_GEAR_ROTATION_DISTANCES] = rotation_distances
        else:
            self.save_variables.allVariables.pop("%s0" % self.VARS_MMU_CALIB_PREFIX, None)

        # Configure gear stepper calibration (set with MMU_CALIBRATE_GEAR)
        self.default_rotation_distance = self.gear_stepper.get_rotation_distance()[0] # TODO should be per gear in case they are disimilar
        self.rotation_distances = self.save_variables.allVariables.get(self.VARS_MMU_GEAR_ROTATION_DISTANCES, None)
        if self.rotation_distances:
            if len(self.rotation_distances) == self.mmu_num_gates:
                self.log_debug("Loaded saved gear rotation distances: %s" % self.rotation_distances)
            else:
                self.log_error("Incorrect number of gates specified in %s. Adjusted length" % self.VARS_MMU_GEAR_ROTATION_DISTANCES)
                self.rotation_distances = self._ensure_list_size(self.rotation_distances, self.mmu_num_gates, default_value=0.)
        else:
            self.log_always("Warning: Gear rotation_distances not found in mmu_vars.cfg. Probably not calibrated")
            self.rotation_distances = [0.] * self.mmu_num_gates

        # Ensure they are identical if variable_gate_ratios is False
        if not self.variable_gate_ratios:
            self.rotation_distances = [self.rotation_distances[0]] * self.mmu_num_gates

        # Finally update and set calibration status
        self.save_variables.allVariables[self.VARS_MMU_GEAR_ROTATION_DISTANCES] = self.rotation_distances
        if all(rd != 0 for rd in self.rotation_distances):
            self.calibration_status |= self.CALIBRATED_GEAR

        # Configure encoder calibration (set with MMU_CALIBRATE_ENCODER)
        self.encoder_resolution = self.encoder_default_resolution
        if self._has_encoder():
            self.encoder_sensor.set_logger(self.log_debug) # Combine with MMU log
            self.encoder_sensor.set_extruder(self.extruder_name)
            self.encoder_sensor.set_mode(self.enable_clog_detection)

            resolution = self.save_variables.allVariables.get(self.VARS_MMU_ENCODER_RESOLUTION, None)
            if resolution:
                self.encoder_resolution = resolution
                self.encoder_sensor.set_resolution(resolution)
                self.log_debug("Loaded saved encoder resolution: %.6f" % resolution)
                self.calibration_status |= self.CALIBRATED_ENCODER
            else:
                self.log_always("Warning: Encoder resolution not found in mmu_vars.cfg. Probably not calibrated")
        else:
            self.calibration_status |= self.CALIBRATED_ENCODER # Pretend we are calibrated to avoid warnings

        # The threshold (mm) that determines real encoder movement (set to 1.5 pulses of encoder. i.e. allow one error pulse)
        self.encoder_min = 1.5 * self.encoder_resolution

        # Configure selector calibration (set with MMU_CALIBRATE_SELECTOR)
        selector_offsets = self.save_variables.allVariables.get(self.VARS_MMU_SELECTOR_OFFSETS, None)
        if selector_offsets:
            if len(selector_offsets) == self.mmu_num_gates:
                self.selector_offsets = selector_offsets
                self.log_debug("Loaded saved selector offsets: %s" % selector_offsets)
                self.calibration_status |= self.CALIBRATED_SELECTOR
            else:
                self.log_error("Incorrect number of gates specified in %s" % self.VARS_MMU_SELECTOR_OFFSETS)
                self.selector_offsets = [0.] * self.mmu_num_gates
        else:
            self.log_always("Warning: Selector offsets not found in mmu_vars.cfg. Probably not calibrated")
            self.selector_offsets = [0.] * self.mmu_num_gates
        bypass_offset = self.save_variables.allVariables.get(self.VARS_MMU_SELECTOR_BYPASS, None)
        if bypass_offset:
            self.bypass_offset = bypass_offset
            self.log_debug("Loaded saved bypass offset: %s" % bypass_offset)
        else:
            self.bypass_offset = 0

        # Set bowden length from calibration
        bowden_length = self.save_variables.allVariables.get(self.VARS_MMU_CALIB_BOWDEN_LENGTH, None)
        bowden_home = self.save_variables.allVariables.get(self.VARS_MMU_CALIB_BOWDEN_HOME, self.ENDSTOP_ENCODER)
        if bowden_length and bowden_home in self.GATE_ENDSTOPS:
            self.calibrated_bowden_length = bowden_length
            if bowden_home != self.gate_homing_endstop:
                if bowden_home == self.ENDSTOP_ENCODER:
                    self.calibrated_bowden_length += self.gate_endstop_to_encoder
                else:
                    self.calibrated_bowden_length -= self.gate_endstop_to_encoder
                self.log_debug("Loaded and adjusted reference bowden length: %.1f" % bowden_length)
            else:
                self.log_debug("Loaded saved reference bowden length: %.1f" % bowden_length)
            self.calibration_status |= self.CALIBRATED_BOWDEN
        else:
            self.log_always("Warning: Reference bowden length not found in mmu_vars.cfg. Probably not calibrated")

        # Override with saved/calibrated servo positions
        try:
            servo_angles = self.save_variables.allVariables.get(self.VARS_MMU_SERVO_ANGLES, {})
            self.servo_angles.update(servo_angles)
        except Exception as e:
            raise self.config.error("Exception whilst parsing servo angles from 'mmu_vars.cfg': %s" % str(e))

<<<<<<< HEAD
        # Timer too close mitigation
        if self.update_trsync:
            try:
                import mcu
                mcu.TRSYNC_TIMEOUT = max(mcu.TRSYNC_TIMEOUT, 0.05)
            except Exception as e:
                self.log_error("Unable to update TRSYNC_TIMEOUT: %s" % str(e))

    def _ensure_list_size(lst, size, default_value=None):
        lst = lst[:size] # Truncate if too long
        lst.extend([default_value] * (size - len(lst))) # Pad with default value if too short
        return lst

=======
>>>>>>> 67cca323
    def handle_disconnect(self):
        self.log_debug('Klipper disconnected! MMU Shutdown')
        if self.queue_listener is not None:
            self.queue_listener.stop()

    def handle_ready(self):
        # Reference correct extruder stepper which will definitely be available now
        self.mmu_extruder_stepper = self.mmu_toolhead.mmu_extruder_stepper
        if not self.homing_extruder:
            self.log_debug("Warning: Using original klipper extruder stepper. Homing not possible")

        # Restore state if fully calibrated
        if not self._check_is_calibrated(silent=True):
            self._load_persisted_state()

        # Setup events for managing internal print state machine
        self.printer.register_event_handler("idle_timeout:printing", self._handle_idle_timeout_printing)
        self.printer.register_event_handler("idle_timeout:ready", self._handle_idle_timeout_ready)
        self.printer.register_event_handler("idle_timeout:idle", self._handle_idle_timeout_idle)

        # Setup events for managing motor synchronization
        self.printer.register_event_handler("mmu:synced", self._handle_mmu_synced)
        self.printer.register_event_handler("mmu:unsynced", self._handle_mmu_unsynced)
        self.printer.register_event_handler("mmu:sync_feedback", self._handle_sync_feedback)
        self._setup_sync_feedback()

        self._setup_heater_off_timer()
        self._setup_pending_spool_id_timer()
        self._clear_saved_toolhead_position()

        # This is a bit naughty to register commands here but I need to make sure we are the outermost wrapper
        try:
            prev_pause = self.gcode.register_command('PAUSE', None)
            if prev_pause is not None:
                self.gcode.register_command('__PAUSE', prev_pause)
                self.gcode.register_command('PAUSE', self.cmd_PAUSE, desc = self.cmd_PAUSE_help)
            else:
                self.log_error('No existing PAUSE macro found!')

            prev_resume = self.gcode.register_command('RESUME', None)
            if prev_resume is not None:
                self.gcode.register_command('__RESUME', prev_resume)
                self.gcode.register_command('RESUME', self.cmd_MMU_RESUME, desc = self.cmd_MMU_RESUME_help)
            else:
                self.log_error('No existing RESUME macro found!')

            prev_clear_pause = self.gcode.register_command('CLEAR_PAUSE', None)
            if prev_clear_pause is not None:
                self.gcode.register_command('__CLEAR_PAUSE', prev_clear_pause)
                self.gcode.register_command('CLEAR_PAUSE', self.cmd_CLEAR_PAUSE, desc = self.cmd_CLEAR_PAUSE_help)
            else:
                self.log_error('No existing CLEAR_PAUSE macro found!')

            prev_cancel = self.gcode.register_command('CANCEL_PRINT', None)
            if prev_cancel is not None:
                self.gcode.register_command('__CANCEL_PRINT', prev_cancel)
                self.gcode.register_command('CANCEL_PRINT', self.cmd_MMU_CANCEL_PRINT, desc = self.cmd_MMU_CANCEL_PRINT_help)
            else:
                self.log_error('No existing CANCEL_PRINT macro found!')
        except Exception as e:
            self.log_error('Error trying to wrap PAUSE/RESUME/CLEAR_PAUSE/CANCEL_PRINT macros: %s' % str(e))

        # Ensure that the LED control macro knows the indices of the segments of the LED chain and other essential data
        gcode_macro = self.printer.lookup_object("gcode_macro _MMU_SET_LED", None)
        if gcode_macro:
            try:
                led_chains = MmuLeds.chains
                self.has_led_animation = MmuLeds.led_effect_module
                led_vars = {}
                if led_chains:
                    self.has_leds = True
                    exit = led_chains['exit']
                    led_vars['exit_first_led_index'] = exit[0] if exit else -1
                    led_vars['exit_reverse_order'] = int(exit[0] > exit[-1]) if exit else 0
                    entry = led_chains['entry']
                    led_vars['entry_first_led_index'] = entry[0] if entry else -1
                    led_vars['entry_reverse_order'] = int(entry[0] > entry[-1]) if entry else 0
                    led_vars['status_led_index'] = led_chains['status'][0] if led_chains['status'] else -1
                    led_vars['led_strip'] = MmuLeds.led_strip
                    self.log_debug("LEDs support enabled %s" % "with optional animation" if MmuLeds.led_effect_module else "")
                else:
                    self.has_leds = False
                    self.log_debug("LEDs support is not configured")
                gcode_macro.variables.update(led_vars)
            except Exception as e:
                self.log_error('Error setting up the _MMU_SET_LED macro: %s' % str(e))
        else:
            self.log_error("LEDs macro _MMU_SET_LED not available")

        # Override user configuration based on h/w setup
        led_vars_macro = self.printer.lookup_object("gcode_macro _MMU_LED_VARS", None)
        if led_vars_macro:
            variables = led_vars_macro.variables
            led_vars = {}
            led_vars['led_enable'] = variables.get('led_enable', True) & self.has_leds
            led_vars['led_animation'] = variables.get('led_animation', True) & self.has_led_animation
            led_vars_macro.variables.update(led_vars)

        self.estimated_print_time = self.printer.lookup_object('mcu').estimated_print_time

        # Important to ensure correct sync_feedback starting assumption by generating a fake event
        if self.mmu_sensors:
            eventtime = self.reactor.monotonic()
            if self.mmu_sensors.has_tension_switch and not self.mmu_sensors.has_compression_switch:
                self._handle_sync_feedback(eventtime, 1) # Assume compressed starting state
            elif self.mmu_sensors.has_compression_switch and not self.mmu_sensors.has_tension_switch:
                self._handle_sync_feedback(eventtime, -1) # Assume expanded starting state

        # Runout bootup tasks
        self._schedule_mmu_bootup_tasks(self.BOOT_DELAY)

    def _initialize_state(self):
        self.is_enabled = self.runout_enabled = True
        self.is_handling_runout = self.calibrating = False
        self.last_print_stats = self.paused_extruder_temp = self.reason_for_pause = None
        self.tool_selected = self._next_tool = self.gate_selected = self.TOOL_GATE_UNKNOWN
        self._last_toolchange = "Unknown"
        self.active_filament = {}
        self.servo_state = self.servo_angle = self.SERVO_UNKNOWN_STATE
        self.filament_pos = self.FILAMENT_POS_UNKNOWN
        self.filament_direction = self.DIRECTION_UNKNOWN
        self.action = self.ACTION_IDLE
        self._clear_saved_toolhead_position()
        self._servo_reset_state()
        self._reset_job_statistics()
        self.print_state = self.resume_to_state = "ready"
        self.form_tip_vars = None # Current defaults of gcode variables for tip forming macro
        self._clear_slicer_tool_map()
        self.pending_spool_id = None # For automatic assignment of spool_id if set perhaps by rfid reader
        self._has_retracted = False

    def _clear_slicer_tool_map(self):
        self.slicer_tool_map = {'tools': {}, 'referenced_tools': [], 'initial_tool': None, 'purge_volumes': []}
        self.slicer_color_rgb = [(0.,0.,0.)] * self.mmu_num_gates
        self._update_t_macros() # Clear 'color' on Tx macros if displaying slicer colors

    # Helper to infer type for setting gcode macro variables
    def _fix_type(self, s):
        try:
            return float(s)
        except ValueError:
            try:
                return int(s)
            except ValueError:
                return s

    # This retuns the hex color format without leading '#' E.g. ff00e0
    def _color_to_rgb_hex(self, color):
        if color in self.w3c_colors:
            color = self.w3c_colors.get(color)
        elif color == '':
            color = "#000000"
        rgb_hex = color.lstrip('#').lower()
        return rgb_hex

    # This retuns a convenient RGB fraction tuple for controlling LEDs E.g. (0.32, 0.56, 1.00)
    # or integer version (82, 143, 255)
    def _color_to_rgb_tuple(self, color, fraction=True):
        rgb_hex = self._color_to_rgb_hex(color)
        length = len(rgb_hex)
        if fraction:
            if length % 3 == 0:
                return tuple(round(float(int(rgb_hex[i:i + length // 3], 16)) / 255, 3) for i in range(0, length, length // 3))
            return (0.,0.,0.)
        else:
            if length % 3 == 0:
                return tuple(int(rgb_hex[i:i+2], 16) for i in (0, 2, 4))
            return (0,0,0)

    # Helper to return validated color string or None if invalid
    def _validate_color(self, color):
        color = color.lower()
        if color == "":
            return ""

        # Try w3c named color
        if color in self.w3c_colors:
            return color

        # Try RGB color
        color = color.lstrip('#').lower()
        x = re.search("^([a-f\d]{6})$", color)
        if x is not None and x.group() == color:
            return color

        return None # Not valid

    # Helper for finding the closest color
    # Example:
    # color_list = ['123456', 'abcdef', '789abc', '4a7d9f', '010203']
    # _find_closest_color('4b7d8e', color_list) returns '4a7d9f'
    def _find_closest_color(self, ref_color, color_list):
        weighted_euclidean_distance = lambda color1, color2, weights=(0.3, 0.59, 0.11): (
            sum(weights[i] * (a - b) ** 2 for i, (a, b) in enumerate(zip(color1, color2)))
        )
        ref_rgb = self._color_to_rgb_tuple(ref_color, fraction=False)
        min_distance = float('inf')
        closest_color = None
        for color in color_list:
            color_rgb = self._color_to_rgb_tuple(color)
            distance = weighted_euclidean_distance(ref_rgb, color_rgb)
            if distance < min_distance:
                min_distance = distance
                closest_color = color
        return closest_color, min_distance

    # Helper to keep parallel RGB color map updated when color changes
    def _update_gate_color(self, new_color_map):
        self.gate_color = new_color_map

        # Recalculate RGB map for easy LED support
        self.gate_color_rgb = [self._color_to_rgb_tuple(i) for i in self.gate_color]

    # Helper to keep parallel RGB color map updated when slicer color or TTG changes
    def _update_slicer_color(self):
        self.slicer_color_rgb = [(0.,0.,0.)] * self.mmu_num_gates
        for tool_key, tool_value in self.slicer_tool_map['tools'].items():
            tool = int(tool_key)
            gate = self.ttg_map[tool]
            self.slicer_color_rgb[gate] = self._color_to_rgb_tuple(tool_value['color'])
        self._update_t_macros()
        self._mmu_macro_event(self.MACRO_EVENT_GATE_MAP_CHANGED, "GATE=-1") # Cheat to force LED update

    def _load_persisted_state(self):
        self.log_debug("Loaded persisted MMU state, level: %d" % self.persistence_level)
        errors = []

        # Always load length of filament remaining in extruder (after cut) and last tool loaded
        self.filament_remaining = self.save_variables.allVariables.get(self.VARS_MMU_FILAMENT_REMAINING, self.filament_remaining)
        self._last_tool = self.save_variables.allVariables.get(self.VARS_MMU_LAST_TOOL, self._last_tool)

        if self.persistence_level >= 1:
            # Load EndlessSpool config
            self.enable_endless_spool = self.save_variables.allVariables.get(self.VARS_MMU_ENABLE_ENDLESS_SPOOL, self.enable_endless_spool)
            endless_spool_groups = self.save_variables.allVariables.get(self.VARS_MMU_ENDLESS_SPOOL_GROUPS, self.endless_spool_groups)
            if len(endless_spool_groups) == self.mmu_num_gates:
                self.endless_spool_groups = endless_spool_groups
            else:
                errors.append("Incorrect number of gates specified in %s" % self.VARS_MMU_ENDLESS_SPOOL_GROUPS)

        if self.persistence_level >= 2:
            # Load TTG map
            tool_to_gate_map = self.save_variables.allVariables.get(self.VARS_MMU_TOOL_TO_GATE_MAP, self.ttg_map)
            if len(tool_to_gate_map) == self.mmu_num_gates:
                self.ttg_map = tool_to_gate_map
            else:
                errors.append("Incorrect number of gates specified in %s" % self.VARS_MMU_TOOL_TO_GATE_MAP)

        if self.persistence_level >= 3:
            # Load gate map
            for var, attr, default in self.gate_map_vars:
                value = self.save_variables.allVariables.get(var, getattr(self, attr))
                if len(value) == self.mmu_num_gates:
                    if attr == "gate_color":
                        self._update_gate_color(value)
                    else:
                        setattr(self, attr, value)
                else:
                    errors.append("Incorrect number of gates specified in %s" % var)

        if self.persistence_level >= 4:
            # Load selected tool and gate
            tool_selected = self.save_variables.allVariables.get(self.VARS_MMU_TOOL_SELECTED, self.tool_selected)
            gate_selected = self.save_variables.allVariables.get(self.VARS_MMU_GATE_SELECTED, self.gate_selected)
            if gate_selected < self.mmu_num_gates and tool_selected < self.mmu_num_gates:
                self._set_tool_selected(tool_selected)
                self._set_gate_selected(gate_selected)
                self._ensure_ttg_match() # Ensure tool/gate consistency
                if self.gate_selected >= 0:
                    self.selector.set_position(self.selector_offsets[self.gate_selected])
                elif self.gate_selected == self.TOOL_GATE_BYPASS:
                    self.selector.set_position(self.bypass_offset)
            else:
                errors.append("Invalid tool or gate specified in %s or %s" % (self.VARS_MMU_TOOL_SELECTED, self.VARS_MMU_GATE_SELECTED))

            # Previous filament position
            if gate_selected != self.TOOL_GATE_UNKNOWN and tool_selected != self.TOOL_GATE_UNKNOWN:
                self.filament_pos = self.save_variables.allVariables.get(self.VARS_MMU_FILAMENT_POS, self.filament_pos)

        if len(errors) > 0:
            self.log_info("Warning: Some persisted state was ignored because it contained errors:\n%s" % ''.join(errors))

        swap_stats = self.save_variables.allVariables.get(self.VARS_MMU_SWAP_STATISTICS, {})
        counters = self.save_variables.allVariables.get(self.VARS_MMU_COUNTERS, {})
        self.counters.update(counters)

        # Auto upgrade old names
        key_map = {"time_spent_loading": "load", "time_spent_unloading": "unload", "time_spent_paused": "pause"}
        swap_stats = {key_map.get(key, key): swap_stats[key] for key in swap_stats}

        self.statistics.update(swap_stats)
        for gate in range(self.mmu_num_gates):
            self.gate_statistics[gate] = self.EMPTY_GATE_STATS_ENTRY.copy()
            gstats = self.save_variables.allVariables.get("%s%d" % (self.VARS_MMU_GATE_STATISTICS_PREFIX, gate), None)
            if gstats:
                self.gate_statistics[gate].update(gstats)

    def _schedule_mmu_bootup_tasks(self, delay=0.):
        waketime = self.reactor.monotonic() + delay
        self.reactor.register_callback(self._mmu_bootup_tasks, waketime)

    def _mmu_bootup_tasks(self, eventtime):
        self.log_trace("_bootup_tasks()")
        self._exec_gcode("__MMU_BOOTUP_TASKS")
        self._mmu_macro_event(self.MACRO_EVENT_RESTART)

    cmd_MMU_BOOTUP_TASKS_help = "Internal commands to complete bootup of MMU"
    def cmd_MMU_BOOTUP_TASKS(self, gcmd):
        self._log_to_file(gcmd.get_commandline())
        fversion = lambda f: "v{}.".format(int(f)) + '.'.join("{:0<2}".format(int(str(f).split('.')[1])))
        try:
            # Splash...
            msg = '{1}(\_/){0}\n{1}( {0}*,*{1}){0}\n{1}(")_("){0} {5}{2}H{0}{3}a{0}{4}p{0}{2}p{0}{3}y{0} {4}H{0}{2}a{0}{3}r{0}{4}e{0} {1}%s{0} {2}R{0}{3}e{0}{4}a{0}{2}d{0}{3}y{0}{1}...{0}{6}' % fversion(self.config_version)
            self.log_always(msg, color=True)

            if self.log_startup_status > 0:
                self.log_always(self._ttg_map_to_string(summary=self.log_startup_status == 1))
                self._display_visual_state(silent=self.persistence_level < 4)
            self._set_print_state("initialized")
            if self._has_encoder():
                self.encoder_sensor.set_clog_detection_length(self.save_variables.allVariables.get(self.VARS_MMU_CALIB_CLOG_LENGTH, 15))
                self._disable_runout() # Initially disable clog/runout detection

            # Sanity check filament pos if toolhead sensor available
            ts = self._check_sensor(self.ENDSTOP_TOOLHEAD)
            if ts is True and self.filament_pos != self.FILAMENT_POS_LOADED or ts is False and self.filament_pos != self.FILAMENT_POS_UNLOADED:
                self._recover_filament_pos(message=True)

            self._servo_move()
            self.gate_status = self._validate_gate_status(self.gate_status) # Delayed to allow for correct initial state
            self._spoolman_sync()
        except Exception as e:
            self.log_error('Warning: Error booting up MMU: %s' % str(e))

    cmd_MMU_TEST_help = "Internal Happy Hare development tests"
    def cmd_MMU_TEST(self, gcmd):
        self._log_to_file(gcmd.get_commandline())
        if self._check_is_disabled(): return

        if gcmd.get_int('HELP', 0, minval=0, maxval=1):
            self.log_info("SYNC_EVENT=[-1.0 ... 1.0] : Generate sync feedback event")
            self.log_info("DUMP_UNICODE=1 : Display special characters used in display")
            self.log_info("RUN_SEQUENCE=1 : Run through the set of sequence macros tracking time")

        feedback = gcmd.get_float('SYNC_EVENT', None, minval=-1., maxval=1.)
        if feedback is not None:
            self.log_info("Sending 'mmu:sync_feedback %.2f' event" % feedback)
            self.printer.send_event("mmu:sync_feedback", self.reactor.monotonic(), feedback)

        if gcmd.get_int('DUMP_UNICODE', 0, minval=0, maxval=1):
            self.log_info("UI_SPACE=%s, UI_SEPARATOR=%s, UI_DASH=%s, UI_DEGREE=%s, UI_BLOCK=%s, UI_CASCADE=%s" % (UI_SPACE, UI_SEPARATOR, UI_DASH, UI_DEGREE, UI_BLOCK, UI_CASCADE))
            self.log_info("{}{}{}{}".format(UI_BOX_TL, UI_BOX_T, UI_BOX_H, UI_BOX_TR))
            self.log_info("{}{}{}{}".format(UI_BOX_L,  UI_BOX_M, UI_BOX_H, UI_BOX_R))
            self.log_info("{}{}{}{}".format(UI_BOX_V,  UI_BOX_V, UI_SPACE, UI_BOX_V))
            self.log_info("{}{}{}{}".format(UI_BOX_BL, UI_BOX_B, UI_BOX_H, UI_BOX_BR))
            self.log_info("UI_EMOTICONS=%s" % UI_EMOTICONS)

        if gcmd.get_int('RUN_SEQUENCE', 0, minval=0, maxval=1):
            with self._wrap_track_time('total'):
                with self._wrap_track_time('unload'):
                    with self._wrap_track_time('pre_unload'):
                        self._wrap_gcode_command(self.pre_unload_macro, exception=False)
                    self._wrap_gcode_command(self.post_form_tip_macro, exception=False)
                    with self._wrap_track_time('post_unload'):
                        self._wrap_gcode_command(self.post_unload_macro, exception=False)
                with self._wrap_track_time('load'):
                    with self._wrap_track_time('pre_load'):
                        self._wrap_gcode_command(self.pre_load_macro, exception=False)
                    with self._wrap_track_time('post_load'):
                        self._wrap_gcode_command(self.post_load_macro, exception=False)

        if gcmd.get_int('SYNC_G2E', 0, minval=0, maxval=1):
            self.mmu_toolhead.sync(MmuToolHead.GEAR_SYNCED_TO_EXTRUDER)

        if gcmd.get_int('SYNC_E2G', 0, minval=0, maxval=1):
            extruder_only = bool(gcmd.get_int('EXTRUDER_ONLY', 0, minval=0, maxval=1))
            self.mmu_toolhead.sync(MmuToolHead.EXTRUDER_ONLY_ON_GEAR if extruder_only else MmuToolHead.EXTRUDER_SYNCED_TO_GEAR)

        if gcmd.get_int('UNSYNC', 0, minval=0, maxval=1):
            self.mmu_toolhead.unsync()

        pos = gcmd.get_float('SET_POS', -1, minval=0)
        if pos >= 0:
            self._set_filament_position(pos)

        if gcmd.get_int('GET_POS', 0, minval=0, maxval=1):
            self.log_info("Filament position: %s" % self._get_filament_position())

        if gcmd.get_int('SYNC_LOAD_TEST', 0, minval=0, maxval=1):
            try:
                self.internal_test = True
                endstop = gcmd.get('ENDSTOP', 'extruder')
                loop = gcmd.get_int('LOOP', 10, minval=1, maxval=1000)
                self.gcode.run_script_from_command("SAVE_GCODE_STATE NAME=mmu_test")
                self._initialize_filament_position()
                total = 0.
                for i in range(loop):
                    move_type = random.randint(0, 11)
                    move = random.randint(0, 100) - 50
                    speed = random.uniform(50, 200)
                    accel = random.randint(50, 1000)
                    homing = random.randint(0, 1)
                    extruder_only = random.randint(0, 1)
                    motor = random.choice(["gear", "gear+extruder", "extruder"])
                    if move_type == 0 or move_type == 1:
                        self.log_info("Loop: %d - Synced gear to extruder movement: %.1fmm" % (i, move))
                        self.mmu_toolhead.sync(MmuToolHead.GEAR_SYNCED_TO_EXTRUDER)
                        self.gcode.run_script_from_command("G1 E%.2f F%d" % (move, speed * 60))
                    elif move_type == 2:
                        self.log_info("Loop: %d - Unsynced extruder movement: %.1fmm" % (i, move))
                        self.mmu_toolhead.unsync()
                        self.gcode.run_script_from_command("G1 E%.2f F%d" % (move, speed * 60))
                    elif move_type == 3:
                        self.log_info("Loop: %d - Regular move: %.1fmm, MOTOR=%s" %  (i, move, motor))
                        self.gcode.run_script_from_command("MMU_TEST_MOVE MOTOR=%s MOVE=%.2f SPEED=%d" % (motor, move, speed))
                        total += move
                    elif move_type == 4 or move_type == 5 or move_type == 6:
                        self.log_info("Loop: %d - HOMING MOVE: %.1fmm, MOTOR=%s" % (i, move, motor))
                        self.gcode.run_script_from_command("MMU_TEST_HOMING_MOVE MOTOR=%s MOVE=%.2f SPEED=%d ENDSTOP=%s STOP_ON_ENDSTOP=1" % (motor, move, speed, endstop))
                        total += move
                    elif move_type == 7:
                        if random.randint(0, 1):
                            new_pos = random.uniform(0, 300)
                            self.log_info("Loop: %d - Set filament position" % i)
                            self._set_filament_position(new_pos)
                            total = new_pos
                        else:
                            self.log_info("Loop: %d - Initialized filament position" % i)
                            self._initialize_filament_position()
                            total = 0.
                    elif move_type == 8:
                        self.log_info("Loop: %d - Save gcode state" % i)
                        self.gcode.run_script_from_command("SAVE_GCODE_STATE NAME=mmu_test")
                    elif move_type == 9:
                        self.log_info("Loop: %d - Restore gcode state" % i)
                        self.gcode.run_script_from_command("RESTORE_GCODE_STATE NAME=mmu_test")
                    elif move_type == 10:
                        self.log_info("Loop: %d - legacy 'synced' movement: %.1fmm" % (i, move))
                        self.gcode.run_script_from_command("MMU_TEST_MOVE MOTOR=synced MOVE=%.2f SPEED=%d" % (move, speed))
                    else:
                        self.log_info("Loop: %d - legacy 'both' movement: %.1fmm" % (i, move))
                        self.gcode.run_script_from_command("MMU_TEST_MOVE MOTOR=both MOVE=%.2f SPEED=%d" % (move, speed))
                        total += move

                        sync = "---" if self.mmu_toolhead.sync_mode is None else "E2G" if self.mmu_toolhead.sync_mode == MmuToolHead.EXTRUDER_SYNCED_TO_GEAR else "G2E" if self.mmu_toolhead.sync_mode == MmuToolHead.GEAR_SYNCED_TO_EXTRUDER else "Ext"
                        self.movequeues_wait()
                        tracking = abs(self._get_filament_position() - total) < 0.1
                        self.log_info(">>>>>> STATUS: sync: %s, pos=%.2f, total=%.2f" % (sync, self._get_filament_position(), total))
                        if not tracking:
                            self.log_error(">>>>>> Position tracking error")
                            break
                self.gcode.run_script_from_command("_MMU_DUMP_TOOLHEAD")
                self.log_info("Aggregate move distance: %.1fmm, Toolhead reports: %.1fmm" % (total, self._get_filament_position()))
            finally:
                self.internal_test = True

        if gcmd.get_int('SEL_MOVE', 0, minval=0, maxval=1):
            move = gcmd.get_float('MOVE', 10.)
            speed = gcmd.get_float('SPEED', None)
            accel = gcmd.get_float('ACCEL', None)
            wait = gcmd.get_int('WAIT', 1, minval=0, maxval=1)
            loop = gcmd.get_int('LOOP', 1, minval=1)
            for i in range(loop):
                pos = self.mmu_toolhead.get_position()[0]
                actual = self.selector.move("Test move", pos + move, speed=speed, accel=accel, wait=wait)
                self.log_always("%d. Rail starting pos: %s, Selector moved to %.4fmm" % (i, pos, actual))
                if actual != pos + move:
                    self.log_always("Off target position by: %.4f" % (actual - (pos + move)))

        if gcmd.get_int('SEL_HOMING_MOVE', 0, minval=0, maxval=1):
            move = gcmd.get_float('MOVE', 10.)
            speed = gcmd.get_float('SPEED', None)
            accel = gcmd.get_float('ACCEL', None)
            wait = gcmd.get_int('WAIT', 1, minval=0, maxval=1)
            loop = gcmd.get_int('LOOP', 1, minval=1)
            endstop = gcmd.get('ENDSTOP', self.ENDSTOP_SELECTOR_TOUCH if self.selector.use_touch_move() else self.ENDSTOP_SELECTOR_HOME)
            for i in range(loop):
                pos = self.mmu_toolhead.get_position()[0]
                self.log_always("Rail starting pos: %s" % pos)
                actual,homed = self.selector.homing_move("Test homing move", pos + move, speed=speed, accel=accel, homing_move=1, endstop_name=endstop)
                self.log_always("%d. Rail starting pos: %s, Selector moved to %.4fmm homing to %s (%s)" % (i, pos, actual, endstop, "homed" if homed else "DID NOT HOME"))
                if actual != pos + move:
                    self.log_always("Off target position by: %.4f" % (actual - (pos + move)))

        if gcmd.get_int('SEL_LOAD_TEST', 0, minval=0, maxval=1):
            loop = gcmd.get_int('LOOP', 10, minval=1, maxval=1000)
            if gcmd.get_int('HOME', 0, minval=0, maxval=1):
                self.gcode.run_script_from_command("MMU_HOME")
            for i in range(loop):
                move_type = random.randint(0, 2)
                move = random.randint(10, 100)
                speed = random.uniform(50, 200)
                accel = random.randint(50, 2000)
                homing = random.randint(0, 2)
                wait = random.randint(0, 1)
                pos = self.mmu_toolhead.get_position()[0]
                if move_type == 2 or move_type == 1:
                    endstop = "mmu_sel_touch" if move_type == 2 else "mmu_sel_home"
                    actual,homed = self.selector.homing_move("Test homing move", move, speed=speed, accel=accel, homing_move=1, endstop_name=endstop)
                    self.log_always("%d. Homing move: Rail starting pos: %s, Selector moved to %.4fmm homing to %s (%s)" % (i, pos, actual, endstop, "homed" if homed else "DID NOT HOME"))
                else:
                    actual = self.selector.move("Test move", move, speed=speed, accel=accel, wait=wait)
                    self.log_always("%d. Move: Rail starting pos: %s, Selector moved to %.4fmm" % (i, pos, actual))

        if gcmd.get_int('SPECIAL', 0, minval=0, maxval=1):
            servo = bool(gcmd.get_int('SERVO', 0, minval=0, maxval=1))
            loop = gcmd.get_int('LOOP', 5, minval=1, maxval=50)
            self.gcode.run_script_from_command("M83")
            rot_dist = self.gear_stepper.get_rotation_distance()[0]
            move = rot_dist / loop
            with DebugStepperMovement(self):
                for i in range(loop):
                    self.log_always("Extruder: %d" % i)
                    self.gcode.run_script_from_command("G1 E%.4f F240" % move)
                self._sync_gear_to_extruder(True, servo=servo, current=False)
                self.gcode.run_script_from_command("G1 E%.4f F240" % rot_dist)
                for i in range(loop):
                    self.log_always("Extruder: %d" % i)
                    self.gcode.run_script_from_command("G1 E%.4f F240" % move)
                self._sync_gear_to_extruder(False, servo=servo, current=False)

        if gcmd.get_int('TTC_TEST', 0, minval=0, maxval=1):
            loop = gcmd.get_int('LOOP', 5, minval=1, maxval=1000)
            for i in range(loop):
                stop_on_endstop = random.randint(0, 1) * 2 - 1
                self.gcode.run_script_from_command("MMU_TEST_HOMING_MOVE MOTOR=extruder MOVE=10 ENDSTOP=extruder STOP_ON_ENDSTOP=%d" % stop_on_endstop)

    def _wrap_gcode_command(self, command, exception=False, variables=None, wait=False):
        try:
            macro = command.split()[0]
            if variables is not None:
                gcode_macro = self.printer.lookup_object("gcode_macro %s" % macro)
                gcode_macro.variables.update(variables)
            self.log_trace("Running macro: %s%s" % (command, " (with override variables)" if variables is not None else ""))
            self.gcode.run_script_from_command(command)
            if wait:
                self.movequeues_wait(mmu_toolhead=False)
        except Exception as e:
            if exception is not None:
                if exception:
                    raise MmuError("Error running %s: %s" % (macro, str(e)))
                else:
                    self.log_error("Error running %s: %s" % (macro, str(e)))
            else:
                raise

    def _mmu_macro_event(self, event_name, params=""):
        if self.printer.lookup_object("gcode_macro %s" % self.mmu_event_macro, None) is not None:
            self._wrap_gcode_command("%s EVENT=%s %s" % (self.mmu_event_macro, event_name, params))

    # Wait on desired move queues
    def movequeues_wait(self, toolhead=True, mmu_toolhead=True):
        #self.log_trace("movequeues_wait(toolhead=%s, mmu_toolhead=%s)" % (toolhead, mmu_toolhead))
        if toolhead:
            self.toolhead.wait_moves()
        if mmu_toolhead:
            self.mmu_toolhead.wait_moves()

    # Dwell on desired move queues
    def movequeues_dwell(self, dwell, toolhead=True, mmu_toolhead=True):
        if dwell > 0.:
            if toolhead and mmu_toolhead:
                self.movequeues_sync()
            if toolhead:
                self.toolhead.dwell(dwell)
            if mmu_toolhead:
                self.mmu_toolhead.dwell(dwell)

    # Align timing of move queues
    def movequeues_sync(self):
        mmu_last_move = self.mmu_toolhead.get_last_move_time()
        last_move = self.toolhead.get_last_move_time()
        delta = mmu_last_move - last_move
        if delta > 0:
            self.toolhead.dwell(abs(delta))
        elif delta < 0:
            self.mmu_toolhead.dwell(abs(delta))


####################################
# LOGGING AND STATISTICS FUNCTIONS #
####################################

    def _get_action_string(self, action=None):
        if action is None:
            action = self.action

        return ("Idle" if action == self.ACTION_IDLE else
                "Loading" if action == self.ACTION_LOADING else
                "Unloading" if action == self.ACTION_UNLOADING else
                "Loading Ext" if action == self.ACTION_LOADING_EXTRUDER else
                "Exiting Ext" if action == self.ACTION_UNLOADING_EXTRUDER else
                "Forming Tip" if action == self.ACTION_FORMING_TIP else
                "Heating" if action == self.ACTION_HEATING else
                "Checking" if action == self.ACTION_CHECKING else
                "Homing" if action == self.ACTION_HOMING else
                "Selecting" if action == self.ACTION_SELECTING else
                "Unknown") # Error case - should not happen

    def _get_sync_feedback_string(self):
        if self.sync_feedback_enable and self.sync_feedback_operational:
            return 'compressed' if self.sync_feedback_last_state > 0.1 else 'expanded' if self.sync_feedback_last_state < -0.1 else 'neutral'
        return "disabled"

    # Returning new list() is so that clients like KlipperScreen sees the change
    def get_status(self, eventtime):
        return {
                'enabled': self.is_enabled,
                'num_gates': self.mmu_num_gates,
                'is_paused': self._is_handle_mmu_errord(),
                'is_locked': self._is_handle_mmu_errord(), # Alias for is_paused
                'is_homed': self.selector.is_homed,
                'is_in_print': self._is_in_print(),
                'tool': self.tool_selected,
                'gate': self.gate_selected,
                'active_filament': self.active_filament,
                'next_tool': self._next_tool,
                'last_tool': self._last_tool,
                'last_toolchange': self._last_toolchange,
                'runout': self.is_handling_runout,
                'filament': "Loaded" if self.filament_pos == self.FILAMENT_POS_LOADED else
                            "Unloaded" if self.filament_pos == self.FILAMENT_POS_UNLOADED else
                            "Unknown",
                'filament_position': self.mmu_toolhead.get_position()[1],
                'filament_pos': self.filament_pos,
                'filament_direction': self.filament_direction,
                'servo': "Up" if self.servo_state == self.SERVO_UP_STATE else
                         "Down" if self.servo_state == self.SERVO_DOWN_STATE else
                         "Move" if self.servo_state == self.SERVO_MOVE_STATE else
                         "Unknown",
                'ttg_map': list(self.ttg_map),
                'gate_status': list(self.gate_status),
                'gate_material': list(self.gate_material),
                'gate_color': list(self.gate_color),
                'gate_color_rgb': self.gate_color_rgb,
                'gate_filament_name': list(self.gate_filament_name),
                'gate_spool_id': list(self.gate_spool_id),
                'slicer_color_rgb': self.slicer_color_rgb,
                'endless_spool_groups': list(self.endless_spool_groups),
                'tool_extrusion_multipliers': self.tool_extrusion_multipliers,
                'tool_speed_multipliers': self.tool_speed_multipliers,
                'slicer_tool_map': self.slicer_tool_map,
                'action': self._get_action_string(),
                'has_bypass': self.bypass_offset > 0.,
                'sync_drive': self.mmu_toolhead.is_synced(),
                'sync_feedback_state': self._get_sync_feedback_string(),
                'print_state': self.print_state,
                'clog_detection': self.enable_clog_detection,
                'endless_spool': self.enable_endless_spool,
                'print_start_detection': self.print_start_detection, # For Klippain. Not really sure it is necessary
                'reason_for_pause': self.reason_for_pause if self._is_handle_mmu_errord() else "",
                'extruder_filament_remaining': self.filament_remaining,
                'extruder_residual_filament': self.toolhead_ooze_reduction,
                'toolchange_retract': self.toolchange_retract,
                'spoolman_support': self.spoolman_support,
                'enable_spoolman': int(not self.spoolman_support == self.SPOOLMAN_OFF), # Legacy
        }

    def _reset_statistics(self):
        self.statistics = {}
        self.last_statistics = {}
        self.track = {}
        self.gate_statistics = []
        for gate in range(self.mmu_num_gates):
            self.gate_statistics.append(self.EMPTY_GATE_STATS_ENTRY.copy())
        self._reset_job_statistics()

    def _reset_job_statistics(self):
        self.job_statistics = {}

    def _track_time_start(self, name):
        self.track[name] = self.toolhead.get_last_move_time()

    def _track_time_end(self, name):
        if name not in self.track:
            return # Timer not initialized
        self.statistics.setdefault(name, 0)
        self.job_statistics.setdefault(name, 0)
        elapsed = self.toolhead.get_last_move_time() - self.track[name]
        self.statistics[name] += elapsed
        self.job_statistics[name] += elapsed
        self.last_statistics[name] = elapsed

    @contextlib.contextmanager
    def _wrap_track_time(self, name):
        self._track_time_start(name)
        try:
            yield self
        finally:
            self._track_time_end(name)

    def _track_swap_completed(self):
        self.statistics.setdefault('total_swaps', 0)
        self.job_statistics.setdefault('total_swaps', 0)
        self.statistics.setdefault('swaps_since_pause', 0)
        self.statistics.setdefault('swaps_since_pause_record', 0)

        self.statistics['swaps_since_pause'] += 1
        self.statistics['swaps_since_pause_record'] = max(self.statistics['swaps_since_pause_record'], self.statistics['swaps_since_pause'])
        self.statistics['total_swaps'] += 1
        self.job_statistics['total_swaps'] += 1

    def _track_pause_start(self):
        self.statistics.setdefault('total_pauses', 0)
        self.job_statistics.setdefault('total_pauses', 0)

        self.statistics['total_pauses'] += 1
        self.job_statistics['total_pauses'] += 1
        self.statistics['swaps_since_pause'] = 0

        self._track_time_start('pause')
        self._track_gate_statistics('pauses', self.gate_selected)

    def _track_pause_end(self):
        self._track_time_end('pause')

    # Per gate tracking
    def _track_gate_statistics(self, key, gate, count=1):
        try:
            if gate >= 0:
                if isinstance(count, float):
                    self.gate_statistics[gate][key] = round(self.gate_statistics[gate][key] + count, 3)
                else:
                    self.gate_statistics[gate][key] += count
        except Exception as e:
            self.log_debug("Exception whilst tracking gate stats: %s" % str(e))

    def _seconds_to_short_string(self, seconds):
        if isinstance(seconds, float) or isinstance(seconds, int) or seconds.isnumeric():
            s = int(seconds)
            h = s // 3600
            m = (s // 60) % 60
            ms = int(round((seconds * 1000) % 1000, 0))
            s = s % 60

            if h > 0:
                return "{hour}:{min:0>2}:{sec:0>2}".format(hour=h, min=m, sec=s)
            if m > 0:
                return "{min}:{sec:0>2}".format(min=m, sec=s)
            if s >= 10:
                return "{sec}.{tenths}".format(sec=s, tenths=int(round(ms / 100, 0)))
            return "{sec}.{hundreds:0>2}".format(sec=s, hundreds=int(round(ms / 10, 0)))
        return seconds

    def _seconds_to_string(self, seconds):
        result = ""
        hours = int(math.floor(seconds / 3600.))
        if hours >= 1:
            result += "%d hours " % hours
        minutes = int(math.floor(seconds / 60.) % 60)
        if hours >= 1 or minutes >= 1:
            result += "%d minutes " % minutes
        result += "%d seconds" % int((math.floor(seconds) % 60))
        return result

    def _swap_statistics_to_string(self, total=True):
        #
        # +-----------+---------------------+----------------------+----------+
        # |  114(46)  |      unloading      |       loading        | complete |
        # |   swaps   | pre  |   -   | post | pre  |   -   | post  |   swap   |
        # +-----------+------+-------+------+------+-------+-------+----------+
        # |   total   | 0:07 | 47:19 | 0:00 | 0:01 | 37:11 | 33:39 |  2:00:38 |
        # |     - avg | 0:00 |  0:24 | 0:00 | 0:00 |  0:19 |  0:17 |     1:03 |
        # | this job  | 0:00 | 10:27 | 0:00 | 0:00 |  8:29 |  8:30 |    28:02 |
        # |     - avg | 0:00 |  0:13 | 0:00 | 0:00 |  0:11 |  0:11 |     0:36 |
        # |      last | 0:00 |  0:12 | 0:00 | 0:00 |  0:10 |  0:14 |     0:39 |
        # +-----------+------+-------+------+------+-------+-------+----------+
        # Time spent paused: ...
        #
        msg = "MMU Statistics:\n"
        lifetime = self.statistics
        job = self.job_statistics
        last = self.last_statistics
        total = self.console_always_output_full or total or not self._is_in_print()

        table_column_order = ['pre_unload', 'unload', 'post_unload', 'pre_load', 'load', 'post_load', 'total']
        table_include_columns = self._list_intersection(table_column_order, self.console_stat_columns) # To maintain the correct order and filter incorrect ones

        table_row_options = ['total', 'total_average', 'job', 'job_average', 'last']
        table_include_rows = self._list_intersection(self.console_stat_rows, table_row_options) # Keep the user provided order

        # Remove totals from table if not in print and not forcing total
        if not self.console_always_output_full and not total:
            if 'total'         in table_include_rows: table_include_rows.remove('total')
            if 'total_average' in table_include_rows: table_include_rows.remove('total_average')
        if not self._is_in_print():
            if 'job'           in table_include_rows: table_include_rows.remove('job')
            if 'job_average'   in table_include_rows: table_include_rows.remove('job_average')

        if len(table_include_rows) > 0:
            # Map the row names (as described in macro_vars) to the proper values. stats is mandatory
            table_rows_map = {
                'total':         {'stats': lifetime, 'name': 'total '},
                'total_average': {'stats': lifetime, 'name': UI_CASCADE + ' avg', 'devide': lifetime.get('total_swaps', 1)},
                'job':           {'stats': job,      'name': 'this job '},
                'job_average':   {'stats': job,      'name': UI_CASCADE + ' avg', 'devide': job.get('total_swaps', 1)},
                'last':          {'stats': last,     'name': 'last'}
            }
            # Map the saved timing values to proper column titles
            table_headers_map = {
                'pre_unload': 'pre',
                'unload': '-',
                'post_unload': 'post',
                'pre_load': 'pre',
                'load': '-',
                'post_load': 'post',
                'total': 'swap'
            }
            # Group the top headers map. Omit the first column, because that'll be filled with the nr. of swaps
            table_extra_headers_map = {
                'unloading': ['pre_unload', 'unload', 'post_unload'],
                'loading': ['pre_load', 'load', 'post_load'],
                'complete': ['total']
            }
            # Extract the table headers that will be used
            table_headers = [table_headers_map[key] for key in table_include_columns]
            # Insert the first column. This is normally empty but will sit below the number of swaps
            table_headers.insert(0, 'swaps')

            # Filter out the top (group) headers ( If none of the unload columns are present, unloading can be removed)
            table_extra_headers = [key for key in table_extra_headers_map if len(self._list_intersection(table_extra_headers_map[key], table_include_columns)) > 0]
            # Dictionary keys have no predefined order, so re-order them (Lucky the columns are alphabetical)
            table_extra_headers.sort(reverse=True)
            # Include the number of swaps in the top-left corner of the table
            if self._is_in_print():
                if total:
                    table_extra_headers.insert(0, '%d(%d)' % (lifetime.get('total_swaps', 0), job.get('total_swaps', 0)))
                else:
                    table_extra_headers.insert(0, '%d' % (job.get('total_swaps', 0)))
            else:
                table_extra_headers.insert(0, '%d' % (lifetime.get('total_swaps', 0)))

            # Build the table and populate with times
            table = []
            for row in table_include_rows:
                name = table_rows_map[row].get('name', row)
                stats = table_rows_map[row]['stats']
                devide = max(1, table_rows_map[row].get('devide', 1))
                table.append([name])
                table[-1].extend(["-" if key not in stats else self._seconds_to_short_string(stats.get(key, 0) / devide) for key in table_include_columns])

            # Calculate the needed column widths (The +2 is for a margin on both ends)
            column_extra_header_widths = [len(table_extra_header) + 2 for table_extra_header in table_extra_headers]
            column_widths =              [max(len(table_headers[c]), max(len(row[c]) for row in table)) + 2 for c in range(len(table_include_columns) + 1) ]

            # If an 'extra_header' is wider then the sum of the columns beneath it, widen up those columns
            for i in range(len(column_extra_header_widths)):
                w = column_extra_header_widths[i]

                start = sum(max(1, len(self._list_intersection(table_extra_headers_map.get(table_extra_header, ['']), table_include_columns)))
                    for table_extra_header in table_extra_headers[0:i])
                end = start + max(1, len(self._list_intersection(table_extra_headers_map.get(table_extra_headers[i], ['']), table_include_columns)))
                while (sum(column_widths[start:end]) + (end - start - 1)) < w:
                    for c in range(start, end):
                        column_widths[c] += 1
                column_extra_header_widths[i] = sum(column_widths[start:end]) + (end - start - 1)

            # Build the table header
            msg += UI_BOX_TL    + UI_BOX_T.join([UI_BOX_H * width for width in column_extra_header_widths]) + UI_BOX_TR + "\n"
            msg += UI_BOX_V     + UI_BOX_V.join([table_extra_headers[i].center(column_extra_header_widths[i], UI_SEPARATOR)
                for i in range(len(column_extra_header_widths))]) + UI_BOX_V + "\n"
            msg += UI_BOX_V     + UI_BOX_V.join([table_headers[i].center(column_widths[i], UI_SEPARATOR)
                for i in range(len(column_widths))]) + UI_BOX_V + "\n"
            msg += UI_BOX_L     + UI_BOX_M.join([UI_BOX_H * (width) for width in column_widths]) + UI_BOX_R + "\n"

            # Build the table body
            for row in table:
                msg += UI_BOX_V + UI_BOX_V.join([row[i].rjust(column_widths[i] - 1, UI_SEPARATOR) + UI_SEPARATOR
                    for i in range(len(column_widths))]) + UI_BOX_V + "\n"

            # Table footer
            msg += UI_BOX_BL    + UI_BOX_B.join([UI_BOX_H * width for width in column_widths]) + UI_BOX_BR + "\n"

        # Pause data
        if total:
            msg += "\n%s spent paused over %d pauses (All time)" % (self._seconds_to_short_string(lifetime.get('pause', 0)), lifetime.get('total_pauses', 0))
        if self._is_in_print():
            msg += "\n%s spent paused over %d pauses (This job)" % (self._seconds_to_short_string(job.get('pause', 0)), job.get('total_pauses', 0))
        msg += "\nNumber of swaps since last incident: %d (Record: %d)" % (lifetime.get('swaps_since_pause', 0), lifetime.get('swaps_since_pause_record', 0))

        return msg

    def _list_intersection(self, list1, list2):
        result = []
        for item in list1:
            if item in list2:
                result.append(item)
        return result

    def _dump_statistics(self, force_log=False, total=False, job=False, gate=False, detail=False, showcounts=False):
        msg = ""
        if self.log_statistics or force_log:
            if job or total:
                msg += self._swap_statistics_to_string(total=total)
            if self._can_use_encoder() and gate:
                m,d = self._gate_statistics_to_string()
                msg += "\n\n" if msg != "" else ""
                msg += m
                if detail:
                    msg += "\n" if msg != "" else ""
                    msg += d

        if showcounts and self.counters:
            if msg:
                msg += "\n\n"
            msg += "Consumption counters:\n"
            for counter, metric in self.counters.items():
                if metric['limit'] >= 0 and metric['count'] > metric['limit']:
                    msg += "Count %s: %d (above limit %d), Warning: %s" % (counter, metric['count'], metric['limit'], metric.get('warning', ""))
                elif metric['limit'] >= 0:
                    msg += "Count %s: %d (limit %d%s)\n" % (counter, metric['count'], metric['limit'], ", will pause" if metric.get('pause', False) else "")
                else:
                    msg += "Count %s: %d\n" % (counter, metric['count'])

        if msg:
            self.log_always(msg)

        # This is good place to update the persisted stats...
        self._persist_swap_statistics()
        self._persist_gate_statistics()

    def _gate_statistics_to_string(self):
        msg = "Gate Statistics:\n"
        dbg = ""
        t = self.console_gate_stat
        for gate in range(self.mmu_num_gates):
            #rounded = {k:round(v,1) if isinstance(v,float) else v for k,v in self.gate_statistics[gate].items()}
            rounded = self.gate_statistics[gate]
            load_slip_percent = (rounded['load_delta'] / rounded['load_distance']) * 100 if rounded['load_distance'] != 0. else 0.
            unload_slip_percent = (rounded['unload_delta'] / rounded['unload_distance']) * 100 if rounded['unload_distance'] != 0. else 0.
            quality = rounded['quality']
            # Give the gate a reliability grading based on "quality" which is based on slippage
            if t == 'percentage':
                status = '%s%%' % min(100, round(quality * 100, 1)) if quality >= 0 else "n/a"
            elif quality < 0:
                status = UI_EMOTICONS[0] if t == 'emoticon' else "n/a"
            elif quality >= 0.985:
                status = UI_EMOTICONS[1] if t == 'emoticon' else "Perfect"
            elif quality >= 0.965:
                status = UI_EMOTICONS[2] if t == 'emoticon' else "Great"
            elif quality >= 0.95:
                status = UI_EMOTICONS[3] if t == 'emoticon' else "Good"
            elif quality >= 0.925:
                status = UI_EMOTICONS[4] if t == 'emoticon' else "Marginal"
            elif quality >= 0.90:
                status = UI_EMOTICONS[5] if t == 'emoticon' else "Degraded"
            elif quality >= 0.85:
                status = UI_EMOTICONS[6] if t == 'emoticon' else "Poor"
            else:
                status = UI_EMOTICONS[7] if t == 'emoticon' else "Terrible"
            msg += "#%d: %s" % (gate, status)
            msg += ", " if gate < (self.mmu_num_gates - 1) else ""
            dbg += "\nGate %d: " % gate
            dbg += "Load: (monitored: %.1fmm slippage: %.1f%%)" % (rounded['load_distance'], load_slip_percent)
            dbg += "; Unload: (monitored: %.1fmm slippage: %.1f%%)" % (rounded['unload_distance'], unload_slip_percent)
            dbg += "; Failures: (servo: %d load: %d unload: %d pauses: %d)" % (rounded['servo_retries'], rounded['load_failures'], rounded['unload_failures'], rounded['pauses'])
            dbg += "; Quality: %.1f%%" % ((rounded['quality'] * 100.) if rounded['quality'] >= 0. else 0.)
        return msg, dbg

    def _persist_gate_statistics(self):
        for gate in range(self.mmu_num_gates):
            self._save_variable("%s%d" % (self.VARS_MMU_GATE_STATISTICS_PREFIX, gate), self.gate_statistics[gate])
        # Good place to persist current clog length
        if self._has_encoder():
            self._save_variable(self.VARS_MMU_CALIB_CLOG_LENGTH, round(self.encoder_sensor.get_clog_detection_length(), 1))
        self._write_variables()

    def _persist_swap_statistics(self):
        for key in self.statistics:
            if isinstance(self.statistics[key], float):
                self.statistics[key] = round(self.statistics[key], 2)
        self._save_variable(self.VARS_MMU_SWAP_STATISTICS, self.statistics, write=True)

    def _persist_counters(self):
        self._save_variable(self.VARS_MMU_COUNTERS, self.counters, write=True)

    def _color_message(self, msg):
        # 0=end_color, 1=grey, 2=red, 3=green, 4=blue, 5=bold_on, 6=bold_off
        html_msg = msg.format('</span>', '<span style=\"color:#C0C0C0\">', '<span style=\"color:#FF69B4\">', '<span style=\"color:#90EE90\">', '<span style=\"color:#87CEEB\">', '<b>', '</b>')
        msg = re.sub(r'\{\d\}', '', msg)
        if self.serious:
            html_msg = msg
        return html_msg, msg

    def _log_to_file(self, msg, prefix='> '):
        msg = "%s%s" % (prefix, msg)
        if self.mmu_logger:
            self.mmu_logger.info(msg)

    def log_error(self, msg, color=False):
        html_msg, msg = self._color_message(msg) if color else (msg, msg)
        if self.mmu_logger:
            self.mmu_logger.info(msg)
        self.gcode.respond_raw("!! %s" % html_msg)

    def log_always(self, msg, color=False):
        html_msg, msg = self._color_message(msg) if color else (msg, msg)
        if self.mmu_logger:
            self.mmu_logger.info(msg)
        self.gcode.respond_info(html_msg)

    def log_info(self, msg, color=False):
        html_msg, msg = self._color_message(msg) if color else (msg, msg)
        if self.mmu_logger and self.log_file_level > 0:
            self.mmu_logger.info(msg)
        if self.log_level > 0:
            self.gcode.respond_info(html_msg)

    def log_debug(self, msg):
        msg = "%s DEBUG: %s" % (UI_SEPARATOR, msg)
        if self.mmu_logger and self.log_file_level > 1:
            self.mmu_logger.info(msg)
        if self.log_level > 1:
            self.gcode.respond_info(msg)

    def log_trace(self, msg):
        msg = "%s %s TRACE: %s" % (UI_SEPARATOR, UI_SEPARATOR, msg)
        if self.mmu_logger and self.log_file_level > 2:
            self.mmu_logger.info(msg)
        if self.log_level > 2:
            self.gcode.respond_info(msg)

    def log_stepper(self, msg):
        msg = "%s %s %s STEPPER: %s" % (UI_SEPARATOR, UI_SEPARATOR, UI_SEPARATOR, msg)
        if self.mmu_logger and self.log_file_level > 3:
            self.mmu_logger.info(msg)
        if self.log_level > 3:
            self.gcode.respond_info(msg)

    def log_enabled(self, level):
        return (self.mmu_logger and self.log_file_level >= level) or self.log_level >= level

    # Fun visual display of MMU state
    def _display_visual_state(self, silent=False):
        if not silent and self.log_visual and not self.calibrating:
            visual_str = self._state_to_string()
            self.log_always(visual_str, color=True)

    def _state_to_string(self, direction=None):
        arrow = "<" if self.filament_direction == self.DIRECTION_UNLOAD else ">"
        space = "."
        home  = "|"
        gs = "(g)"
        es = "(e)"
        ts = "(t)"
        past  = lambda pos: arrow if self.filament_pos >= pos else space
        homed = lambda pos, sensor: (' ',arrow,sensor) if self.filament_pos > pos else (home,space,sensor) if self.filament_pos == pos else (' ',space,sensor)
        trig  = lambda name, sensor: re.sub(r'[a-zA-Z]', '*', name) if self._check_sensor(sensor) else name

        t_str   = ("[T%s] " % str(self.tool_selected)) if self.tool_selected >= 0 else "BYPASS " if self.tool_selected == self.TOOL_GATE_BYPASS else "[T?] "
        g_str   = "{}".format(past(self.FILAMENT_POS_UNLOADED))
        gs_str  = "{0}{2} {1}{1}".format(*homed(self.FILAMENT_POS_HOMED_GATE, trig(gs, self.ENDSTOP_GATE))) if self._has_sensor(self.ENDSTOP_GATE) else ""
        en_str  = " En {0}".format(past(self.FILAMENT_POS_IN_BOWDEN if self.gate_homing_endstop == self.ENDSTOP_GATE else self.FILAMENT_POS_START_BOWDEN)) if self._has_encoder() else ""
        bowden1 = "{0}{0}{0}{0}".format(past(self.FILAMENT_POS_IN_BOWDEN))
        bowden2 = "{0}{0}{0}{0}".format(past(self.FILAMENT_POS_END_BOWDEN))
        es_str  = "{0}{2} {1}{1}".format(*homed(self.FILAMENT_POS_HOMED_ENTRY, trig(es, self.ENDSTOP_EXTRUDER_ENTRY))) if self._has_sensor(self.ENDSTOP_EXTRUDER_ENTRY) else ""
        ex_str  = "{0}[{2} {1}{1}".format(*homed(self.FILAMENT_POS_HOMED_EXTRUDER, "Ex"))
        ts_str  = "{0}{2} {1}".format(*homed(self.FILAMENT_POS_HOMED_TS, trig(ts, self.ENDSTOP_TOOLHEAD))) if self._has_sensor(self.ENDSTOP_TOOLHEAD) else ""
        nz_str  = "{} Nz]".format(past(self.FILAMENT_POS_LOADED))
        summary = " {5}{4}LOADED{0}{6}" if self.filament_pos == self.FILAMENT_POS_LOADED else " {5}{4}UNLOADED{0}{6}" if self.filament_pos == self.FILAMENT_POS_UNLOADED else " {5}{2}UNKNOWN{0}{6}" if self.filament_pos == self.FILAMENT_POS_UNKNOWN else ""
        counter = " {5}%.1fmm{6}%s" % (self._get_filament_position(), " {1}(e:%.1fmm){0}" % self._get_encoder_distance(dwell=None) if self._has_encoder() and self.encoder_move_validation else "")
        visual = "".join((t_str, g_str, gs_str, en_str, bowden1, bowden2, es_str, ex_str, ts_str, nz_str, summary, counter))
        return visual

### LOGGING AND STATISTICS FUNCTIONS GCODE FUNCTIONS

    cmd_MMU_STATS_help = "Dump and optionally reset the MMU statistics"
    def cmd_MMU_STATS(self, gcmd):
        self._log_to_file(gcmd.get_commandline())
        if self._check_is_disabled(): return
        counter = gcmd.get('COUNTER', None)
        reset = bool(gcmd.get_int('RESET', 0, minval=0, maxval=1))
        total = bool(gcmd.get_int('TOTAL', 0, minval=0, maxval=1))
        detail = bool(gcmd.get_int('DETAIL', 0, minval=0, maxval=1))
        quiet = bool(gcmd.get_int('QUIET', 0, minval=0, maxval=1))
        showcounts = bool(gcmd.get_int('SHOWCOUNTS', 0, minval=0, maxval=1))

        if counter:
            counter = counter.strip()
            delete = bool(gcmd.get_int('DELETE', 0, minval=0, maxval=1))
            limit = gcmd.get_int('LIMIT', 0, minval=-1)
            incr = gcmd.get_int('INCR', 0, minval=1)
            quiet = True
            if delete:
                _ = self.counters.pop(counter, None)
            elif reset:
                if counter in self.counters:
                    self.counters[counter]['count'] = 0
            elif not limit == 0:
                if counter not in self.counters:
                    self.counters[counter] = {'count': 0}
                warning = gcmd.get('WARNING', self.counters[counter].get('warning', ""))
                pause = bool(gcmd.get_int('PAUSE', self.counters[counter].get('pause', 0), minval=0, maxval=1))
                self.counters[counter].update({'limit': limit, 'warning': warning, 'pause': pause})
            elif incr:
                if counter in self.counters:
                    metric = self.counters[counter]
                    metric['count'] += incr
                    if metric['limit'] >= 0 and metric['count'] > metric['limit']:
                        warn = "Warning: %s" % metric.get('warning', "")
                        msg = "Count %s (%d) above limit %d" % (counter, metric['count'], metric['limit'])
                        msg += "\nUse 'MMU_STATS COUNTER=%s RESET=1' to reset" % counter
                        if metric.get('pause', False):
                            self._handle_mmu_error("%s\n%s" % (warn, msg))
                        else:
                            self.log_error(warn)
                            self.log_always(msg)
                else:
                    self.counters[counter] = {'count': 0, 'limit': -1, 'warning': ""}
            self._persist_counters()
        elif reset:
            self._reset_statistics()
            self._persist_swap_statistics()
            self._persist_gate_statistics()
            if not quiet:
                self._dump_statistics(force_log=True, total=True)
            return

        if not quiet:
            self._dump_statistics(force_log=True, total=total or detail, job=True, gate=True, detail=detail, showcounts=showcounts)

    cmd_MMU_STATUS_help = "Complete dump of current MMU state and important configuration"
    def cmd_MMU_STATUS(self, gcmd):
        self._log_to_file(gcmd.get_commandline())
        config = gcmd.get_int('SHOWCONFIG', 0, minval=0, maxval=1)
        detail = gcmd.get_int('DETAIL', 0, minval=0, maxval=1)
        on_off = lambda x: "ON" if x else "OFF"

        fversion = lambda f: "v{}.".format(int(f)) + '.'.join("{:0<2}".format(int(str(f).split('.')[1])))
        msg = "MMU: Happy Hare %s running %s v%s" % (fversion(self.config_version), self.mmu_vendor, self.mmu_version_string)
        msg += " with %d gates" % (self.mmu_num_gates)
        msg += " (%s)" % ("DISABLED" if not self.is_enabled else "PAUSED" if self._is_handle_mmu_errord() else "OPERATIONAL")
        msg += "\nServo in %s position" % ("UP" if self.servo_state == self.SERVO_UP_STATE else \
                "DOWN" if self.servo_state == self.SERVO_DOWN_STATE else "MOVE" if self.servo_state == self.SERVO_MOVE_STATE else "unknown")
        if self._has_encoder():
            msg += ", Encoder reads %.1fmm" % self._get_encoder_distance()
        msg += "\nPrint state is %s" % self.print_state.upper()
        msg += ". Selector is %s" % ("HOMED" if self.selector.is_homed else "NOT HOMED")
        msg += ". Tool %s selected on gate %s" % (self._selected_tool_string(), self._selected_gate_string())
        msg += ". Toolhead position saved" if self.saved_toolhead_position else ""
        msg += "\nGear stepper at %d%% current and is %s to extruder" % (self.gear_percentage_run_current, "SYNCED" if self.mmu_toolhead.is_gear_synced_to_extruder() else "not synced")
        if self.mmu_toolhead.is_gear_synced_to_extruder():
            msg += "\nSync feedback indicates filament in bowden is: %s" % self._get_sync_feedback_string().upper()

        if config:
            msg += "\n\nLoad Sequence:"
            msg += "\n- Filament loads into gate by homing a maximum of %s to %s" % (self._f_calc("gate_homing_max"), self._gate_homing_string())
            msg += "\n- Bowden is loaded with a fast%s %s move" % (" CORRECTED" if self.bowden_apply_correction else "", self._f_calc("calibrated_bowden_length"))
            if self._must_home_to_extruder():
                if self.extruder_homing_endstop == self.ENDSTOP_EXTRUDER_COLLISION:
                    msg += ", then homes to extruder using COLLISION detection (at %d%% current)" % self.extruder_collision_homing_current
                else:
                    if self.extruder_homing_endstop == self.ENDSTOP_EXTRUDER_NONE:
                        msg += ", no extruder homing is performed!"
                    else:
                        msg += ", then homes to extruder using ENDSTOP '%s'" % self.extruder_homing_endstop
                    if self.extruder_homing_endstop == self.ENDSTOP_EXTRUDER_ENTRY:
                        msg += " and then moves %s to extruder extrance" % self._f_calc("toolhead_entry_to_extruder")
            if self._has_sensor(self.ENDSTOP_TOOLHEAD):
                msg += "\n- Extruder (synced) loads by homing a maximum of %s to TOOLHEAD SENSOR before moving the last %s to the nozzle" % (self._f_calc("toolhead_homing_max"), self._f_calc("toolhead_sensor_to_nozzle - toolhead_ooze_reduction - toolchange_retract"))
            else:
                msg += "\n- Extruder (synced) loads by moving %s to the nozzle" % self._f_calc("toolhead_extruder_to_nozzle - toolhead_ooze_reduction - toolchange_retract")
            if self._can_use_encoder() and not self.sync_to_extruder and self.enable_clog_detection and self.toolhead_post_load_tighten:
                msg += "\n- Filament in bowden is tightened by %.1fmm (%d%% of clog detection length) at reduced gear current to prevent false clog detection" % (self.encoder_sensor.get_clog_detection_length() * self.toolhead_post_load_tighten / 100, self.toolhead_post_load_tighten)

            msg += "\n\nUnload Sequence:"
            msg += "\n- Tip is %s formed by %s%s" % (("sometimes", "SLICER", "") if not self.force_form_tip_standalone else ("always", ("'%s' macro" % self.form_tip_macro), " after initial retraction of %s" % self._f_calc("toolchange_retract")))
            msg += " and tip forming extruder current is %d%%" % self.extruder_form_tip_current

            msg += "\n- An estimated %s of filament is left in the hotend plus any tip-cutting reported fragment" % self._f_calc("toolhead_ooze_reduction")

            if self._has_sensor(self.ENDSTOP_EXTRUDER_ENTRY):
                msg += "\n- Extruder (synced) unloads by reverse homing a maximum of %s to EXTRUDER SENSOR" % self._f_calc("toolhead_entry_to_extruder + toolhead_extruder_to_nozzle - toolhead_ooze_reduction - toolchange_retract + toolhead_unload_safety_margin")
            elif self._has_sensor(self.ENDSTOP_TOOLHEAD):
                msg += "\n- Extruder (optionally synced) unloads by reverse homing a maximum %s to TOOLHEAD SENSOR" % self._f_calc("toolhead_sensor_to_nozzle - toolhead_ooze_reduction - toolchange_retract + toolhead_unload_safety_margin")
                msg += ", then unloads by moving %s to exit extruder" % self._f_calc("toolhead_extruder_to_nozzle - toolhead_sensor_to_nozzle + toolhead_unload_safety_margin")
            else:
                msg += "\n- Extruder (optionally synced) unloads by moving %s less tip-cutting reported park position to exit extruder" % self._f_calc("toolhead_extruder_to_nozzle + toolhead_unload_safety_margin")

            if self._has_encoder() and self.bowden_pre_unload_test and not self._has_sensor(self.ENDSTOP_EXTRUDER_ENTRY):
                msg += "\n- Bowden is unloaded with a short %s validation move before %s fast move" % (self._f_calc("encoder_move_step_size"), self._f_calc("calibrated_bowden_length - gate_unload_buffer - encoder_move_step_size"))
            else:
                msg += "\n- Bowden is unloaded with a fast %s move" % self._f_calc("calibrated_bowden_length - gate_unload_buffer")
            msg += "\n- Filament is stored by homing a maximum of %s to %s and parking %s in the gate" % (self._f_calc("gate_homing_max"), self._gate_homing_string(), self._f_calc("gate_parking_distance"))

            msg += "\n\nNote that toolchange_retract is always 0 when not in print"
            if self.sync_form_tip or self.sync_to_extruder:
                msg += "\nGear and Extruder steppers are synchronized during: "
                msg += ("Print (at %d%% current %s sync feedback)" % (self.sync_gear_current, "with" if self.sync_feedback_enable else "without")) if self.sync_to_extruder else ""
                msg += " and tip forming" if self.sync_form_tip else ""

            msg += "\n\nSelector touch (stallguard) is %s - blocked gate recovery %s possible" % (("ENABLED", "is") if self.selector.use_touch_move() else ("DISABLED", "is not"))
            p = self.persistence_level
            msg += "\nPersistence: %s state is persisted across restarts" % ("All" if p == 4 else "Gate status, TTG map & EndlessSpool groups" if p == 3 else "TTG map & EndlessSpool groups" if p == 2 else "EndlessSpool groups" if p == 1 else "No")
            if self._has_encoder():
                msg += "\nMMU has an encoder. Non essential move validation is %s" % ("ENABLED" if self._can_use_encoder() else "DISABLED")
                msg += "\nRunout/Clog detection is %s" % ("AUTOMATIC" if self.enable_clog_detection == self.encoder_sensor.RUNOUT_AUTOMATIC else "ENABLED" if self.enable_clog_detection == self.encoder_sensor.RUNOUT_STATIC else "DISABLED")
                msg += " (%.1fmm runout)" % self.encoder_sensor.get_clog_detection_length()
                msg += ", EndlessSpool is %s" % ("ENABLED" if self.enable_endless_spool else "DISABLED")
            else:
                msg += "\nMMU does not have an encoder - move validation or clog detection / endless spool is not possible"
            msg += "\nSpoolMan is %s" % ("ENABLED (pulling gate map)" if self.spoolman_support == self.SPOOLMAN_PULL else "ENABLED (push gate map)" if self.spoolman_support == self.SPOOLMAN_PUSH else "ENABLED" if self.spoolman_support == self.SPOOLMAN_READONLY else "DISABLED")
            msg += "\nSensors: "
            sensors = self._check_all_sensors()
            for name, state in sensors.items():
                msg += "%s (%s), " % (name.upper(), "Disabled" if state is None else ("Detected" if state == True else "Empty"))
            msg += "\nLogging: Console %d(%s)" % (self.log_level, self.LOG_LEVELS[self.log_level])

            msg += ", Logfile %d(%s)" % (self.log_file_level, self.LOG_LEVELS[self.log_file_level])
            msg += ", Visual %d(%s)" % (self.log_visual, on_off(self.log_visual))
            msg += ", Statistics %d(%s)" % (self.log_statistics, on_off(self.log_statistics))

        if not detail:
            msg += "\n\nFor details on TTG and EndlessSpool groups add 'DETAIL=1'"
            if not config:
                msg += ", for configuration add 'SHOWCONFIG=1'"

        msg += "\n\n%s" % self._ttg_map_to_string(summary=True)
        msg += "\n\n%s" % self._state_to_string()

        if detail:
            msg += "\n\n%s" % self._ttg_map_to_string(title="TTG Map & EndlessSpool Groups")
            msg += "\n\n%s" % self._gate_map_to_string()

        self.log_always(msg, color=True)

    def _f_calc(self, formula):
        format_var = lambda p: p + ':' + "%.1f" % vars(self).get(p.lower())
        terms = re.split(r'(\+|\-)', formula)
        result = eval(formula, {}, vars(self))
        formatted_formula = "%.1fmm (" % result
        for term in terms:
            term = term.strip()
            if term in ('+', '-'):
                formatted_formula += " " + term + " "
            elif len(terms) > 1:
                formatted_formula += format_var(term)
            else:
                formatted_formula += term
        formatted_formula += ")"
        return formatted_formula

    cmd_MMU_SENSORS_help = "Query state of sensors fitted to mmu"
    def cmd_MMU_SENSORS(self, gcmd):
        self._log_to_file(gcmd.get_commandline())
        if self._check_is_disabled(): return
        detail = bool(gcmd.get_int('DETAIL', 0, minval=0, maxval=1))
        eventtime = self.reactor.monotonic()
        if self.mmu_sensors:

            # Sync feedback sensors
            trg_string = lambda s : 'TRIGGERED' if s == 1 else 'open' if s == 0 else '(disabled)'
            for sensor in [self.SWITCH_SYNC_FEEDBACK_TENSION, self.SWITCH_SYNC_FEEDBACK_COMPRESSION]:
                state = self.mmu_sensors.get_status(eventtime)[sensor]
                if state != -1 or detail:
                    self.log_always("%s: %s" % (sensor, trg_string(state)))

            # Endstop sensors
            sensors = self._check_all_sensors()
            for name, state in sensors.items():
                if state is not None or detail:
                    self.log_always("%s: %s" % (name, trg_string(state)))

            # Pre-gate sensors
            for gate in range(self.mmu_num_gates):
                name, state = "%s_%d" % (self.PRE_GATE_SENSOR_PREFIX, gate), self._check_pre_gate_sensor(gate)
                if state is not None or detail:
                    self.log_always("%s: %s" % (name, trg_string(state)))
        else:
            self.log_always("No MMU sensors configured")


#############################
# SERVO AND MOTOR FUNCTIONS #
#############################

    def _servo_reset_state(self):
        self.servo_state = self.SERVO_UNKNOWN_STATE
        self.servo_angle = self.SERVO_UNKNOWN_STATE

    def _servo_set_angle(self, angle):
        self.servo.set_value(angle=angle, duration=None if self.servo_always_active else self.servo_duration)
        self.servo_angle = angle
        self.servo_state = self.SERVO_UNKNOWN_STATE

    def _servo_save_pos(self, pos):
        if self.servo_angle != self.SERVO_UNKNOWN_STATE:
            self.servo_angles[pos] = self.servo_angle
            self._save_variable(self.VARS_MMU_SERVO_ANGLES, self.servo_angles, write=True)
            self.log_info("Servo angle '%d' for position '%s' has been saved" % (self.servo_angle, pos))
        else:
            self.log_info("Servo angle unknown")

    def _servo_down(self, buzz_gear=True):
        if self.internal_test: return # Save servo while testing
        if self.gate_selected == self.TOOL_GATE_BYPASS: return
        if self.servo_state == self.SERVO_DOWN_STATE: return
        self.log_debug("Setting servo to down (filament drive) position at angle: %d" % self.servo_angles['down'])
        self.movequeues_wait()
        self.servo.set_value(angle=self.servo_angles['down'], duration=None if self.servo_active_down or self.servo_always_active else self.servo_duration)
        if self.servo_angle != self.servo_angles['down'] and buzz_gear and self.servo_buzz_gear_on_down > 0:
            for i in range(self.servo_buzz_gear_on_down):
                self._trace_filament_move(None, 0.8, speed=25, accel=self.gear_buzz_accel, encoder_dwell=None)
                self._trace_filament_move(None, -0.8, speed=25, accel=self.gear_buzz_accel, encoder_dwell=None)
            self.movequeues_dwell(max(self.servo_dwell, self.servo_duration, 0))
        self.servo_angle = self.servo_angles['down']
        self.servo_state = self.SERVO_DOWN_STATE
        self._mmu_macro_event(self.MACRO_EVENT_FILAMENT_ENGAGED)

    def _servo_move(self): # Position servo for selector movement
        if self.internal_test: return # Save servo while testing
        if self.servo_state == self.SERVO_MOVE_STATE: return
        self.log_debug("Setting servo to move (filament hold) position at angle: %d" % self.servo_angles['move'])
        if self.servo_angle != self.servo_angles['move']:
            self.movequeues_wait()
            self.servo.set_value(angle=self.servo_angles['move'], duration=None if self.servo_always_active else self.servo_duration)
            self.movequeues_dwell(max(self.servo_dwell, self.servo_duration, 0))
            self.servo_angle = self.servo_angles['move']
            self.servo_state = self.SERVO_MOVE_STATE

    def _servo_up(self, measure=False):
        if self.internal_test: return 0. # Save servo while testing
        if self.servo_state == self.SERVO_UP_STATE: return 0.
        self.log_debug("Setting servo to up (filament released) position at angle: %d" % self.servo_angles['up'])
        delta = 0.
        if self.servo_angle != self.servo_angles['up']:
            self.movequeues_wait()
            if measure:
                initial_encoder_position = self._get_encoder_distance(dwell=None)
            self.servo.set_value(angle=self.servo_angles['up'], duration=None if self.servo_always_active else self.servo_duration)
            self.movequeues_dwell(max(self.servo_dwell, self.servo_duration, 0))
            if measure:
                # Report on spring back in filament then revert counter
                delta = self._get_encoder_distance() - initial_encoder_position
                if delta > 0.:
                    self.log_debug("Spring in filament measured  %.1fmm - adjusting encoder" % delta)
                    self._set_encoder_distance(initial_encoder_position, dwell=None)
        self.servo_angle = self.servo_angles['up']
        self.servo_state = self.SERVO_UP_STATE
        return delta

    def _servo_auto(self):
        if self._is_printing() and self.mmu_toolhead.is_gear_synced_to_extruder():
            self._servo_down()
        elif not self.selector.is_homed or self.tool_selected < 0 or self.gate_selected < 0:
            self._servo_move()
        else:
            self._servo_up()

    # De-energize servo if 'servo_always_active' or 'servo_active_down' are being used
    def _servo_off(self):
        self.servo.set_value(width=0, duration=None)

    def _motors_off(self, motor="all"):
        stepper_enable = self.printer.lookup_object('stepper_enable')
        if motor in ["all", "gear"]:
            self.mmu_toolhead.unsync()
            ge = stepper_enable.lookup_enable(self.gear_stepper.get_name())
            ge.motor_disable(self.mmu_toolhead.get_last_move_time())
        if motor in ["all", "selector"]:
            self._servo_move()
            self._set_gate_selected(self.TOOL_GATE_UNKNOWN)
            self._set_tool_selected(self.TOOL_GATE_UNKNOWN)
            self.selector.disable_motors()

### SERVO AND MOTOR GCODE FUNCTIONS

    cmd_MMU_SERVO_help = "Move MMU servo to position specified position or angle"
    def cmd_MMU_SERVO(self, gcmd):
        self._log_to_file(gcmd.get_commandline())
        if self._check_is_disabled(): return
        save = gcmd.get_int('SAVE', 0)
        pos = gcmd.get('POS', "").lower()
        if pos == "off":
            self._servo_off() # For 'servo_always_active' case
        elif pos == "up":
            if save:
                self._servo_save_pos(pos)
            else:
                self._servo_up()
        elif pos == "move":
            if save:
                self._servo_save_pos(pos)
            else:
                self._servo_move()
        elif pos == "down":
            if self._check_in_bypass(): return
            if save:
                self._servo_save_pos(pos)
            else:
                self._servo_down()
        elif save:
            self.log_error("Servo position not specified for save")
        elif pos == "":
            if self._check_in_bypass(): return
            angle = gcmd.get_int('ANGLE', None)
            if angle is not None:
                self.log_debug("Setting servo to angle: %d" % angle)
                self._servo_set_angle(angle)
            else:
                self.log_always("Current servo angle: %d, Positions: %s" % (self.servo_angle, self.servo_angles))
                self.log_info("Use POS= or ANGLE= to move position")
        else:
            self.log_error("Unknown servo position '%s'" % pos)

    cmd_MMU_MOTORS_OFF_help = "Turn off both MMU motors"
    def cmd_MMU_MOTORS_OFF(self, gcmd):
        self._log_to_file(gcmd.get_commandline())
        if self._check_is_disabled(): return
        self._motors_off()
        self._servo_move()
        self._servo_off()
        self._servo_reset_state()

    cmd_MMU_TEST_BUZZ_MOTOR_help = "Simple buzz the selected motor (default gear) for setup testing"
    def cmd_MMU_TEST_BUZZ_MOTOR(self, gcmd):
        self._log_to_file(gcmd.get_commandline())
        if self._check_is_disabled(): return
        if self._check_in_bypass(): return
        motor = gcmd.get('MOTOR', "gear")
        if motor == "gear":
            found = self._buzz_gear_motor()
            self.log_info("Filament %s by gear motor buzz" % ("detected" if found else "not detected"))
        elif motor == "selector":
            pos = self.mmu_toolhead.get_position()[0]
            self.selector.move(None, pos + 5, wait=False)
            self.selector.move(None, pos - 5, wait=False)
            self.selector.move(None, pos, wait=False)
        elif motor == "servo":
            self.movequeues_wait()
            old_state = self.servo_state
            small=min(self.servo_angles['down'], self.servo_angles['up'])
            large=max(self.servo_angles['down'], self.servo_angles['up'])
            mid=(self.servo_angles['down'] + self.servo_angles['up'])/2
            duration=None if self.servo_always_active else self.servo_duration
            self.servo.set_value(angle=mid, duration=duration)
            self.movequeues_dwell(max(self.servo_duration, 0.5), mmu_toolhead=False)
            self.servo.set_value(angle=abs(mid+small)/2, duration=duration)
            self.movequeues_dwell(max(self.servo_duration, 0.5), mmu_toolhead=False)
            self.servo.set_value(angle=abs(mid+large)/2, duration=duration)
            self.movequeues_dwell(max(self.servo_duration, 0.5), mmu_toolhead=False)
            self.movequeues_wait()
            if old_state == self.SERVO_DOWN_STATE:
                self._servo_down(buzz_gear=False)
            elif old_state == self.SERVO_MOVE_STATE:
                self._servo_move()
            else:
                self._servo_up()
        else:
            raise gcmd.error("Motor '%s' not known" % motor)

    cmd_MMU_SYNC_GEAR_MOTOR_help = "Sync the MMU gear motor to the extruder stepper"
    def cmd_MMU_SYNC_GEAR_MOTOR(self, gcmd):
        self._log_to_file(gcmd.get_commandline())
        if self._check_is_disabled(): return
        if self._check_in_bypass(): return
        if self._check_not_homed(): return
        servo = gcmd.get_int('SERVO', 1, minval=0, maxval=1)
        sync = gcmd.get_int('SYNC', 1, minval=0, maxval=1)
        force_in_print = bool(gcmd.get_int('FORCE_IN_PRINT', 0, minval=0, maxval=1)) # Mimick in-print current
        self._sync_gear_to_extruder(sync, servo=servo, current=self._is_in_print(force_in_print))


#########################
# CALIBRATION FUNCTIONS #
#########################

    def _set_calibrated_bowden_length(self, reference):
        self.save_variables.allVariables[self.VARS_MMU_CALIB_BOWDEN_LENGTH] = reference
        self.calibrated_bowden_length = reference
        self.calibration_status |= self.CALIBRATED_BOWDEN

    def _calibrate_encoder(self, length, repeats, speed, min_speed, max_speed, accel, save=True):
        try:
            pos_values, neg_values = [], []
            self.log_always("%s over %.1fmm..." % ("Calibrating" if save else "Validating calibration", length))
            speed_incr = (max_speed - min_speed) / repeats
            test_speed = min_speed
            for x in range(repeats):
                if speed_incr > 0.:
                    self.log_always("Test run #%d, Speed=%.1f mm/s" % (x, test_speed))

                # Move forward
                self._initialize_filament_position(dwell=True)
                self._trace_filament_move(None, length, speed=test_speed, accel=accel, wait=True)
                counts = self._get_encoder_counts(dwell=True)
                pos_values.append(counts)
                self.log_always("%s+ counts: %d" % (UI_SPACE*2, counts))

                # Move backward
                self._initialize_filament_position(dwell=True)
                self._trace_filament_move(None, -length, speed=test_speed, accel=accel, wait=True)
                counts = self._get_encoder_counts(dwell=True)
                neg_values.append(counts)
                self.log_always("%s- counts: %d" % (UI_SPACE*2, counts))

                if counts == 0: break
                test_speed += speed_incr

            mean_pos = self._sample_stats(pos_values)['mean']
            mean_neg = self._sample_stats(neg_values)['mean']
            mean = (float(mean_pos) + float(mean_neg)) / 2

            if mean == 0:
                self.log_always("No counts measured. Ensure a tool was selected with servo down before running calibration and that your encoder is working properly")
                return

            resolution = length / mean
            old_result = mean * self.encoder_sensor.get_resolution()

            msg = "Load direction:   mean=%(mean).2f stdev=%(stdev).2f min=%(min)d max=%(max)d range=%(range)d" % self._sample_stats(pos_values)
            msg += "\nUnload direction: mean=%(mean).2f stdev=%(stdev).2f min=%(min)d max=%(max)d range=%(range)d" % self._sample_stats(neg_values)
            self.log_always(msg)

            # Sanity check to ensure all teeth are reflecting / being counted. 20% tolerance
            if (abs(resolution - self.encoder_default_resolution) / self.encoder_default_resolution) > 0.2:
                self.log_always("Warning: Encoder is not detecting the expected number of counts based on CAD parameters which may indicate an issue")

            msg = "Before calibration measured length: %.2fmm" % old_result
            msg += "\nCalculated resolution of the encoder: %.6fmm (currently: %.6f)" % (resolution, self.encoder_sensor.get_resolution())
            self.log_always(msg)

            if save:
                self.encoder_sensor.set_resolution(resolution)
                self._save_variable(self.VARS_MMU_ENCODER_RESOLUTION, round(resolution, 6), write=True)
                self.log_always("Encoder calibration has been saved")
                self.calibration_status |= self.CALIBRATED_ENCODER

        except MmuError as ee:
            # Add some more context to the error and re-raise
            raise MmuError("Calibration of encoder failed. Aborting, because:\n%s" % str(ee))
        finally:
            if mean == 0:
                self._set_filament_pos_state(self.FILAMENT_POS_UNKNOWN)
            else:
                self._set_filament_pos_state(self.FILAMENT_POS_IN_BOWDEN)

    # Calibrated bowden length is always from chosen gate homing point to the entruder gears
    # It can be adjusted if sensor setup changes post calibration, must consider:
    #   gate_endstop_to_encoder    .. potential dead space from gate sensor to encoder
    #   toolhead_entry_to_extruder .. distance for extruder entry sensor to extruder gears
    def _calibrate_bowden_length_auto(self, approximate_length, extruder_homing_max, repeats, save=True):

        # Can't allow "none" endstop during calibration
        endstop = self.extruder_homing_endstop
        self.extruder_homing_endstop = self.ENDSTOP_EXTRUDER_COLLISION if endstop == self.ENDSTOP_EXTRUDER_NONE else self.extruder_homing_endstop
        try:
            self.log_always("Calibrating bowden length on reference Gate 0 using %s as gate reference point" % self._gate_homing_string())
            self._select_tool(0)
            reference_sum = spring_max = 0.
            successes = 0

            for i in range(repeats):
                self._initialize_filament_position(dwell=True)
                self._load_gate(allow_retry=False)
                self._load_bowden(False, length=approximate_length)
                self.log_info("Finding extruder gear position (try #%d of %d)..." % (i+1, repeats))
                self._home_to_extruder(extruder_homing_max)
                actual = self._get_filament_position()
                measured = self._get_encoder_distance(dwell=True) + self._get_encoder_dead_space()
                spring = self._servo_up(measure=True) if self._has_encoder() else 0.
                reference = actual - spring

                # When homing using collision, we expect the filament to spring back.
                if not (endstop == self.ENDSTOP_EXTRUDER_COLLISION and spring == 0.):
                    msg = "Pass #%d: Filament homed to extruder after %.1fmm movement" % (i+1, actual)
                    if self._has_encoder():
                        msg += "\n(encoder measured %.1fmm, filament sprung back %.1fmm)" % (measured, spring)
                    msg += "\n- Bowden calibration based on this pass is %.1f" % reference
                    self.log_always(msg)
                    reference_sum += reference
                    spring_max = max(spring, spring_max)
                    successes += 1
                else:
                    # No spring means we haven't reliably homed
                    self.log_always("Failed to detect a reliable home position on this attempt")

                self._initialize_filament_position(True)
                self._unload_bowden(reference)
                self._unload_gate()

            if successes > 0:
                average_reference = reference_sum / successes
                detection_length = (average_reference * 2.) / 100. + spring_max # 2% of bowden length plus spring seems to be good starting point
                msg = "Recommended calibration bowden length is %.1fmm" % average_reference
                if self._has_encoder() and self.enable_clog_detection:
                    msg += ". Clog detection length: %.1fmm" % detection_length
                self.log_always(msg)

                if save:
                    self._set_calibrated_bowden_length(average_reference)
                    self._save_variable(self.VARS_MMU_CALIB_BOWDEN_HOME, self.gate_homing_endstop)
                    self._save_variable(self.VARS_MMU_CALIB_BOWDEN_LENGTH, round(average_reference, 1))
                    self._save_variable("%s0" % self.VARS_MMU_CALIB_PREFIX, 1.0)
                    self._save_variable(self.VARS_MMU_CALIB_CLOG_LENGTH, round(detection_length, 1))
                    self._write_variables()
                    if self._has_encoder():
                        self.encoder_sensor.set_clog_detection_length(detection_length)
                        self.log_always("Bowden calibration and clog detection length have been saved")
                    else:
                        self.log_always("Bowden calibration length has been saved")
            else:
                self.log_error("All %d attempts at homing failed. MMU needs some adjustments!" % repeats)
        except MmuError as ee:
            # Add some more context to the error and re-raise
            raise MmuError("Calibration of bowden length (on Gate 0) failed. Aborting, because:\n%s" % str(ee))
        finally:
            self.extruder_homing_endstop = endstop
            self._servo_auto()

    def _calibrate_bowden_length_manual(self, approx_bowden_length, save=True):
        if self.gate_selected != 0:
            raise MmuError("Calibration of bowden length must be performed on gate 0")
        try:
            self.log_always("Calibrating bowden length (manual method) using %s as gate reference point" % self._gate_homing_string())
            self._set_filament_direction(self.DIRECTION_UNLOAD)
            self._servo_down()
            self.log_always("Finding gate position...")
            actual,homed,measured,_ = self._trace_filament_move("Reverse homing to gate sensor", -approx_bowden_length, motor="gear", homing_move=-1, endstop_name=self.ENDSTOP_GATE)
            if homed:
                actual = abs(actual)
                self.log_always("Recommended calibration bowden length is %.1fmm" % actual)
                if save:
                    self._set_calibrated_bowden_length(actual)
                    self._save_variable(self.VARS_MMU_CALIB_BOWDEN_HOME, self.ENDSTOP_GATE)
                    self._save_variable(self.VARS_MMU_CALIB_BOWDEN_LENGTH, round(actual, 1))
                    self._write_variables()
                    self.log_always("Bowden calibration length has been saved")
                self._unload_gate() # Use real method to park filament
            else:
                raise MmuError("Calibration of bowden length failed. Did not home to gate sensor after moving %.1fmm" % approx_bowden_length)
        finally:
            self._servo_auto()

    def _calibrate_gate(self, gate, length, repeats, save=True):
        try:
            pos_values, neg_values = [], []
            self._select_tool(gate)
            self._load_gate(allow_retry=False)
            self.log_always("%s gate %d over %.1fmm..." % ("Calibrating" if (gate > 0 and save) else "Validating calibration of", gate, length))

            if gate == 0:
                self.log_always("Gate 0 is calibrated with MMU_CALIBRATE_GEAR and manual measurement, so this will run as a validation that encoder is calibrated correctly")

            for x in range(repeats):
                self._initialize_filament_position(dwell=True)
                _,_,measured,delta = self._trace_filament_move("Calibration load movement", length, encoder_dwell=True)
                pos_values.append(measured)
                self.log_always("%s+ measured: %.1fmm (counts: %d)" % (UI_SPACE*2, (length - delta), self._get_encoder_counts(dwell=None)))
                self._initialize_filament_position(dwell=True)
                _,_,measured,delta = self._trace_filament_move("Calibration unload movement", -length, encoder_dwell=True)
                neg_values.append(measured)
                self.log_always("%s- measured: %.1fmm (counts: %d)" % (UI_SPACE*2, (length - delta), self._get_encoder_counts(dwell=None)))

            msg = "Load direction:   mean=%(mean).2f stdev=%(stdev).2f min=%(min).2f max=%(max).2f range=%(range).2f" % self._sample_stats(pos_values)
            msg += "\nUnload direction: mean=%(mean).2f stdev=%(stdev).2f min=%(min).2f max=%(max).2f range=%(range).2f" % self._sample_stats(neg_values)
            self.log_always(msg)

            mean_pos = self._sample_stats(pos_values)['mean']
            mean_neg = self._sample_stats(neg_values)['mean']
            mean = (float(mean_pos) + float(mean_neg)) / 2
            ratio = mean / length
            current_rd = self.gear_stepper.get_rotation_distance()[0]
            new_rd = round(ratio * current_rd, 6)

            self.log_always("Calibration move of %d x %.1fmm, average encoder measurement: %.1fmm - Ratio is %.6f" % (repeats * 2, length, mean, ratio))
            self.log_always("Calculated gate %d rotation_distance: %.6f (currently: %.6f)" % (gate, new_rd, self.rotation_distances[gate]))
            if gate != 0: # Gate 0 is not calibrated, it is the reference and set with MMU_CALIBRATE_GEAR
                gate0_rd = self.rotation_distances[0]
                tolerance_range = (gate0_rd - gate0_rd * 0.2, gate0_rd + gate0_rd * 0.2) # Allow 20% variation from gate 0
                if tolerance_range[0] <= new_rd < tolerance_range[1]:
                    if save:
                        self._set_rotation_distance(new_rd)
                        self.rotation_distances[gate] = new_rd
                        self._save_variable(self.VARS_MMU_GEAR_ROTATION_DISTANCES, self.rotation_distances, write=True)
                        self.log_always("Calibration for gate %d has been saved" % gate)
                        self.calibration_status |= self.CALIBRATED_GATES
                else:
                    self.log_always("Calibration ignored because it is not considered valid (>20% difference from gate 0)")
            self._unload_gate()
            self._set_filament_pos_state(self.FILAMENT_POS_UNLOADED)
        except MmuError as ee:
            # Add some more context to the error and re-raise
            raise MmuError("Calibration for gate %d failed. Aborting, because: %s" % (gate, str(ee)))
        finally:
            self._servo_auto()

    def _get_max_selector_movement(self, gate=-1):
        n = gate if gate >= 0 else self.mmu_num_gates - 1

        if self.mmu_vendor.lower() == self.VENDOR_ERCF.lower():
            # ERCF Designs
            if self.mmu_version >= 2.0 or "t" in self.mmu_version_string:
                max_movement = self.cad_gate0_pos + (n * self.cad_gate_width)
            else:
                max_movement = self.cad_gate0_pos + (n * self.cad_gate_width) + (n//3) * self.cad_block_width
        else:
            # Everything else
            max_movement = self.cad_gate0_pos + (n * self.cad_gate_width)

        max_movement += self.cad_last_gate_offset if gate in [self.TOOL_GATE_UNKNOWN] else 0.
        max_movement += self.cad_selector_tolerance
        return max_movement

    def _calibrate_selector(self, gate, save=True):
        gate_str = lambda gate : ("Gate %d" % gate) if gate >= 0 else "bypass"
        try:
            self._initialize_state()
            self.calibrating = True
            self._servo_move()
            max_movement = self._get_max_selector_movement(gate)
            self.log_always("Measuring the selector position for %s" % gate_str(gate))
            traveled, found_home = self.selector.measure_to_home()

            # Test we actually homed
            if not found_home:
                self.log_error("Selector didn't find home position")
                return

            # Warn and don't save if the measurement is unexpected
            if traveled > max_movement:
                self.log_always("Selector move measured %.1fmm. More than the anticipated maximum of %.1fmm. Save disabled\nIt is likely that your basic MMU dimensions are incorrect in mmu_parameters.cfg. Check vendor/version and optional 'cad_*' parameters" % (traveled, max_movement))
                save = 0
            else:
                self.log_always("Selector move measured %.1fmm" % traveled)

            if save:
                if gate >= 0:
                    self.selector_offsets[gate] = round(traveled, 1)
                    self._save_variable(self.VARS_MMU_SELECTOR_OFFSETS, self.selector_offsets, write=True)
                    self.calibration_status |= self.CALIBRATED_SELECTOR
                else:
                    self.bypass_offset = round(traveled, 1)
                    self._save_variable(self.VARS_MMU_SELECTOR_BYPASS, self.bypass_offset, write=True)
                self.log_always("Selector offset (%.1fmm) for %s has been saved" % (traveled, gate_str(gate)))
        finally:
            self.calibrating = False
            self._motors_off()

    def _calibrate_selector_auto(self, save=True, v1_bypass_block=-1):
        # Strategy is to find the two end gates, infer and set number of gates and distribute selector positions
        # Assumption: the user has manually positioned the selector aligned with gate 0 before calling
        try:
            self.log_always("Auto calibrating the selector. Excuse the whizz, bang, buzz, clicks...")
            self._initialize_state()
            self.calibrating = True
            self._servo_move()

            # Step 1 - position of gate 0
            self.log_always("Measuring the selector position for gate 0...")
            traveled, found_home = self.selector.measure_to_home()
            if not found_home or traveled > self.cad_gate0_pos + self.cad_selector_tolerance:
                self.log_error("Selector didn't find home position or distance moved (%.1fmm) was larger than expected.\nAre you sure you aligned selector with gate 0 and removed filament?" % traveled)
                return
            gate0_pos = traveled

            # Step 2 - end of selector
            max_movement = self._get_max_selector_movement()
            self.log_always("Searching for end of selector... (up to %.1fmm)" % max_movement)
            if self.selector.use_touch_move():
                halt_pos,found_home = self.selector.homing_move("Detecting end of selector movement", max_movement, homing_move=1, endstop_name=self.ENDSTOP_SELECTOR_TOUCH)
            else:
                # This might not sound good!
                self.selector.move("Ensure we are clear off the physical endstop", self.cad_gate0_pos)
                self.selector.move("Forceably detecting end of selector movement", max_movement, speed=self.selector_homing_speed)
                found_home = True
            if not found_home:
                msg = "Didn't detect the end of the selector"
                if self.cad_last_gate_offset > 0:
                    self.log_error(msg)
                    return
                else:
                    self.log_always(msg)

            # Step 3a - selector length
            self.log_always("Measuring the full selector length...")
            traveled, found_home = self.selector.measure_to_home()
            if not found_home:
                self.log_error("Selector didn't find home position after full length move")
                return
            self.log_always("Maximum selector movement is %.1fmm" % traveled)

            # Step 3b - bypass and last gate position (measured back from limit of travel)
            if self.cad_bypass_offset > 0:
                bypass_pos = traveled - self.cad_bypass_offset
            else:
                bypass_pos = 0.
            if self.cad_last_gate_offset > 0:
                # This allows the error to be averaged
                last_gate_pos = traveled - self.cad_last_gate_offset
            else:
                # This simply assumes theoretical distance
                last_gate_pos = gate0_pos + (self.mmu_num_gates - 1) * self.cad_gate_width

            # Step 4 - the calcs
            length = last_gate_pos - gate0_pos
            self.log_debug("Results: gate0_pos=%.1f, last_gate_pos=%.1f, length=%.1f" % (gate0_pos, last_gate_pos, length))
            selector_offsets = []

            if self.mmu_vendor.lower() == self.VENDOR_ERCF.lower() and self.mmu_version == 1.1:
                # ERCF v1.1 special case
                num_gates = adj_gate_width = int(round(length / (self.cad_gate_width + self.cad_block_width / 3))) + 1
                num_blocks = (num_gates - 1) // 3
                bypass_offset = 0.
                if num_gates > 1:
                    if v1_bypass_block >= 0:
                        adj_gate_width = (length - (num_blocks - 1) * self.cad_block_width - self.cad_bypass_block_width) / (num_gates - 1)
                    else:
                        adj_gate_width = (length - num_blocks * self.cad_block_width) / (num_gates - 1)
                self.log_debug("Adjusted gate width: %.1f" % adj_gate_width)
                for i in range(num_gates):
                    bypass_adj = (self.cad_bypass_block_width - self.cad_block_width) if (i // 3) >= v1_bypass_block else 0.
                    selector_offsets.append(round(gate0_pos + (i * adj_gate_width) + (i // 3) * self.cad_block_width + bypass_adj, 1))
                    if ((i + 1) / 3) == v1_bypass_block:
                        bypass_offset = selector_offsets[i] + self.cad_bypass_block_delta

            else:
                # Generic Type-A MMU case
                num_gates = int(round(length / self.cad_gate_width)) + 1
                adj_gate_width = length / (num_gates - 1) if num_gates > 1 else length
                self.log_debug("Adjusted gate width: %.1f" % adj_gate_width)
                for i in range(num_gates):
                    selector_offsets.append(round(gate0_pos + (i * adj_gate_width), 1))
                bypass_offset = bypass_pos

            if num_gates != self.mmu_num_gates:
                self.log_error("You configued your MMU for %d gates but I counted %d! Please update 'mmu_num_gates'" % (self.mmu_num_gates, num_gates))
                return

            self.log_always("Offsets: %s%s" % (selector_offsets, (" (bypass: %.1f)" % bypass_offset) if bypass_offset > 0 else " (no bypass fitted)"))
            if save:
                self.selector_offsets = selector_offsets
                self.bypass_offset = bypass_offset
                self._save_variable(self.VARS_MMU_SELECTOR_OFFSETS, self.selector_offsets)
                self._save_variable(self.VARS_MMU_SELECTOR_BYPASS, self.bypass_offset)
                self._write_variables()
                self.log_always("Selector calibration has been saved")
                self.calibration_status |= self.CALIBRATED_SELECTOR

            self._home(0, force_unload=0)
        except MmuError as ee:
            self._handle_mmu_error(str(ee))
            self._motors_off()
        finally:
            self.calibrating = False

    def _sample_stats(self, values):
        mean = stdev = vmin = vmax = 0.
        if values:
            mean = sum(values) / len(values)
            diff2 = [( v - mean )**2 for v in values]
            stdev = math.sqrt( sum(diff2) / max((len(values) - 1), 1))
            vmin = min(values)
            vmax = max(values)
        return {'mean': mean, 'stdev': stdev, 'min': vmin, 'max': vmax, 'range': vmax - vmin}

    # Filament is assumed to be at the extruder and will be at extruder again when complete
    def _probe_toolhead(self, cold_temp=70, probe_depth=100, sensor_homing=50):
        # Ensure extruder is COLD
        self.gcode.run_script_from_command("SET_HEATER_TEMPERATURE HEATER=%s TARGET=0" % self.extruder_name)
        current_temp = self.printer.lookup_object(self.extruder_name).get_status(0)['temperature']
        if current_temp > cold_temp:
            self.log_always("Waiting for extruder to cool")
            self.gcode.run_script_from_command("TEMPERATURE_WAIT SENSOR=%s MINIMUM=0 MAXIMUM=%d" % (self.extruder_name, cold_temp))

        # Enable the extruder stepper
        stepper_enable = self.printer.lookup_object('stepper_enable')
        ge = stepper_enable.lookup_enable(self.mmu_extruder_stepper.stepper.get_name())
        ge.motor_enable(self.toolhead.get_last_move_time())

        # Reliably force filament to the nozzle
        self._servo_down()
        actual,fhomed,_,_ = self._trace_filament_move("Homing to toolhead sensor", self.toolhead_homing_max, motor="gear+extruder", homing_move=1, endstop_name=self.ENDSTOP_TOOLHEAD)
        if not fhomed:
            raise MmuError("Failed to reach toolhead sensor after moving %.1fmm" % self.toolhead_homing_max)
        self._servo_up()
        actual,_,measured,delta = self._trace_filament_move("Forcing filament to nozzle", probe_depth, motor="extruder")

        # Measure 'toolhead_sensor_to_nozzle'
        self._servo_down()
        actual,fhomed,_,_ = self._trace_filament_move("Reverse homing to toolhead sensor", -probe_depth, motor="gear+extruder", homing_move=-1, endstop_name=self.ENDSTOP_TOOLHEAD)
        if fhomed:
            toolhead_sensor_to_nozzle = -actual
            self.log_always("Measured toolhead_sensor_to_nozzle: %.1f" % toolhead_sensor_to_nozzle)
        else:
            raise MmuError("Failed to reverse home to toolhead sensor")

        # Move to extruder extrance again
        self._servo_up()
        actual,_,measured,delta = self._trace_filament_move("Moving to extruder entrance", -(probe_depth - toolhead_sensor_to_nozzle), motor="extruder")

        # Measure 'toolhead_extruder_to_nozzle'
        self._servo_down()
        actual,fhomed,_,_ = self._trace_filament_move("Homing to toolhead sensor", self.toolhead_homing_max, motor="gear+extruder", homing_move=1, endstop_name=self.ENDSTOP_TOOLHEAD)
        if fhomed:
            toolhead_extruder_to_nozzle = actual + toolhead_sensor_to_nozzle
            self.log_always("Measured toolhead_extruder_to_nozzle: %.1f" % toolhead_extruder_to_nozzle)
        else:
            raise MmuError("Failed to home to toolhead sensor")

        toolhead_entry_to_extruder = 0.
        if self._has_sensor(self.ENDSTOP_EXTRUDER_ENTRY):
            # Retract clear of extruder sensor and then home in "extrude" direction
            actual,fhomed,_,_ = self._trace_filament_move("Reverse homing to extruder entry sensor", -(sensor_homing + toolhead_extruder_to_nozzle - toolhead_sensor_to_nozzle), motor="gear+extruder", homing_move=-1, endstop_name=self.ENDSTOP_EXTRUDER_ENTRY)
            actual,_,measured,delta = self._trace_filament_move("Moving before extruder entry sensor", -20, motor="gear+extruder")
            actual,fhomed,_,_ = self._trace_filament_move("Homing to extruder entry sensor", 40, motor="gear+extruder", homing_move=1, endstop_name=self.ENDSTOP_EXTRUDER_ENTRY)

            # Measure to toolhead sensor and thus derive 'toolhead_entry_to_extruder'
            if fhomed:
                actual,fhomed,_,_ = self._trace_filament_move("Homing to toolhead sensor", sensor_homing, motor="gear+extruder", homing_move=1, endstop_name=self.ENDSTOP_TOOLHEAD)
                if fhomed:
                    toolhead_entry_to_extruder = actual - (toolhead_extruder_to_nozzle - toolhead_sensor_to_nozzle)
                    self.log_always("Measured toolhead_entry_to_extruder: %.1f" % toolhead_entry_to_extruder)
            else:
                raise MmuError("Failed to reverse home to toolhead sensor")

        # Unload and re-park filament
        self._servo_up()
        actual,_,measured,delta = self._trace_filament_move("Moving to extruder entrance", -sensor_homing, motor="extruder")

        return toolhead_extruder_to_nozzle, toolhead_sensor_to_nozzle, toolhead_entry_to_extruder


### CALIBRATION GCODE COMMANDS

    cmd_MMU_CALIBRATE_GEAR_help = "Calibration routine for gear stepper rotational distance"
    def cmd_MMU_CALIBRATE_GEAR(self, gcmd):
        self._log_to_file(gcmd.get_commandline())
        if self._check_is_disabled(): return
        length = gcmd.get_float('LENGTH', 100., above=50.)
        measured = gcmd.get_float('MEASURED', -1, above=0.)
        save = gcmd.get_int('SAVE', 1, minval=0, maxval=1)
        reset = gcmd.get_int('RESET', 0, minval=0, maxval=1) # PAUL TODO add to doc also don't forget _MMU_PRINT_END addition
        gate = self.gate_selected if self.gate_selected >= 0 else 0

        if reset:
            self.rotation_distances = [self.default_rotation_distance] * self.mmu_num_gates
            self._set_rotation_distance(self.default_rotation_distance)
            self._save_variable(self.VARS_MMU_GEAR_ROTATION_DISTANCES, self.rotation_distances, write=True)
            self.log_always("Gear calibration for all gates has been reset")
            self.calibration_status &= ~self.CALIBRATED_GEAR

        elif measured > 0:
            current_rd = self.gear_stepper.get_rotation_distance()[0]
            new_rd = round(current_rd * measured / length, 6)
            self.log_always("Gear stepper 'rotation_distance' calculated to be %.6f (currently: %.6f" % (new_rd, current_rd))
            if save:
                all_gates = False
                if not self.variable_gate_ratios or (gate == 0 and self.rotation_distances[0] == 0.):
                    # Initial calibration on gate 0 sets all gates as auto calibration starting point
                    self.rotation_distances = [new_rd] * self.mmu_num_gates
                    all_gates = True
                else:
                    self.rotation_distances[gate] = new_rd
                self._set_rotation_distance(new_rd)
                self._save_variable(self.VARS_MMU_GEAR_ROTATION_DISTANCES, self.rotation_distances, write=True)
                self.log_always("Gear calibration for %s has been saved" % ("all gates" if all_gates else "gate %d" % gate))
                # This feature can be used to calibrate any gate gear but gate 0 is mandatory
                if gate == 0:
                    self.calibration_status |= self.CALIBRATED_GEAR
        else:
            raise gcmd.error("Must specify 'MEASURED=' and optionally 'LENGTH='")


    # Start: Assumes filament is loaded through encoder
    # End: Does not eject filament at end (filament same as start)
    cmd_MMU_CALIBRATE_ENCODER_help = "Calibration routine for the MMU encoder"
    def cmd_MMU_CALIBRATE_ENCODER(self, gcmd):
        self._log_to_file(gcmd.get_commandline())
        if self._check_is_disabled(): return
        if self._check_has_encoder(): return
        if self._check_in_bypass(): return
        if self._check_is_calibrated(self.CALIBRATED_GEAR): return

        length = gcmd.get_float('LENGTH', 400., above=0.)
        repeats = gcmd.get_int('REPEATS', 3, minval=1, maxval=10)
        speed = gcmd.get_float('SPEED', self.gear_from_buffer_speed, minval=10.)
        accel = gcmd.get_float('ACCEL', self.gear_from_buffer_accel, minval=10.)
        min_speed = gcmd.get_float('MINSPEED', speed, above=0.)
        max_speed = gcmd.get_float('MAXSPEED', speed, above=0.)
        save = gcmd.get_int('SAVE', 1, minval=0, maxval=1)
        try:
            self._servo_down()
            self.calibrating = True
            with self._require_encoder():
                self._calibrate_encoder(length, repeats, speed, min_speed, max_speed, accel, save)
        except MmuError as ee:
            self._handle_mmu_error(str(ee))
        finally:
            self.calibrating = False

    cmd_MMU_CALIBRATE_SELECTOR_help = "Calibration of the selector positions or postion of specified gate"
    def cmd_MMU_CALIBRATE_SELECTOR(self, gcmd):
        self._log_to_file(gcmd.get_commandline())
        if self._check_is_disabled(): return

        save = gcmd.get_int('SAVE', 1, minval=0, maxval=1)
        gate = gcmd.get_int('GATE', -1, minval=0, maxval=self.mmu_num_gates - 1)
        if gate == -1 and gcmd.get_int('BYPASS', -1, minval=0, maxval=1) == 1:
            gate = self.TOOL_GATE_BYPASS

        try:
            if gate != -1:
                self._calibrate_selector(gate, save=save)
            else:
                self._calibrate_selector_auto(save=save, v1_bypass_block=gcmd.get_int('BYPASS_BLOCK', -1, minval=1, maxval=3))
        except MmuError as ee:
            self._handle_mmu_error(str(ee))

    # Start: Will home selector, select gate 0
    # End: Filament will unload
    cmd_MMU_CALIBRATE_BOWDEN_help = "Calibration of reference bowden length for gate 0"
    def cmd_MMU_CALIBRATE_BOWDEN(self, gcmd):
        self._log_to_file(gcmd.get_commandline())
        if self._check_is_disabled(): return
        if self._check_not_homed(): return
        if self._check_in_bypass(): return

        manual = bool(gcmd.get_int('MANUAL', 0, minval=0, maxval=1))
        if not self._has_encoder() and not manual:
            self.log_always("No encoder available. Use manual calibration method:\nWith gate 0 selected, manually load filament all the way to the extruder gear\nThen run 'MMU_CALIBRATE_BOWDEN MANUAL=1 BOWDEN_LENGTH=xxx'\nWhere BOWDEN_LENGTH is greater than your real length")
            return
        if manual:
            if self._check_is_calibrated(self.CALIBRATED_GEAR|self.CALIBRATED_SELECTOR): return
        else:
            if self._check_is_calibrated(self.CALIBRATED_GEAR|self.CALIBRATED_ENCODER|self.CALIBRATED_SELECTOR): return

        approx_bowden_length = gcmd.get_float('BOWDEN_LENGTH', above=0.)
        repeats = gcmd.get_int('REPEATS', 3, minval=1, maxval=10)
        extruder_homing_max = gcmd.get_float('HOMING_MAX', 150, above=0.)
        save = gcmd.get_int('SAVE', 1, minval=0, maxval=1)

        try:
            self.calibrating = True
            if manual:
                self._calibrate_bowden_length_manual(approx_bowden_length, save)
            else:
                # Automatic method with encoder
                self._reset_ttg_map() # To force tool = gate
                self._unload_tool()
                with self._require_encoder():
                    self._calibrate_bowden_length_auto(approx_bowden_length, extruder_homing_max, repeats, save)
        except MmuError as ee:
            self._handle_mmu_error(str(ee))
        finally:
            self.calibrating = False

    # Start: Will home selector, select gate 0 or required gate
    # End: Filament will unload
    cmd_MMU_CALIBRATE_GATES_help = "Optional calibration of individual MMU gate"
    def cmd_MMU_CALIBRATE_GATES(self, gcmd):
        self._log_to_file(gcmd.get_commandline())
        if self._check_is_disabled(): return
        if self._check_not_homed(): return
        if self._check_in_bypass(): return
        if self._check_is_calibrated(self.CALIBRATED_GEAR|self.CALIBRATED_ENCODER|self.CALIBRATED_SELECTOR|self.CALIBRATED_BOWDEN): return
        length = gcmd.get_float('LENGTH', 400., above=0.)
        repeats = gcmd.get_int('REPEATS', 3, minval=1, maxval=10)
        auto = gcmd.get_int('ALL', 0, minval=0, maxval=1)
        gate = gcmd.get_int('GATE', -1, minval=0, maxval=self.mmu_num_gates - 1)
        save = gcmd.get_int('SAVE', 1, minval=0, maxval=1)
        if gate == -1 and not auto:
            raise gcmd.error("Must specify 'GATE=' or 'ALL=1' for all gates")
        try:
            self._reset_ttg_map() # To force tool = gate
            self._unload_tool()
            self.calibrating = True
            with self._require_encoder():
                if gate == -1:
                    self.log_always("Start the complete calibration of ancillary gates...")
                    for gate in range(self.mmu_num_gates - 1):
                        self._calibrate_gate(gate + 1, length, repeats, save=save)
                    self.log_always("Phew! End of auto gate calibration")
                else:
                    self._calibrate_gate(gate, length, repeats, save=(save and gate != 0))
        except MmuError as ee:
            self._handle_mmu_error(str(ee))
        finally:
            self.calibrating = False

    # Start: Test gate should already be selected
    # End: Filament will unload
    cmd_MMU_CALIBRATE_TOOLHEAD_help = "Automated measurement of key toolhead parameters"
    def cmd_MMU_CALIBRATE_TOOLHEAD(self, gcmd):
        self._log_to_file(gcmd.get_commandline())
        if self._check_is_disabled(): return
        if self._check_not_homed(): return
        if self._check_in_bypass(): return
        if self._check_is_loaded(): return
        if self._check_is_calibrated(self.CALIBRATED_GEAR|self.CALIBRATED_ENCODER|self.CALIBRATED_SELECTOR|self.CALIBRATED_BOWDEN): return
        if not self._has_sensor(self.ENDSTOP_TOOLHEAD):
            raise gcmd.error("Sorry this feature requires a toolhead sensor")
        clean = gcmd.get_int('CLEAN', 0, minval=0, maxval=1)
        cut = gcmd.get_int('CUT', 0, minval=0, maxval=1)
        save = gcmd.get_int('SAVE', 1, minval=0, maxval=1)
        line = "-----------------------------------------------\n"

        msg = "Reminder:\n"
        msg += "1) 'CLEAN=1' with clean extruder for: toolhead_extruder_to_nozzle, toolhead_sensor_to_nozzle (and toolhead_entry_to_extruder)\n"
        msg += "2) No flags with dirty extruder (no cut tip) for: toolhead_ooze_reduction (and toolhead_entry_to_extruder)\n"
        msg += "3) 'CUT=1' holding blade in for: variable_blade_pos\n"
        msg += "Desired gate should be selected but the filament unloaded\n"
        self.log_always(msg)

        if cut:
            gcode_macro = self.printer.lookup_object("gcode_macro %s" % self.form_tip_macro, None)
            if gcode_macro is None:
                raise gcmd.error("Filament tip forming macro '%s' not found" % self.form_tip_macro)
            gcode_vars = self.printer.lookup_object("gcode_macro %s_VARS" % self.form_tip_macro, gcode_macro)
            if not ('blade_pos' in gcode_vars.variables and 'retract_length' in gcode_vars.variables):
                raise gcmd.error("Filament tip forming macro '%s' does not look like a cutting macro!" % self.form_tip_macro)

        try:
            self.calibrating = True
            self._initialize_filament_position(dwell=True)
            self._load_gate(allow_retry=False)
            self._load_bowden(True)
            self._home_to_extruder(self.extruder_homing_max)

            if cut:
                self.log_always("Measuring blade cutter postion (with filament fragment)...")
                tetn, tstn, tete = self._probe_toolhead()
                # Blade position is the difference between empty and extruder with full cut measurements for sensor to nozzle
                vbp = self.toolhead_sensor_to_nozzle - tstn
                msg = line
                if abs(vbp - self.toolhead_ooze_reduction) < 5:
                    self.log_error("Measurements did not make sense. Looks like probing went past the blade pos!\nAre you holding the blade closed or have cut filament in the extruder?")
                else:
                    msg += "Calibration Results (cut tip):\n"
                    msg += "> variable_blade_pos: %.1f (currently: %.1f)\n" % (vbp, gcode_vars.variables['blade_pos'])
                    msg += "> variable_retract_length: %.1f-%.1f, recommend: %.1f (currently: %.1f)\n" % (self.toolhead_ooze_reduction + self.toolchange_retract, vbp, vbp - 5., gcode_vars.variables['retract_length'])
                    msg += line
                    self.log_always(msg)
                    if save:
                        self.log_always("New calibrated blade_pos and retract_length active until restart. Update mmu_macro_vars.cfg to persist")
                        gcode_vars.variables['blade_pos'] = vbp
                        gcode_vars.variables['retract_length'] = vbp - 5.

            elif clean:
                self.log_always("Measuring clean toolhead dimensions after cold pull...")
                tetn, tstn, tete = self._probe_toolhead()
                msg = line
                msg += "Calibration Results (clean nozzle):\n"
                msg += "> toolhead_extruder_to_nozzle: %.1f (currently: %.1f)\n" % (tetn, self.toolhead_extruder_to_nozzle)
                msg += "> toolhead_sensor_to_nozzle: %.1f (currently: %.1f)\n" % (tstn, self.toolhead_sensor_to_nozzle)
                if self._has_sensor(self.ENDSTOP_EXTRUDER_ENTRY):
                    msg += "> toolhead_entry_to_extruder: %.1f (currently: %.1f)\n" % (tete, self.toolhead_entry_to_extruder)
                msg += line
                self.log_always(msg)
                if save:
                    self.log_always("New toolhead calibration active until restart. Update mmu_parameters.cfg to persist settings")
                    self.toolhead_extruder_to_nozzle = round(tetn, 1)
                    self.toolhead_sensor_to_nozzle = round(tstn, 1)
                    self.toolhead_entry_to_extruder = round(tete, 1)

            else:
                self.log_always("Measuring dirty toolhead dimensions (with filament residue)...")
                tetn, tstn, tete = self._probe_toolhead()
                # Ooze reduction is the difference between empty and dirty measurements for sensor to nozzle
                tor = self.toolhead_sensor_to_nozzle - tstn
                msg = line
                msg += "Calibration Results (dirty nozzle):\n"
                msg += "> toolhead_ooze_reduction: %.1f (currently: %.1f)\n" % (tor, self.toolhead_ooze_reduction)
                if self._has_sensor(self.ENDSTOP_EXTRUDER_ENTRY):
                    msg += "> toolhead_entry_to_extruder: %.1f (currently: %.1f)\n" % (tete, self.toolhead_entry_to_extruder)
                msg += line
                self.log_always(msg)
                if save:
                    self.log_always("New calibrated ooze reduction active until restart. Update mmu_parameters.cfg to persist")
                    self.toolhead_ooze_reduction = round(tor, 1)
                    self.toolhead_entry_to_extruder = round(tete, 1)

            # Unload and park filament
            self._unload_bowden(self.calibrated_bowden_length)
            self._unload_gate()
        except MmuError as ee:
            self._handle_mmu_error(str(ee))
        finally:
            self.calibrating = False


#######################
# MMU STATE FUNCTIONS #
#######################

    def _setup_heater_off_timer(self):
        self.heater_off_timer = self.reactor.register_timer(self._heater_off_handler, self.reactor.NEVER)

    def _heater_off_handler(self, eventtime):
        self.log_info("Disabled extruder heater")
        self.gcode.run_script_from_command("M104 S0")
        return self.reactor.NEVER

    def _setup_pending_spool_id_timer(self):
        self.pending_spool_id_timer = self.reactor.register_timer(self._pending_spool_id_handler, self.reactor.NEVER)

    def _pending_spool_id_handler(self, eventtime):
        self.pending_spool_id = None
        return self.reactor.NEVER

    def _check_pending_spool_id(self, gate):
        if self.pending_spool_id is not None:
            self.log_info("Spool ID: %s automatically applied to Gate %d" % (self.pending_spool_id, gate))
            self.gate_spool_id[gate] = self.pending_spool_id
            self._pending_spool_id_handler(0) # Prevent resue
            self._spoolman_update_filaments(gate) # Request update of material & color from Spoolman

    def _handle_idle_timeout_printing(self, eventtime):
        self._handle_idle_timeout_event(eventtime, "printing")

    def _handle_idle_timeout_ready(self, eventtime):
        self._handle_idle_timeout_event(eventtime, "ready")

    def _handle_idle_timeout_idle(self, eventtime):
        self._handle_idle_timeout_event(eventtime, "idle")

    def _setup_sync_feedback(self):
        self.sync_feedback_timer = self.reactor.register_timer(self._update_sync_feedback)

    # Gear/Extruder sync feedback state should be -1 (expanded) and 1 (compressed)
    # or can be a proportional float value between -1.0 and 1.0
    def _handle_sync_feedback(self, eventtime, state):
        self.log_trace("Got sync force feedback update. State: %s" % state)
        if abs(state) <= 1:
            self.sync_feedback_last_state = float(state)
            if self.sync_feedback_enable and self.sync_feedback_operational:
                self._update_sync_multiplier()

    def _handle_mmu_synced(self):
        self.log_info("Synced MMU to extruder%s" % (" (sync feedback activated)" if self.sync_feedback_enable else ""))
        if not self.sync_feedback_operational:
            # Enable sync feedback
            self.sync_feedback_operational = True
            self.reactor.update_timer(self.sync_feedback_timer, self.reactor.NOW)
            self._update_sync_multiplier()

    def _handle_mmu_unsynced(self):
        self.log_info("Unsynced MMU from extruder%s" % (" (sync feedback deactivated)" if self.sync_feedback_enable else ""))
        if self.sync_feedback_operational:
            # Disable sync feedback
            self.reactor.update_timer(self.sync_feedback_timer, self.reactor.NEVER)
            self.sync_feedback_operational = False
            self.sync_feedback_last_direction = 0
            self._set_rotation_distance(self._get_rotation_distance(self.gate_selected))

    def _update_sync_feedback(self, eventtime):
        estimated_print_time = self.printer.lookup_object('mcu').estimated_print_time(eventtime)
        extruder = self.toolhead.get_extruder()
        pos = extruder.find_past_position(estimated_print_time)
        past_pos = extruder.find_past_position(max(0., estimated_print_time - self.SYNC_POSITION_TIMERANGE))
        if abs(pos - past_pos) >= self.SYNC_POSITION_MIN_DELTA:
            prev_direction = self.sync_feedback_last_direction
            self.sync_feedback_last_direction = self.DIRECTION_LOAD if pos > past_pos else self.DIRECTION_UNLOAD if pos < past_pos else 0
            if self.sync_feedback_last_direction != prev_direction:
                d = self.sync_feedback_last_direction
                self.log_trace("New sync direction: %s" % ('extrude' if d == self.DIRECTION_LOAD else 'retract' if d == self.DIRECTION_UNLOAD else 'static'))
                self._update_sync_multiplier()
        return eventtime + self.SYNC_FEEDBACK_INTERVAL

    def _update_sync_multiplier(self):
        if not self.sync_feedback_enable or not self.sync_feedback_operational: return
        if self.sync_feedback_last_direction == 0:
            multiplier = 1.
        else:
            go_slower = lambda s, d: abs(s - d) < abs(s + d)
            if go_slower(self.sync_feedback_last_state, self.sync_feedback_last_direction):
                # Expanded when extruding or compressed when retracting, so decrease the rotation distance of gear stepper to speed it up
                multiplier = 1. - (abs(1. - self.sync_multiplier_low) * abs(self.sync_feedback_last_state))
            else:
                # Compressed when extruding or expanded when retracting, so increase the rotation distance of gear stepper to slow it down
                multiplier = 1. + (abs(1. - self.sync_multiplier_high) * abs(self.sync_feedback_last_state))
        self.log_trace("Updated sync multiplier: %.4f" % multiplier)
        self._set_rotation_distance(self._get_rotation_distance(self.gate_selected) / multiplier)

    def _is_printer_printing(self):
        return self.print_stats and self.print_stats.state == "printing"

    def _is_printer_paused(self):
        return self.pause_resume.is_paused

    def _is_printing(self, force_in_print=False): # Actively printing and not paused
        return self.print_state in ["started", "printing"] or force_in_print or self.test_force_in_print

    def _is_in_print(self, force_in_print=False): # Printing or paused
        return self.print_state in ["printing", "pause_locked", "paused"] or force_in_print or self.test_force_in_print

    def _is_handle_mmu_errord(self): # The MMU is paused
        return self.print_state in ["pause_locked", "paused"]

    def _is_handle_mmu_error_locked(self): # The MMU is paused (and locked)
        return self.print_state in ["pause_locked"]

    def _is_in_endstate(self):
        return self.print_state in ["complete", "cancelled", "error", "ready", "standby", "initialized"]

    def _is_in_standby(self):
        return self.print_state in ["standby"]

    def _wakeup(self):
        if self._is_in_standby():
            self._set_print_state("idle")

    # Track print events simply to ease internal print state transitions. Specificly we want to detect
    # the start and end of a print and falling back into 'standby' state on idle
    #
    # Klipper reference sources for state:
    # print_stats: {'filename': '', 'total_duration': 0.0, 'print_duration': 0.0,
    #               'filament_used': 0.0, 'state': standby|printing|paused|complete|cancelled|error,
    #               'message': '', 'info': {'total_layer': None, 'current_layer': None}}
    # idle_status: {'state': Idle|Ready|Printing, 'printing_time': 0.0}
    # pause_resume: {'is_paused': True|False}
    #
    def _handle_idle_timeout_event(self, eventtime, event_type):
        if not self.is_enabled: return
        self.log_trace("Processing idle_timeout '%s' event" % event_type)

        if self.print_stats and self.print_start_detection:
            new_ps = self.print_stats.get_status(eventtime)
            if self.last_print_stats is None:
                self.last_print_stats = dict(new_ps)
                self.last_print_stats['state'] = 'initialized'
            prev_ps = self.last_print_stats
            old_state = prev_ps['state']
            new_state = new_ps['state']
            if new_state is not old_state:
                if new_state == "printing" and event_type == "printing":
                    # Figure out the difference between initial job start and resume
                    if prev_ps['state'] == "paused" and prev_ps['filename'] == new_ps['filename'] and prev_ps['total_duration'] < new_ps['total_duration']:
                        # This is a 'resumed' state so ignore
                        self.log_trace("Automaticaly detected RESUME (ignored), print_stats=%s, current mmu print_state=%s" % (new_state, self.print_state))
                    else:
                        # This is a 'started' state
                        self.log_trace("Automaticaly detected JOB START, print_status:print_stats=%s, current mmu print_state=%s" % (new_state, self.print_state))
                        if self.print_state not in ["started", "printing"]:
                            self._on_print_start(pre_start_only=True)
                            self.reactor.register_callback(self._print_start_event_handler)
                elif new_state in ["complete", "error"] and event_type == "ready":
                    self.log_trace("Automatically detected JOB %s, print_stats=%s, current mmu print_state=%s" % (new_state.upper(), new_state, self.print_state))
                    if new_state == "error":
                        self.reactor.register_callback(self._print_error_event_handler)
                    else:
                        self.reactor.register_callback(self._print_complete_event_handler)
                self.last_print_stats = dict(new_ps)

        # Capture transition to standby
        if event_type == "idle" and self.print_state != "standby":
            self.reactor.register_callback(self._print_standby_event_handler)

    def _exec_gcode(self, command):
        try:
            self.gcode.run_script(command)
        except Exception:
            logging.exception("Error running job state initializer/finalizer or bootup tasks")

    def _print_start_event_handler(self, eventtime):
        self.log_trace("_print_start_event_handler()")
        self._exec_gcode("_MMU_PRINT_START")

    def _print_complete_event_handler(self, eventtime):
        self.log_trace("_print_complete_event_handler()")
        self._exec_gcode("_MMU_PRINT_END STATE=complete")

    def _print_error_event_handler(self, eventtime):
        self.log_trace("_print_error_event_handler()")
        self._exec_gcode("_MMU_PRINT_END STATE=error")

    def _print_standby_event_handler(self, eventtime):
        self.log_trace("_print_standby_event_handler()")
        self._exec_gcode("_MMU_PRINT_END STATE=standby")

    # MMU job state machine: initialized|ready|started|printing|complete|cancelled|error|pause_locked|paused|standby
    def _set_print_state(self, print_state, call_macro=True):
        if print_state != self.print_state:
            idle_timeout = self.printer.lookup_object("idle_timeout").idle_timeout
            self.log_debug("Job State: %s -> %s (MMU State: Encoder: %s, Synced: %s, Paused temp: %s, Resume to state: %s, Position saved: %s, z_height saved: %.2fmm, pause_resume: %s, Idle timeout: %.2fs)"
                    % (self.print_state.upper(), print_state.upper(), self._get_encoder_state(), self.mmu_toolhead.is_gear_synced_to_extruder(), self.paused_extruder_temp,
                        self.resume_to_state, self.saved_toolhead_position, self.saved_toolhead_height, self._is_printer_paused(), idle_timeout))
            if call_macro:
                if self.printer.lookup_object("gcode_macro %s" % self.print_state_changed_macro, None) is not None:
                    self._wrap_gcode_command("%s STATE='%s' OLD_STATE='%s'" % (self.print_state_changed_macro, print_state, self.print_state))
            self.print_state = print_state

    # If this is called automatically when printing starts. The pre_start_only operations are performed on an idle_timeout
    # event so cannot block.  The remainder of moves will be called from the queue but they will be called early so
    # don't do anything that requires operating toolhead kinematics (we might not even be homed yet)
    def _on_print_start(self, pre_start_only=False):
        if self.print_state not in ["started", "printing"]:
            self.log_trace("_on_print_start(->started)")
            self._clear_saved_toolhead_position()
            self.paused_extruder_temp = None
            self._reset_job_statistics() # Reset job stats but leave persisted totals alone
            self.reactor.update_timer(self.heater_off_timer, self.reactor.NEVER) # Don't automatically turn off extruder heaters
            self.is_handling_runout = False
            self._clear_slicer_tool_map()
            self._enable_runout() # Enable runout/clog detection while printing
            self._initialize_encoder(dwell=None) # Encoder 0000
            self._set_print_state("started", call_macro=False)

        if not pre_start_only and self.print_state not in ["printing"]:
            self.log_trace("_on_print_start(->printing)")
            self._sync_gear_to_extruder(self.sync_to_extruder, servo=True, current=True)
            self._wrap_gcode_command("SET_GCODE_VARIABLE MACRO=_MMU_PARK VARIABLE=min_lifted_z VALUE=0")
            self._wrap_gcode_command("SET_GCODE_VARIABLE MACRO=_MMU_PARK VARIABLE=next_pos VALUE=False")
            msg = "Happy Hare initialized ready for print"
            if self.filament_pos == self.FILAMENT_POS_LOADED:
                msg += " (initial tool T%s loaded)" % self.tool_selected
            else:
                msg += " (no filament preloaded)"
            if self.ttg_map != self.default_ttg_map:
                msg += "\nWarning: Non default TTG map in effect"
            self.log_info(msg)
            self._set_print_state("printing")

    # Hack: Force state transistion to printing for any early moves if _MMU_PRINT_STATE not yet run
    def _fix_started_state(self):
        if self._is_printer_printing() and not self._is_in_print():
            self._wrap_gcode_command("_MMU_PRINT_START")

    # If this is called automatically it will occur after the user's print ends.
    # Therefore don't do anything that requires operating kinematics or execute gcode
    def _on_print_end(self, state="complete"):
        if not self._is_in_endstate():
            self.log_trace("_on_print_end(%s)" % state)
            self.movequeues_wait()
            self._clear_saved_toolhead_position()
            self.resume_to_state = "ready"
            self.paused_extruder_temp = None
            self.reactor.update_timer(self.heater_off_timer, self.reactor.NEVER) # Don't automatically turn off extruder heaters
            self._disable_runout() # Disable runout/clog detection after print

            if self.printer.lookup_object("idle_timeout").idle_timeout != self.default_idle_timeout:
                self.gcode.run_script_from_command("SET_IDLE_TIMEOUT TIMEOUT=%d" % self.default_idle_timeout) # Restore original idle_timeout
            self._set_print_state(state) # Must be before the unsyncing below for servo to operate
            self._sync_gear_to_extruder(False, servo=True)
        if state == "standby" and not self._is_in_standby():
            self._set_print_state(state)

    def _handle_mmu_error(self, reason, force_in_print=False):
        self._fix_started_state() # Get out of 'started' state before transistion to pause

        run_pause_macro = recover_pos = send_event = False
        if self._is_in_print(force_in_print):
            if not self._is_handle_mmu_errord():
                self.resume_to_state = "printing" if self._is_in_print() else "ready"
                self.reason_for_pause = reason
                self._display_mmu_error()
                self.paused_extruder_temp = self.printer.lookup_object(self.extruder_name).heater.target_temp
                self.log_trace("Saved desired extruder temperature: %.1f%sC" % (self.paused_extruder_temp, UI_DEGREE))
                self._track_pause_start()
                self.log_trace("Extruder heater will be disabled in %s" % self._seconds_to_string(self.disable_heater))
                self.reactor.update_timer(self.heater_off_timer, self.reactor.monotonic() + self.disable_heater) # Set extruder off timer
                self.gcode.run_script_from_command("SET_IDLE_TIMEOUT TIMEOUT=%d" % self.timeout_pause) # Set alternative pause idle_timeout
                self._disable_runout() # Disable runout/clog detection while in pause state
                self._save_toolhead_position_and_lift("mmu_pause", z_hop_height=self.z_hop_height_error, force_in_print=force_in_print)
                run_pause_macro = not self._is_printer_paused()
                self._set_print_state("pause_locked")
                send_event = True
                recover_pos = self.filament_recovery_on_pause
            else:
                self.log_error("MMU issue detected whilst printer is paused\nReason: %s" % reason)
                recover_pos = self.filament_recovery_on_pause
        else:
            self.log_error("MMU issue: %s" % reason)

        # Be deliberate about order of these tasks
        if run_pause_macro:
            self._wrap_gcode_command(self.pause_macro)

            # Handle case where we pause (error) whilst toolchanging. Make sure the resume point the
            # intended position (e.g. last_post) rather then the current positon
            if self.saved_toolhead_position == 'change_tool':
                if self.TOOLHEAD_POSITION_STATE in self.gcode_move.saved_states:
                    self.gcode_move.saved_states['PAUSE_STATE'] = self.gcode_move.saved_states[self.TOOLHEAD_POSITION_STATE]

        if recover_pos:
            self._recover_filament_pos(strict=False, message=True)

        # Default to unsynced during pause. Will be restored on resume/continue_printing
        self._sync_gear_to_extruder(False, servo=True)

        if send_event:
            self.printer.send_event("mmu:mmu_paused") # Notify MMU paused event

    # Displays MMU error/pause as pop-up dialog and/or via console
    def _display_mmu_error(self):
        msg= "Print%s paused" % (" was already" if self._is_printer_paused() else " will be")
        dialog_macro = self.printer.lookup_object('gcode_macro %s' % self.error_dialog_macro, None)
        if self.show_error_dialog and dialog_macro is not None:
            # Klipper doesn't handle string quoting so strip problematic characters
            reason = self.reason_for_pause.replace("\n", ". ")
            for c in "#;'":
                reason = reason.replace(c, "")
            self._wrap_gcode_command('%s MSG="%s" REASON="%s"' % (self.error_dialog_macro, msg, reason))
        self.log_error("MMU issue detected. %s\nReason: %s" % (msg, self.reason_for_pause))
        self.log_always("After fixing, call RESUME to continue printing (MMU_UNLOCK to restore temperature)")

    def _clear_mmu_error_dialog(self):
        dialog_macro = self.printer.lookup_object('gcode_macro %s' % self.error_dialog_macro, None)
        if self.show_error_dialog and dialog_macro is not None:
            self._wrap_gcode_command('RESPOND TYPE=command MSG="action:prompt_end"')

    def _mmu_unlock(self):
        if self._is_handle_mmu_errord():
            self.gcode.run_script_from_command("SET_IDLE_TIMEOUT TIMEOUT=%d" % self.default_idle_timeout)
            self.reactor.update_timer(self.heater_off_timer, self.reactor.NEVER)

            # Important to wait for stable temperature to resume exactly how we paused
            if self.paused_extruder_temp:
                self.log_info("Enabled extruder heater")
            self._ensure_safe_extruder_temperature("pause", wait=True)
            self._set_print_state("paused")

    def _mmu_resume(self, force_in_print=False):
        if self._is_handle_mmu_errord():
            self.reason_for_pause = None
            self._ensure_safe_extruder_temperature("pause", wait=True)
            self.paused_extruder_temp = None
            self._track_pause_end()
            self._enable_runout() # Enable runout/clog detection while printing
            self._set_print_state(self.resume_to_state)
            sync = self.resume_to_state == "printing"
            self.resume_to_state = "ready"
            self._continue_printing("resume", sync=sync, force_in_print=force_in_print)
            self.printer.send_event("mmu:mmu_resumed") # Notify MMU resumed event

    def _continue_printing(self, operation, sync=True, force_in_print=False):
        self._clear_macro_state()
        self.is_handling_runout = False # Covers errorless runout handling and mmu_resume()
        self._initialize_encoder(dwell=None) # Encoder 0000

        # Restablish syncing and servo position and restore print position. We deliberately resync outside
        # of _wrap_gear_synced_to_extruder() so there is no delay after restoring position
        self._sync_gear_to_extruder(self._is_in_print(force_in_print) and self.sync_to_extruder and sync, servo=True, current=sync)
        self._restore_toolhead_position(operation)
        # Ready to continue printing...

    def _clear_macro_state(self):
        if self.printer.lookup_object('gcode_macro %s' % self.clear_position_macro, None) is not None:
            self._wrap_gcode_command(self.clear_position_macro)

    def _save_toolhead_position_and_lift(self, operation, z_hop_height=None, force_in_print=False, pause_resume_pos=None):
        if not self.saved_toolhead_position:
            self.movequeues_wait()
            eventtime = self.reactor.monotonic()
            homed = self.toolhead.get_status(eventtime)['homed_axes']

            # Always retract
            self._retract(force_in_print)

            # Save toolhead position
            if 'xyz' in homed:
                gcode_pos = self.gcode_move.get_status(eventtime)['gcode_position']
                toolhead_gcode_pos = " ".join(["%s:%.1f" % (a, v) for a, v in zip("XYZE", gcode_pos)])
                self.log_debug("Saving toolhead gcode state and position (%s) for %s" % (toolhead_gcode_pos, operation))
                self.gcode.run_script_from_command("SAVE_GCODE_STATE NAME=%s" % self.TOOLHEAD_POSITION_STATE)
                self.saved_toolhead_position = operation
                self.saved_toolhead_max_accel = self.toolhead.max_accel

                # If toolchanging ensure we record the intended X,Y resume position in case of
                # later pause (error) where the resume macro will be run
                if pause_resume_pos:
                    self.gcode_move.saved_states[self.TOOLHEAD_POSITION_STATE]['last_position'][:2] = pause_resume_pos

                # Make sure we record the current speed/extruder overrides
                if self.tool_selected >= 0:
                    mmu_state = self.gcode_move.saved_states[self.TOOLHEAD_POSITION_STATE]
                    self.tool_speed_multipliers[self.tool_selected] = mmu_state['speed_factor'] * 60.
                    self.tool_extrusion_multipliers[self.tool_selected] = mmu_state['extrude_factor']

                # Lift toolhead off print the specified z-hop
                if self._is_in_print(force_in_print) and z_hop_height is not None and z_hop_height > 0:
                    axis_maximum = self.toolhead.get_status(eventtime)['axis_maximum']
                    self.log_debug("Lifting toolhead %.1fmm with %.1fmm ramp (speed:%d, accel:%d)" % (z_hop_height, self.z_hop_ramp, self.z_hop_speed, self.z_hop_accel))
                    act_z = self.saved_toolhead_height = gcode_pos.z
                    max_z = axis_maximum.z
                    max_z -= self.gcode_move.get_status(eventtime)['homing_origin'].z
                    safe_z = z_hop_height if (act_z < (max_z - z_hop_height)) else (max_z - act_z)

                    # Factor z_hop_ramp
                    current_x, current_y = gcode_pos.x, gcode_pos.y
                    new_x, new_y = self._move_towards_center(current_x, current_y, axis_maximum.x, axis_maximum.y, self.z_hop_ramp)

                    self.gcode.run_script_from_command("G90")
                    self.gcode.run_script_from_command("M204 S%d" % self.z_hop_accel)
                    self.gcode.run_script_from_command("G1 X%.4f Y%.4f Z%.4f F%d" % (new_x, new_y, act_z + safe_z, self.z_hop_speed * 60)) # Ramp
                    self.gcode.run_script_from_command("G1 X%.4f Y%.4f F%d" % (current_x, current_y, self.z_hop_speed * 60)) # Restore x,y
            else:
                self.log_debug("Cannot save toolhead position or z-hop for %s because not homed" % operation)

        else:
            self.log_debug("Asked to save toolhead position for %s but it is already saved for %s. Ignored" % (operation, self.saved_toolhead_position))

    # For z_hop_ramp. Return new position along move vector
    # (towards center unless at center then towards origin)
    def _move_towards_center(self, x, y, w, h, d):
        cx, cy = w / 2.0, h / 2.0
        target_x, target_y = (0, 0) if (x, y) == (cx, cy) else (cx, cy)
        dx, dy = target_x - x, target_y - y
        length = math.hypot(dx, dy)
        return x + d * dx / length, y + d * dy / length

    def _restore_toolhead_position(self, operation):
        if self.saved_toolhead_position:
            eventtime = self.reactor.monotonic()
            gcode_pos = self.gcode_move.get_status(eventtime)['gcode_position']

            # Inject speed/extruder overrides into gcode state restore data
            if self.tool_selected >= 0:
                mmu_state = self.gcode_move.saved_states[self.TOOLHEAD_POSITION_STATE]
                mmu_state['speed_factor'] = self.tool_speed_multipliers[self.tool_selected] / 60.
                mmu_state['extrude_factor'] = self.tool_extrusion_multipliers[self.tool_selected]

            self._unretract()

            if self.restore_toolhead_xy_position:
                # Restore pre-pause position and state. Currently not used because we allow sequence macro to control x,y movement
                self.gcode.run_script_from_command("M204 S%d" % self.saved_toolhead_max_accel)
                self.gcode.run_script_from_command("RESTORE_GCODE_STATE NAME=%s MOVE=1 MOVE_SPEED=%.1f" % (self.TOOLHEAD_POSITION_STATE, self.z_hop_speed))
                toolhead_gcode_pos = " ".join(["%s:%.1f" % (a, v) for a, v in zip("XYZE", gcode_pos)])
                self.log_debug("Restored gcode state and full position (%s) after %s" % (toolhead_gcode_pos, operation))
            else:
                # Default: Only undo the z-hop move so sequence macros choose what to do with x,y ('last', 'next', 'none')...
                if self.saved_toolhead_height >= 0:
                    self.log_debug("Restoring just toolhead height %.1f (speed:%d, accel:%d) after %s" % (self.saved_toolhead_height, self.z_hop_speed, self.z_hop_accel, operation))
                    self.gcode.run_script_from_command("G90")
                    self.gcode.run_script_from_command("M204 S%d" % self.z_hop_accel)
                    self.gcode.run_script_from_command("G1 Z%.4f F%d" % (self.saved_toolhead_height, self.z_hop_speed * 60))
                # But ensure gcode state...
                self.gcode.run_script_from_command("M204 S%d" % self.saved_toolhead_max_accel)
                self.gcode.run_script_from_command("RESTORE_GCODE_STATE NAME=%s" % self.TOOLHEAD_POSITION_STATE)
                self.log_debug("Restored gcode state after %s" % operation)

        self._clear_saved_toolhead_position()

    def _retract(self, force_in_print=False):
        # Retract to prevent blob
        if self._is_in_print(force_in_print) and self.toolchange_retract > 0 and self.toolhead.get_extruder().get_heater().can_extrude:
            self.log_debug("Retracting %.1fmm" % self.toolchange_retract)
            self.gcode.run_script_from_command("M83")
            self.gcode.run_script_from_command("G1 E-%.2f F%d" % (self.toolchange_retract, self.toolchange_retract_speed * 60))
            self._has_retracted = True

    def _unretract(self):
        # Un-retract if in print
        if self._has_retracted and self.toolhead.get_extruder().get_heater().can_extrude:
            self.log_debug("Un-retracting %.1fmm" % self.toolchange_retract)
            self.gcode.run_script_from_command("M83")
            self.gcode.run_script_from_command("G1 E%.2f F%d" % (self.toolchange_retract, self.toolchange_unretract_speed * 60))
            self._has_retracted = False

    def _clear_saved_toolhead_position(self):
        self.saved_toolhead_position = None
        self.saved_toolhead_height = -1.
        self.saved_toolhead_max_accel = 0
        self._has_retracted = False

    def _disable_runout(self):
        enabled = self.runout_enabled
        if enabled:
            self.log_trace("Disabled runout detection")
            if self._has_encoder() and self.encoder_sensor.is_enabled():
                self.encoder_sensor.disable()
            self._set_sensor_runout(False)
            self.runout_enabled = False
        return enabled

    def _enable_runout(self):
        self.runout_enabled = True
        self.log_trace("Enabled runout detection")
        if self._has_encoder() and not self.encoder_sensor.is_enabled():
            self.encoder_sensor.enable()
        self._set_sensor_runout(True)

    def _set_sensor_runout(self, restore):
        for gate in range(self.mmu_num_gates):
            sensor = self.printer.lookup_object("filament_switch_sensor %s_%d" % (self.PRE_GATE_SENSOR_PREFIX, gate), None)
            if sensor:
                sensor.runout_helper.enable_runout(restore and (gate == self.gate_selected))
        sensor = self.sensors.get(self.ENDSTOP_GATE, None)
        if sensor is not None:
            sensor.runout_helper.enable_runout(restore and (self.gate_selected != self.TOOL_GATE_UNKNOWN))

    def _check_runout(self):
        if self._is_handle_mmu_errord() and not self.resume_to_state == "printing": return
        if self._check_pre_gate_sensor(self.gate_selected) is False:
            raise MmuError("Runout check failed. Pre-gate sensor for gate %d does not detect filament" % self.gate_selected)
        if self._check_sensor(self.ENDSTOP_GATE) is False:
            raise MmuError("Runout check failed. %s sensor does not detect filament" % self.ENDSTOP_GATE)

    @contextlib.contextmanager
    def _wrap_suspend_runout(self):
        enabled = self._disable_runout()
        try:
            yield self
        finally:
            if enabled:
                self._enable_runout()

    # To suppress visual filament position
    @contextlib.contextmanager
    def _wrap_suppress_visual_log(self):
        log_visual = self.log_visual
        self.log_visual = 0
        try:
            yield self
        finally:
            self.log_visual = log_visual

    def _has_encoder(self):
        return self.encoder_sensor is not None and not self.test_disable_encoder

    def _can_use_encoder(self):
        return self.encoder_sensor is not None and (self.encoder_move_validation or self.encoder_force_validation)

    def _check_has_encoder(self):
        if not self._has_encoder():
            self.log_error("No encoder fitted to MMU")
            return True
        return False

    def _get_encoder_state(self):
        if self._has_encoder():
            return "%s" % "Enabled" if self.encoder_sensor.is_enabled() else "Disabled"
        else:
            return "n/a"

    # For all encoder methods, 'dwell' means:
    #   True  - gives klipper a little extra time to deliver all encoder pulses when absolute accuracy is required
    #   False - wait for moves to complete and then read encoder
    #   None  - just read encoder without delay (assumes prior movements have completed)
    # Return 'False' if no encoder fitted
    def _encoder_dwell(self, dwell):
        if self._has_encoder():
            if dwell:
                self.movequeues_dwell(self.encoder_dwell)
                self.movequeues_wait()
                return True
            elif dwell is False and self._can_use_encoder():
                self.movequeues_wait()
                return True
            elif dwell is None and self._can_use_encoder():
                return True
        return False

    @contextlib.contextmanager
    def _require_encoder(self):
        if not self._has_encoder():
            raise MmuError("Assertion failure: Encoder required for chosen operation but not present on MMU")
        self.encoder_force_validation = True
        try:
            yield self
        finally:
            self.encoder_force_validation = False

    def _get_encoder_distance(self, dwell=False):
        if self._encoder_dwell(dwell):
            return self.encoder_sensor.get_distance()
        else:
            return 0.

    def _get_encoder_counts(self, dwell=False):
        if self._encoder_dwell(dwell):
            return self.encoder_sensor.get_counts()
        else:
            return 0

    def _set_encoder_distance(self, distance, dwell=False):
        if self._encoder_dwell(dwell):
            self.encoder_sensor.set_distance(distance)

    def _initialize_encoder(self, dwell=False):
        if self._encoder_dwell(dwell):
            self.encoder_sensor.reset_counts()

    def _get_encoder_dead_space(self):
        if self._has_sensor(self.ENDSTOP_GATE) and self.gate_homing_endstop == self.ENDSTOP_GATE:
            return self.gate_endstop_to_encoder
        else:
            return 0.

    def _initialize_filament_position(self, dwell=False):
        self._initialize_encoder(dwell=dwell)
        self._set_filament_position()

    def _get_filament_position(self):
        return self.mmu_toolhead.get_position()[1]

    def _set_filament_position(self, position = 0.):
        mmu_last_move = self.mmu_toolhead.get_last_move_time()
        pos = self.mmu_toolhead.get_position()
        pos[1] = position
        self.mmu_toolhead.set_position(pos)
        return position

    def _set_filament_remaining(self, length):
        self.filament_remaining = length
        self._save_variable(self.VARS_MMU_FILAMENT_REMAINING, round(length, 1), write=True)

    def _set_last_tool(self, tool):
        self._last_tool = tool
        self._save_variable(self.VARS_MMU_LAST_TOOL, tool, write=True)

    def _set_filament_pos_state(self, state, silent=False):
        self.filament_pos = state
        if self.gate_selected != self.TOOL_GATE_BYPASS or state == self.FILAMENT_POS_UNLOADED or state == self.FILAMENT_POS_LOADED:
            self._display_visual_state(silent=silent)

        # Minimal save_variable writes
        if state in [self.FILAMENT_POS_LOADED, self.FILAMENT_POS_UNLOADED]:
            self._save_variable(self.VARS_MMU_FILAMENT_POS, state, write=True)
        elif self.save_variables.allVariables.get(self.VARS_MMU_FILAMENT_POS, 0) != self.FILAMENT_POS_UNKNOWN:
            self._save_variable(self.VARS_MMU_FILAMENT_POS, self.FILAMENT_POS_UNKNOWN, write=True)

    def _set_filament_direction(self, direction):
        self.filament_direction = direction

    def _has_sensor(self, name):
        return self.sensors[name].runout_helper.sensor_enabled if name in self.sensors else False

    # Return sensor state or None if not installed
    def _check_sensor(self, name):
        sensor = self.sensors.get(name, None)
        if sensor is not None and sensor.runout_helper.sensor_enabled:
            detected = sensor.runout_helper.filament_present
            self.log_trace("(%s sensor %s filament)" % (name, "detects" if detected else "does not detect"))
            return detected
        else:
            return None

    # Return pre-gate sensor state or None if not installed
    def _check_pre_gate_sensor(self, gate):
        sensor = self.printer.lookup_object("filament_switch_sensor %s_%d" % (self.PRE_GATE_SENSOR_PREFIX, gate), None)
        if sensor is not None and sensor.runout_helper.sensor_enabled:
            detected = sensor.runout_helper.filament_present
            self.log_trace("(%s_%d sensor %s filament)" % (self.PRE_GATE_SENSOR_PREFIX, gate, "detects" if detected else "does not detect"))
            return detected
        else:
            return None

    # Return dict of all sensor states (or None if sensor disabled)
    def _check_all_sensors(self):
        result = {}
        for name, sensor in self.sensors.items():
            result[name] = sensor.runout_helper.filament_present if sensor.runout_helper.sensor_enabled else None
        return result

    def _must_home_to_extruder(self):
        return self.extruder_force_homing or not self._has_sensor(self.ENDSTOP_TOOLHEAD)

    def _check_is_disabled(self):
        if not self.is_enabled:
            self.log_error("MMU is disabled. Please use MMU ENABLE=1 to use")
            return True
        self._wakeup()
        return False

    def _check_in_bypass(self):
        if self.tool_selected == self.TOOL_GATE_BYPASS and self.filament_pos not in [self.FILAMENT_POS_UNLOADED]:
                self.log_error("Operation not possible. MMU is currently using bypass. Unload or select a different gate first")
                return True
        return False

    def _check_not_bypass(self):
        if self.tool_selected != self.TOOL_GATE_BYPASS:
            self.log_error("Bypass not selected. Please use MMU_SELECT_BYPASS first")
            return True
        return False

    def _check_not_homed(self):
        if not self.selector.is_homed:
            self.log_error("MMU is not homed")
            return True
        return False

    def _check_is_loaded(self):
        if self.filament_pos not in [self.FILAMENT_POS_UNLOADED, self.FILAMENT_POS_UNKNOWN]:
            self.log_error("MMU has filament loaded")
            return True
        return False

    def _check_is_calibrated(self, required=None, silent=False):
        if not required:
            required = self.CALIBRATED_ALL
        if not (self.calibration_status & required == required):
            steps = []
            if self.CALIBRATED_GEAR & required and not self.calibration_status & self.CALIBRATED_GEAR:
                    steps.append("MMU_CALIBRATE_GEAR")
            if self.CALIBRATED_ENCODER & required and not self.calibration_status & self.CALIBRATED_ENCODER:
                steps.append("MMU_CALIBRATE_ENCODER")
            if self.CALIBRATED_SELECTOR & required and not self.calibration_status & self.CALIBRATED_SELECTOR:
                steps.append("MMU_CALIBRATE_SELECTOR")
            if self.CALIBRATED_BOWDEN & required and not self.calibration_status & self.CALIBRATED_BOWDEN:
                steps.append("MMU_CALIBRATE_BOWDEN")
            if self.CALIBRATED_GATES & required and not self.calibration_status & self.CALIBRATED_GATES:
                steps.append("MMU_CALIBRATE_GATES")
            msg = "Prerequsite calibration steps are not complete. Please run:"
            if not silent:
                self.log_error("%s %s" % (msg, ", ".join(steps)))
            return True
        return False

    def _check_has_leds(self):
        if not self.has_leds:
            self.log_error("No LEDs configured on MMU")
            return True
        return False

    def _check_spoolman_enabled(self):
        if self.spoolman_support == self.SPOOLMAN_OFF:
            self.log_error("Spoolman support is currently disabled")
            return True
        return False

    def _gate_homing_string(self):
        return "ENCODER" if self.gate_homing_endstop == self.ENDSTOP_ENCODER else "ENDSTOP '%s'" % self.gate_homing_endstop

    def _ensure_safe_extruder_temperature(self, source="auto", wait=False):
        extruder = self.printer.lookup_object(self.extruder_name)
        current_temp = extruder.get_status(0)['temperature']
        current_target_temp = extruder.heater.target_temp
        klipper_minimum_temp = extruder.get_heater().min_extrude_temp
        self.log_trace("_ensure_safe_extruder_temperature: current_temp=%s, paused_extruder_temp=%s, current_target_temp=%s, klipper_minimum_temp=%s, default_extruder_temp=%s, source=%s" % (current_temp, self.paused_extruder_temp, current_target_temp, klipper_minimum_temp, self.default_extruder_temp, source))

        if source == "pause":
            new_target_temp = self.paused_extruder_temp if self.paused_extruder_temp is not None else current_temp # Pause temp should not be None
            if self.paused_extruder_temp < klipper_minimum_temp:
                # Don't wait if just messing with cold printer
                wait = False
        elif source == "auto":
            if self._is_handle_mmu_errord():
                # In a pause we always want to restore the temp we paused at
                new_target_temp = self.paused_extruder_temp if self.paused_extruder_temp is not None else current_temp # Pause temp should not be None
                source = "pause"
            elif self._is_printing():
                # While actively printing, we want to defer to the slicer for temperature
                new_target_temp = current_target_temp
                source = "slicer"
            else:
                # Standalone "just messing" case
                if current_target_temp > klipper_minimum_temp:
                    new_target_temp = current_target_temp
                    source = "current"
                else:
                    new_target_temp = self.default_extruder_temp
                    source = "default"

            if new_target_temp < klipper_minimum_temp:
                # If, for some reason, the target temp is below Klipper's minimum, set to minimum
                # set the target to Happy Hare's default. This strikes a balance between utility
                # and safety since Klipper's min is truly a bare minimum but our min should be
                # a more realistic temperature for safe operation.
                new_target_temp = self.default_extruder_temp
                source = "minimum"

        if new_target_temp > current_target_temp:
            if source in ["default", "minimum"]:
                # We use error channel to aviod heating surprise. This will also cause popup in Klipperscreen
                self.log_error("Warning: Automatically heating extruder to %s temp (%.1f%sC)" % (source, new_target_temp, UI_DEGREE))
            else:
                self.log_info("Heating extruder to %s temp (%.1f%sC)" % (source, new_target_temp, UI_DEGREE))
            wait = True # Always wait to warm up

        if new_target_temp > 0:
            self.gcode.run_script_from_command("M104 S%.1f" % new_target_temp)

            # Optionally wait until temperature is stable or at minimum safe temp so extruder can move
            if wait and new_target_temp >= klipper_minimum_temp and abs(new_target_temp - current_temp) > self.extruder_temp_variance:
                with self._wrap_action(self.ACTION_HEATING):
                    self.log_info("Waiting for extruder to reach target (%s) temperature: %.1f%sC" % (source, new_target_temp, UI_DEGREE))
                    self.gcode.run_script_from_command("TEMPERATURE_WAIT SENSOR=extruder MINIMUM=%.1f MAXIMUM=%.1f" % (new_target_temp - self.extruder_temp_variance, new_target_temp + self.extruder_temp_variance))

    def _selected_tool_string(self):
        if self.tool_selected == self.TOOL_GATE_BYPASS:
            return "Bypass"
        elif self.tool_selected == self.TOOL_GATE_UNKNOWN:
            return "Unknown"
        else:
            return "T%d" % self.tool_selected

    def _selected_gate_string(self):
        if self.gate_selected == self.TOOL_GATE_BYPASS:
            return "bypass"
        elif self.gate_selected == self.TOOL_GATE_UNKNOWN:
            return "unknown"
        else:
            return "#%d" % self.gate_selected

    def _set_action(self, action):
        if action == self.action: return
        old_action = self.action
        self.action = action
        if self.printer.lookup_object("gcode_macro %s" % self.action_changed_macro, None) is not None:
            self._wrap_gcode_command("%s ACTION='%s' OLD_ACTION='%s'" % (self.action_changed_macro, self._get_action_string(), self._get_action_string(old_action)))
        return old_action

    @contextlib.contextmanager
    def _wrap_action(self, new_action):
        old_action = self._set_action(new_action)
        try:
            yield (old_action, new_action)
        finally:
            self._set_action(old_action)

    def _enable_mmu(self):
        if self.is_enabled: return
        self._initialize_state()
        if not self._check_is_calibrated(silent=True):
            self._load_persisted_state()
        self.is_enabled = True
        self.printer.send_event("mmu:enabled")
        self.log_always("MMU enabled and reset")
        self._schedule_mmu_bootup_tasks()

    def _disable_mmu(self):
        if not self.is_enabled: return
        self._initialize_state()
        self.reactor.update_timer(self.heater_off_timer, self.reactor.NEVER)
        self.gcode.run_script_from_command("SET_IDLE_TIMEOUT TIMEOUT=%d" % self.default_idle_timeout)
        self.is_enabled = False
        self.printer.send_event("mmu:disabled")
        self._set_print_state("standby")
        self.log_always("MMU disabled")

    # Wrapper so we can minimize actual disk writes and batch updates
    def _save_variable(self, variable, value, write=False):
        self.save_variables.allVariables[variable] = value
        if write:
            self._write_variables()

    def _write_variables(self):
        mmu_vars_revision = self.save_variables.allVariables.get(self.VARS_MMU_REVISION, 0) + 1
        self.gcode.run_script_from_command("SAVE_VARIABLE VARIABLE=%s VALUE=%d" % (self.VARS_MMU_REVISION, mmu_vars_revision))

    def _random_failure(self):
        if self.test_random_failures and random.randint(0, 10) == 0:
            raise MmuError("Randomized testing failure")


### STATE GCODE COMMANDS

    cmd_MMU_help = "Enable/Disable functionality and reset state"
    def cmd_MMU(self, gcmd):
        self._log_to_file(gcmd.get_commandline())
        enable = gcmd.get_int('ENABLE', minval=0, maxval=1)
        if enable == 1:
            self._enable_mmu()
        else:
            self._disable_mmu()

    cmd_MMU_HELP_help = "Display the complete set of MMU commands and function"
    def cmd_MMU_HELP(self, gcmd):
        self._log_to_file(gcmd.get_commandline())
        testing = gcmd.get_int('TESTING', 0, minval=0, maxval=1)
        slicer = gcmd.get_int('SLICER', 0, minval=0, maxval=1)
        callbacks = gcmd.get_int('CALLBACKS', 0, minval=0, maxval=1)
        macros = gcmd.get_int('MACROS', 0, minval=0, maxval=1)
        steps = gcmd.get_int('STEPS', 0, minval=0, maxval=1)
        msg = "Happy Hare MMU commands: (use MMU_HELP SLICER=1 MACROS=1 CALLBACKS=1 TESTING=1 STEPS=1 for full command set)\n"
        tesing_msg = "\nCalibration and testing commands:\n"
        slicer_msg = "\nPrint start/end or slicer macros (defined in mmu_software.cfg\n"
        macro_msg = "\nOther misc macros\n"
        callback_msg = "\nCallbacks (defined in mmu_sequence.cfg, mmu_state.cfg)\n"
        seq_msg = "\nAdvanced load/unload sequence and steps:\n"
        cmds = list(self.gcode.ready_gcode_handlers.keys())
        cmds.sort()

        # Logic to partition commands:
        for c in cmds:
            d = self.gcode.gcode_help.get(c, "n/a")

            if (c.startswith("MMU_START") or c.startswith("MMU_END") or c in ["_MMU_UPDATE_HEIGHT"]) and c not in ["MMU_ENDLESS_SPOOL"]:
                slicer_msg += "%s : %s\n" % (c.upper(), d) # Print start/end macros

            elif c in ["_MMU_PRINT_END", "_MMU_PRINT_START", "MMU_PRINT_END", "MMU_PRINT_START"]:
                slicer_msg += "%s : %s\n" % (c.upper(), d) # More commands intended for slicer control

            elif c in ["_MMU_DUMP_TOOLHEAD"]:
                tesing_msg += "%s : %s\n" % (c.upper(), d) # Testing and calibration commands

            elif c.startswith("MMU") and not c.startswith("MMU__"):
                if any(substring in c for substring in ["_CALIBRATE", "_TEST", "_SOAKTEST", "MMU_COLD_PULL"]):
                    tesing_msg += "%s : %s\n" % (c.upper(), d) # Testing and calibration commands
                else:
                    if c not in ["MMU_UNLOAD", "MMU_CHANGE_TOOL_STANDALONE", "MMU_CHECK_GATES", "MMU_REMAP_TTG", "MMU_FORM_TIP"]: # Remove aliases
                        msg += "%s : %s\n" % (c.upper(), d) # Base command

            elif c.startswith("_MMU"):
                if c.startswith("_MMU_STEP") or c in ["_MMU_M400", "_MMU_LOAD_SEQUENCE", "_MMU_UNLOAD_SEQUENCE"]:
                    seq_msg += "%s : %s\n" % (c.upper(), d) # Invidual sequence step commands
                elif c.startswith("_MMU_PRE_") or c.startswith("_MMU_POST_") or c in ["_MMU_ACTION_CHANGED", "_MMU_EVENT", "_MMU_PRINT_STATE_CHANGED"]:
                    callback_msg += "%s : %s\n" % (c.upper(), d) # Callbacks
                elif not c.endswith("_VARS") and c not in ["_MMU_AUTO_HOME", "_MMU_CLEAR_POSITION", "_MMU_PARK", "_MMU_RESTORE_POSITION", "_MMU_SAVE_POSITION", "_MMU_SET_LED", "_MMU_LED_ACTION_CHANGED", "_MMU_LED_GATE_MAP_CHANGED", "_MMU_LED_PRINT_STATE_CHANGED", "_MMU_TEST", "_MMU_ERROR_DIALOG", "_MMU_RUN_MARKERS"]: # Remove internal helpers
                        macro_msg += "%s : %s\n" % (c.upper(), d) # Core command macros

        msg += slicer_msg if slicer else ""
        msg += tesing_msg if testing else ""
        msg += callback_msg if callbacks else ""
        msg += macro_msg if macros else ""
        msg += seq_msg if steps else ""
        self.log_always(msg)

    cmd_MMU_ENCODER_help = "Display encoder position and stats or enable/disable runout detection logic in encoder"
    def cmd_MMU_ENCODER(self, gcmd):
        self._log_to_file(gcmd.get_commandline())
        if self._check_has_encoder(): return
        if self._check_is_disabled(): return
        value = gcmd.get_float('VALUE', -1, minval=0.)
        enable = gcmd.get_int('ENABLE', -1, minval=0, maxval=1)
        if enable == 1:
            self.encoder_sensor.set_mode(self.enable_clog_detection)
        elif enable == 0:
            self.encoder_sensor.set_mode(self.encoder_sensor.RUNOUT_DISABLED)
            return
        elif value >= 0.:
            self._set_encoder_distance(value)
            return
        status = self.encoder_sensor.get_status(0)
        msg = "Encoder position: %.1f" % status['encoder_pos']
        msg += "\nRunout detection: %s" % ("Enabled" if status['enabled'] else "Disabled")
        clog = "Automatic" if status['detection_mode'] == 2 else "On" if status['detection_mode'] == 1 else "Off"
        msg += "\nClog/Runout mode: %s (Detection length: %.1f)" % (clog, status['detection_length'])
        msg += "\nTrigger headroom: %.1f (Minimum observed: %.1f)" % (status['headroom'], status['min_headroom'])
        msg += "\nFlowrate: %d %%" % status['flow_rate']
        self.log_info(msg)

    cmd_MMU_LED_help = "Manage mode of operation of optional MMU LED's"
    def cmd_MMU_LED(self, gcmd):
        self._log_to_file(gcmd.get_commandline())
        if self._check_has_leds(): return
        if self._check_is_disabled(): return
        quiet = bool(gcmd.get_int('QUIET', 0, minval=0, maxval=1))

        set_led_macro = self.printer.lookup_object("gcode_macro _MMU_SET_LED", None)
        led_vars_macro = self.printer.lookup_object("gcode_macro _MMU_LED_VARS", None)
        if led_vars_macro and set_led_macro:

            current_led_enable = led_vars_macro.variables['led_enable']
            current_led_animation = led_vars_macro.variables['led_animation']
            led_enable = bool(gcmd.get_int('ENABLE', current_led_enable, minval=0, maxval=1))
            led_animation = bool(gcmd.get_int('ANIMATION', current_led_animation, minval=0, maxval=1))
            if led_animation and not self.has_led_animation:
                raise gcmd.error("Led animation is unavailable. Klipper led_effects module is missing")

            default_exit_effect = gcmd.get('EXIT_EFFECT', led_vars_macro.variables['default_exit_effect'])
            default_entry_effect = gcmd.get('ENTRY_EFFECT', led_vars_macro.variables['default_entry_effect'])
            default_status_effect = gcmd.get('STATUS_EFFECT', led_vars_macro.variables['default_status_effect'])

            led_vars = {}
            led_vars['led_enable'] = led_enable
            led_vars['led_animation'] = led_animation
            led_vars['default_exit_effect'] = default_exit_effect
            led_vars['default_entry_effect'] = default_entry_effect
            led_vars['default_status_effect'] = default_status_effect

            if current_led_enable and not led_enable:
                # Enabled to disabled
                self._wrap_gcode_command("_MMU_SET_LED EXIT_EFFECT=off ENTRY_EFFECT=off STATUS_EFFECT=off")
                led_vars_macro.variables.update(led_vars)
            else:
                if current_led_animation and not led_animation:
                    # Turning animation off so clear existing effects
                    self._wrap_gcode_command("_MMU_SET_LED EXIT_EFFECT=off ENTRY_EFFECT=off STATUS_EFFECT=off FADETIME=0")
                led_vars_macro.variables.update(led_vars)
                self._wrap_gcode_command("_MMU_SET_LED EXIT_EFFECT=default ENTRY_EFFECT=default STATUS_EFFECT=default")

            if not quiet:
                effect_string = lambda effect, enabled : ("'%s'" % effect) if enabled != -1 else "Unavailable"
                msg = "LEDs are %s\n" % ("enabled" if led_enable else "disabled")
                msg = "LED animations: %s\n" % ("unavailable" if not self.has_led_animation else "enabled" if led_animation else "disabled")
                msg += "Default exit effect: %s\n" % effect_string(default_exit_effect, set_led_macro.variables['exit_first_led_index'])
                msg += "Default entry effect: %s\n" % effect_string(default_entry_effect, set_led_macro.variables['entry_first_led_index'])
                msg += "Default status effect: %s\n" % effect_string(default_status_effect, set_led_macro.variables['status_led_index'])
                msg += "\nOptions:\nENABLE=[0|1]\nANIMATION=[0|1]\nEXIT_EFFECT=[off|gate_status|filament_color|slicer_color]\nENTRY_EFFECT=[off|gate_status|filament_color|slicer_color]\nSTATUS_EFFECT=[off|on|filament_color|slicer_color]"
                self.log_always(msg)
        else:
            self.log_error("LEDs not available")

    cmd_MMU_RESET_help = "Forget persisted state and re-initialize defaults"
    def cmd_MMU_RESET(self, gcmd):
        self._log_to_file(gcmd.get_commandline())
        if self._check_is_disabled(): return
        confirm = gcmd.get_int('CONFIRM', 0, minval=0, maxval=1)
        if confirm != 1:
            self.log_always("You must re-run and add 'CONFIRM=1' to reset all state back to default")
            return
        self._initialize_state()
        self._reset_statistics()
        self.enable_endless_spool = self.default_enable_endless_spool
        self._save_variable(self.VARS_MMU_ENABLE_ENDLESS_SPOOL, self.enable_endless_spool)
        self.endless_spool_groups = list(self.default_endless_spool_groups)
        self._save_variable(self.VARS_MMU_ENDLESS_SPOOL_GROUPS, self.endless_spool_groups)
        self.ttg_map = list(self.default_ttg_map)
        self._save_variable(self.VARS_MMU_TOOL_TO_GATE_MAP, self.ttg_map)
        self.gate_status = self._validate_gate_status(list(self.default_gate_status))
        self.gate_material = list(self.default_gate_material)
        self._update_gate_color(list(self.default_gate_color))
        self.gate_filament_name = list(self.default_gate_filament_name)
        self.gate_spool_id = list(self.default_gate_spool_id)
        self._save_variable(self.VARS_MMU_GATE_SELECTED, self.gate_selected)
        self._save_variable(self.VARS_MMU_TOOL_SELECTED, self.tool_selected)
        self._save_variable(self.VARS_MMU_FILAMENT_POS, self.filament_pos)
        self._write_variables()
        self._persist_gate_map(sync=True)
        self.log_always("MMU state reset")
        self._schedule_mmu_bootup_tasks()


#########################################################
# STEP FILAMENT LOAD/UNLOAD MACROS FOR USER COMPOSITION #
#########################################################

    cmd_MMU_TEST_FORM_TIP_help = "Convenience macro for calling the standalone tip forming functionality (or cutter logic)"
    def cmd_MMU_TEST_FORM_TIP(self, gcmd):
        self._log_to_file(gcmd.get_commandline())
        if self._check_is_disabled(): return
        reset = bool(gcmd.get_int('RESET', 0, minval=0, maxval=1))
        show = bool(gcmd.get_int('SHOW', 0, minval=0, maxval=1))
        run = bool(gcmd.get_int('RUN', 1, minval=0, maxval=1))
        eject = bool(gcmd.get_int('EJECT', 0, minval=0, maxval=1))
        force_in_print = bool(gcmd.get_int('FORCE_IN_PRINT', 0, minval=0, maxval=1)) # Mimick in-print syncing and current

        gcode_macro = self.printer.lookup_object("gcode_macro %s" % self.form_tip_macro, None)
        if gcode_macro is None:
            raise gcmd.error("Filament tip forming macro '%s' not found" % self.form_tip_macro)
        gcode_vars = self.printer.lookup_object("gcode_macro %s_VARS" % self.form_tip_macro, gcode_macro)

        if reset:
            if self.form_tip_vars is not None:
                gcode_vars.variables = dict(self.form_tip_vars)
                self.form_tip_vars = None
                self.log_always("Reset '%s' macro variables to defaults" % self.form_tip_macro)
            show = True

        if show:
            msg = "Variable settings for macro '%s':" % self.form_tip_macro
            for k, v in gcode_vars.variables.items():
                msg += "\nvariable_%s: %s" % (k, v)
            self.log_always(msg)
            return

        # Save restore point on first call
        if self.form_tip_vars is None:
            self.form_tip_vars = dict(gcode_vars.variables)

        for param in gcmd.get_command_parameters():
            value = gcmd.get(param)
            param = param.lower()
            if param.startswith("variable_"):
                self.log_always("Removing 'variable_' prefix from '%s' - not necessary" % param)
                param = param[9:]
            if param in gcode_vars.variables:
                gcode_vars.variables[param] = self._fix_type(value)
            elif param not in ["reset", "show", "run", "eject", "force_in_print"]:
                self.log_error("Variable '%s' is not defined for '%s' macro" % (param, self.form_tip_macro))

        # Run the macro in test mode (final_eject is set)
        msg = "Running macro '%s' with the following variable settings:" % self.form_tip_macro
        for k, v in gcode_vars.variables.items():
            msg += "\nvariable_%s: %s" % (k, v)
        self.log_always(msg)

        if run:
            self._ensure_safe_extruder_temperature(wait=False)
            # Mimick in print if requested
            try:
                self._sync_gear_to_extruder(self.sync_form_tip and self._is_in_print(force_in_print), servo=True, current=self._is_in_print(force_in_print))
                _,_,_ = self._do_form_tip(test=True)
            finally:
                self._sync_gear_to_extruder(False, servo=True)

    cmd_MMU_STEP_LOAD_GATE_help = "User composable loading step: Move filament from gate to start of bowden"
    def cmd_MMU_STEP_LOAD_GATE(self, gcmd):
        self._log_to_file(gcmd.get_commandline())
        try:
            self._load_gate()
        except MmuError as ee:
            self._handle_mmu_error("_MMU_STEP_LOAD_GATE: %s" % str(ee))

    cmd_MMU_STEP_UNLOAD_GATE_help = "User composable unloading step: Move filament from start of bowden and park in the gate"
    def cmd_MMU_STEP_UNLOAD_GATE(self, gcmd):
        self._log_to_file(gcmd.get_commandline())
        full = gcmd.get_int('FULL', 0)
        try:
            self._unload_gate(homing_max=self.calibrated_bowden_length if full else None)
        except MmuError as ee:
            self._handle_mmu_error("_MMU_STEP_UNLOAD_GATE: %s" % str(ee))

    cmd_MMU_STEP_LOAD_BOWDEN_help = "User composable loading step: Smart loading of bowden"
    def cmd_MMU_STEP_LOAD_BOWDEN(self, gcmd):
        self._log_to_file(gcmd.get_commandline())
        length = gcmd.get_float('LENGTH', None, minval=0.)
        try:
            if length is None:
                self._load_bowden(True)
            else:
                self._load_bowden(False, length=length)
        except MmuError as ee:
            self._handle_mmu_error("_MMU_STEP_LOAD_BOWDEN: %s" % str(ee))

    cmd_MMU_STEP_UNLOAD_BOWDEN_help = "User composable unloading step: Smart unloading of bowden"
    def cmd_MMU_STEP_UNLOAD_BOWDEN(self, gcmd):
        self._log_to_file(gcmd.get_commandline())
        length = gcmd.get_float('LENGTH', self.calibrated_bowden_length)
        try:
            self._unload_bowden(length)
        except MmuError as ee:
            self._handle_mmu_error("_MMU_STEP_UNLOAD_BOWDEN: %s" % str(ee))

    cmd_MMU_STEP_HOME_EXTRUDER_help = "User composable loading step: Home to extruder sensor or entrance through collision detection"
    def cmd_MMU_STEP_HOME_EXTRUDER(self, gcmd):
        self._log_to_file(gcmd.get_commandline())
        try:
            self._home_to_extruder(self.extruder_homing_max)
        except MmuError as ee:
            self._handle_mmu_error("_MMU_STEP_HOME_EXTRUDER: %s" % str(ee))

    cmd_MMU_STEP_LOAD_TOOLHEAD_help = "User composable loading step: Toolhead loading"
    def cmd_MMU_STEP_LOAD_TOOLHEAD(self, gcmd):
        self._log_to_file(gcmd.get_commandline())
        extruder_only = gcmd.get_int('EXTRUDER_ONLY', 0)
        try:
            self._load_extruder(extruder_only)
        except MmuError as ee:
            self._handle_mmu_error("_MMU_STEP_LOAD_TOOLHEAD: %s" % str(ee))

    cmd_MMU_STEP_UNLOAD_TOOLHEAD_help = "User composable unloading step: Toolhead unloading"
    def cmd_MMU_STEP_UNLOAD_TOOLHEAD(self, gcmd):
        self._log_to_file(gcmd.get_commandline())
        extruder_only = bool(gcmd.get_int('EXTRUDER_ONLY', 0))
        park_pos = gcmd.get_float('PARK_POS', -self._get_filament_position()) # +ve value
        try:
            # Precautionary validation of filament position
            if park_pos > self.toolhead_extruder_to_nozzle:
                park_pos = self.toolhead_extruder_to_nozzle
            park_pos = min(0, park_pos)
            self._set_filament_position(-park_pos)

            self._unload_extruder(extruder_only = extruder_only)
        except MmuError as ee:
            self._handle_mmu_error("_MMU_STEP_UNLOAD_TOOLHEAD: %s" % str(ee))

    cmd_MMU_STEP_HOMING_MOVE_help = "User composable loading step: Generic homing move"
    def cmd_MMU_STEP_HOMING_MOVE(self, gcmd):
        self._log_to_file(gcmd.get_commandline())
        try:
            self._homing_move_cmd(gcmd, "User defined step homing move")
        except MmuError as ee:
            self._handle_mmu_error("_MMU_STEP_HOMING_MOVE: %s" % str(ee))

    cmd_MMU_STEP_MOVE_help = "User composable loading step: Generic move"
    def cmd_MMU_STEP_MOVE(self, gcmd):
        self._log_to_file(gcmd.get_commandline())
        try:
            self._move_cmd(gcmd, "User defined step move")
        except MmuError as ee:
            self._handle_mmu_error("_MMU_STEP_MOVE: %s" % str(ee))

    cmd_MMU_STEP_SET_FILAMENT_help = "User composable loading step: Set filament position state"
    def cmd_MMU_STEP_SET_FILAMENT(self, gcmd):
        self._log_to_file(gcmd.get_commandline())
        state = gcmd.get_int('STATE', minval=self.FILAMENT_POS_UNKNOWN, maxval=self.FILAMENT_POS_LOADED)
        silent = gcmd.get_int('SILENT', 0)
        self._set_filament_pos_state(state, silent)


##############################################
# MODULAR FILAMENT LOAD AND UNLOAD FUNCTIONS #
##############################################

    # Load filament into gate. This is considered the starting positon for the rest of the filament loading
    # process. Note that this may overshoot the home position for the "encoder" technique but subsequent
    # bowden move will accommodate. Also for systems with gate sensor and encoder with gate sensor first,
    # there will be a gap in encoder readings that must be taken into consideration.
    def _load_gate(self, allow_retry=True, adjust_servo_on_error=True):
        self._validate_gate_config("load")
        self._set_filament_direction(self.DIRECTION_LOAD)
        self._servo_down()
        retries = self.gate_load_retries if allow_retry else 1

        if self.gate_homing_endstop == self.ENDSTOP_ENCODER:
            with self._require_encoder():
                measured = 0.
                for i in range(retries):
                    msg = "Initial load into encoder" if i == 0 else ("Retry load into encoder #%d" % i)
                    _,_,m,_ = self._trace_filament_move(msg, self.gate_homing_max)
                    measured += m
                    if (m) > 6.0:
                        self._set_gate_status(self.gate_selected, max(self.gate_status[self.gate_selected], self.GATE_AVAILABLE)) # Don't reset if filament is buffered
                        self._set_filament_position(measured + self.gate_parking_distance)
                        self._set_encoder_distance(measured + self.gate_parking_distance)
                        self._set_filament_pos_state(self.FILAMENT_POS_START_BOWDEN)
                        return
                    else:
                        self.log_debug("Error loading filament - filament motion was not detected by the encoder. %s" % ("Retrying..." if i < retries - 1 else ""))
                        if i < retries - 1:
                            self._track_gate_statistics('servo_retries', self.gate_selected)
                            self._servo_up()
                            self._servo_down()
        else:
            for i in range(retries):
                msg = "Initial homing to gate sensor" if i == 0 else ("Retry homing to gate sensor #%d" % i)
                actual,homed,measured,_ = self._trace_filament_move(msg, self.gate_homing_max, motor="gear", homing_move=1, endstop_name=self.ENDSTOP_GATE)
                if homed:
                    self.log_debug("Gate endstop reached after %.1fmm (measured %.1fmm)" % (actual, measured))
                    self._set_gate_status(self.gate_selected, max(self.gate_status[self.gate_selected], self.GATE_AVAILABLE)) # Don't reset if filament is buffered
                    self._set_filament_position(self.gate_parking_distance)
                    self._set_encoder_distance(self.gate_parking_distance)
                    self._set_filament_pos_state(self.FILAMENT_POS_HOMED_GATE)
                    return
                else:
                    self.log_debug("Error loading filament - filament did not reach gate homing sensor. %s" % ("Retrying..." if i < retries - 1 else ""))
                    if i < retries - 1:
                        self._track_gate_statistics('servo_retries', self.gate_selected)
                        self._servo_up()
                        self._servo_down()

        self._set_gate_status(self.gate_selected, self.GATE_EMPTY)
        self._set_filament_pos_state(self.FILAMENT_POS_UNLOADED)
        if adjust_servo_on_error:
            self._servo_auto()
        msg = "Couldn't pick up filament at gate"
        if self.gate_homing_endstop == self.ENDSTOP_ENCODER:
            msg += " (encoder didn't report enough movement)"
        else:
            msg += " (gate endstop didn't trigger)"
        raise MmuError(msg)

    # Unload filament through gate to final MMU park position.
    # Strategies include use of encoder or homing to gate endstop and then parking
    # Allows the overriding of homing_max for slow unloads when we are unsure of filament position
    def _unload_gate(self, homing_max=None):
        self._validate_gate_config("unload")
        self._set_filament_direction(self.DIRECTION_UNLOAD)
        self._servo_down()
        full = homing_max == self.calibrated_bowden_length
        homing_max = homing_max or self.gate_homing_max

        # Safety step because this method is used as a defensive way to unload the entire bowden from unkown position
        # It handles the small window where filament is between extruder entrance and toolhead sensor
        if full and self._has_sensor(self.ENDSTOP_TOOLHEAD):
            length = self.toolhead_extruder_to_nozzle - self.toolhead_sensor_to_nozzle
            self.log_debug("Performing safety synced pre-unload bowden move")
            _,_,_,delta = self._trace_filament_move("Bowden pre-unload move", -length, motor="gear+extruder")
            homing_max -= length

        if self.gate_homing_endstop == self.ENDSTOP_ENCODER:
            with self._require_encoder():
                if full:
                    self.log_info("Slowly unloading bowden because unsure of filament position...")
                else:
                    self.log_debug("Slow unload of the encoder")
                max_steps = int(homing_max / self.encoder_move_step_size) + 5
                delta = 0.
                for i in range(max_steps):
                    msg = "Unloading step #%d from encoder" % (i+1)
                    _,_,_,sdelta = self._trace_filament_move(msg, -self.encoder_move_step_size)
                    delta += sdelta
                    # Large enough delta here means we are out of the encoder
                    if sdelta >= self.encoder_move_step_size * 0.2: # 20 %
                        park = self.gate_parking_distance - sdelta # will be between 8 and 20mm (for 23mm gate_parking_distance, 15mm step)
                        _,_,measured,_ = self._trace_filament_move("Final parking", -park)
                        # We don't expect any movement of the encoder unless it is free-spinning
                        if measured > self.encoder_min: # We expect 0, but relax the test a little (allow one pulse)
                            self.log_info("Warning: Possible encoder malfunction (free-spinning) during final filament parking")
                        self._set_filament_pos_state(self.FILAMENT_POS_UNLOADED)
                        return
                self.log_debug("Filament did not clear encoder even after moving %.1fmm" % (self.encoder_move_step_size * max_steps))
        else:
            _,homed,_,_ = self._trace_filament_move("Reverse homing to gate sensor", -homing_max, motor="gear", homing_move=-1, endstop_name=self.ENDSTOP_GATE)
            if homed:
                self._set_filament_pos_state(self.FILAMENT_POS_HOMED_GATE)
                # Final parking step
                self._trace_filament_move("Final parking", -self.gate_parking_distance)
                self._set_filament_pos_state(self.FILAMENT_POS_UNLOADED)
                return
            else:
                self.log_debug("Did not home to gate sensor")

        raise MmuError("Unloading gate failed")

    # Shared gate functions to deduplicate logic
    def _validate_gate_config(self, direction):
        if self.gate_homing_endstop == self.ENDSTOP_ENCODER:
            if not self._has_encoder():
                raise MmuError("Attempting to %s encoder but encoder is not configured on MMU!" % direction)
        elif self.gate_homing_endstop == self.ENDSTOP_GATE:
            if not self._has_sensor(self.ENDSTOP_GATE):
                raise MmuError("Attempting to %s gate but gate sensor '%s' is not configured on MMU!" % (direction, self.ENDSTOP_GATE))
        else:
            raise MmuError("Unsupported gate endstop")

    # Fast load of filament in bowden, usually the full length but if 'full' is False a specific length can be specified
    # Note that filament position will be measured from the gate "parking position" and so will be the gate_parking_distance
    # plus any overshoot. The start of the bowden move is from the parking homing point.
    def _load_bowden(self, full, length=0.):
        self.log_error("PAUL: _load_bowden(%s, %s)" % (full, length))
        if full:
            length = self.calibrated_bowden_length # PAUL TODO adjust for dynamic endstop changes?
        else:
            if self.calibrated_bowden_length > 0 and not self.calibrating:
                # Cannot exceed calibrated distance
                length = min(length, self.calibrated_bowden_length)
        if length <= 0: return

        # Compensate for distance already moved (e.g. overshoot after encoder homing)
        length -= (self._get_filament_position() - self.gate_parking_distance)

        self.log_debug("Loading bowden tube")
        self._set_filament_direction(self.DIRECTION_LOAD)
        self._servo_down()

        # See if we need to automatically set calibration ratio for this gate
        current_rd = self._get_rotation_distance(self.gate_selected)
        reference_load = False
        if self.variable_gate_ratios:
            if self._can_use_encoder() and self.auto_calibrate_gates and self.gate_selected > 0 not current_rd and not self.calibrating:
                reference_load = True
            if not current_rd and not self.calibrating:
                self.log_info("Warning: Gate %d not calibrated! Using default rotation distance from gate 0" % self.gate_selected)

        # "Fast" load
        _,_,_,delta = self._trace_filament_move("Fast loading move through bowden", length, track=True, encoder_dwell=reference_load) # PAUL dwell probably is False(?) May not need to set encoder_dwell..
        delta -= self._get_encoder_dead_space()

        # Encoder based validation test
        if self._can_use_encoder() and delta >= length * (self.bowden_move_error_tolerance/100.) and not self.calibrating:
            raise MmuError("Failed to load bowden. Perhaps filament is stuck in gate. Gear moved %.1fmm, Encoder delta %.1fmm" % (length, delta))

        if reference_load:
            current_rd = self.gear_stepper.get_rotation_distance()[0]
            ratio = (length - delta) / length
            new_rd = round(ratio * current_rd, 6)
            gate0_rd = self.rotation_distances[0]
            tolerance_range = (gate0_rd - gate0_rd * 0.2, gate0_rd + gate0_rd * 0.2) # Allow 20% variation from gate 0
            if tolerance_range[0] <= new_rd < tolerance_range[1]:
                self._set_rotation_distance(new_rd)
                self.rotation_distances[self.gate_selected] = new_rd
                self._save_variable(self.VARS_MMU_GEAR_ROTATION_DISTANCES, self.rotation_distances, write=True)
                self.log_always("Calibrated rotation_distance for gate %d was missing. Value of %.6f has been automatically saved (ratio: %.6f)" % (self.gate_selected, new_rd, ratio))

        # Encoder based validation test
        elif self._can_use_encoder() and delta >= self.bowden_allowable_load_delta and not self.calibrating and current_ratio:
            # Correction attempts to load the filament according to encoder reporting
            if self.bowden_apply_correction:
                for i in range(2):
                    if delta >= self.bowden_allowable_load_delta:
                        msg = "Correction load move #%d into bowden" % (i+1)
                        _,_,_,d = self._trace_filament_move(msg, delta, track=True)
                        delta -= d
                        self.log_debug("Correction load move was necessary, encoder now measures %.1fmm" % self._get_encoder_distance())
                    else:
                        break
                self._set_filament_pos_state(self.FILAMENT_POS_IN_BOWDEN)
                if delta >= self.bowden_allowable_load_delta:
                    self.log_info("Warning: Excess slippage was detected in bowden tube load afer correction moves. Gear moved %.1fmm, Encoder delta %.1fmm. See mmu.log for more details"% (length, delta))
            else:
                self.log_info("Warning: Excess slippage was detected in bowden tube load but 'bowden_apply_correction' is disabled. Gear moved %.1fmm, Encoder delta %.1fmm. See mmu.log for more details" % (length, delta))

            if delta >= self.bowden_allowable_load_delta:
                self.log_debug("Possible causes of slippage:\nCalibration ref length too long (hitting extruder gear before homing)\nCalibration ratio for gate is not accurate\nMMU gears are not properly gripping filament\nEncoder reading is inaccurate\nFaulty servo")

        self._random_failure() # Testing
        self.movequeues_wait()
        if full:
            self._set_filament_pos_state(self.FILAMENT_POS_END_BOWDEN)
        elif not self.filament_pos == self.FILAMENT_POS_IN_BOWDEN:
            self._set_filament_pos_state(self.FILAMENT_POS_IN_BOWDEN)

    # Fast unload of filament from exit of extruder gear (end of bowden) to position close to MMU (gate_unload_buffer away)
    def _unload_bowden(self, full, length=0.):
        self.log_error("PAUL: _unload_bowden(%s, %s)" % (full, length))
        if full:
            length = self.calibrated_bowden_length # PAUL adjusted for endstops
        else:
            if self.calibrated_bowden_length > 0 and not self.calibrating:
                length = min(length, self.calibrated_bowden_length) # Cannot exceed calibrated distance
        if length <= 0: return

        # Shorten move by buffer used to ensure we don't overshoot
        length -= self.gate_unload_buffer

        self.log_debug("Unloading bowden tube")
        self._set_filament_direction(self.DIRECTION_UNLOAD)
        self._servo_down()

        # Optional safety step
        if full and self._has_encoder() and self.bowden_pre_unload_test and not (self._check_sensor(self.ENDSTOP_EXTRUDER_ENTRY) is False) and not (self._check_sensor(self.ENDSTOP_GATE) is False):
            with self._require_encoder():
                self.log_debug("Performing bowden pre-unload test")
                _,_,_,delta = self._trace_filament_move("Bowden pre-unload test", -self.encoder_move_step_size) # PAUL need encoder dwell?
                if delta > self.encoder_move_step_size * (self.bowden_pre_unload_error_tolerance/100.):
                    self._set_filament_pos_state(self.FILAMENT_POS_EXTRUDER_ENTRY)
                    raise MmuError("Bowden pre-unload test failed. Filament seems to be stuck in the extruder")
                length -= self.encoder_move_step_size
                self._set_filament_pos_state(self.FILAMENT_POS_IN_BOWDEN)

        # "Fast" unload
        if not (self._check_sensor(self.ENDSTOP_GATE) is False):
            _,_,_,delta = self._trace_filament_move("Fast unloading move through bowden", -length, track=True)
            delta -= self._get_encoder_dead_space()

            # Encoder based validation test
            if self._can_use_encoder() and delta >= self.bowden_allowable_unload_delta and not self.calibrating:
                # Only a warning because _unload_gate() will deal with it
                self.log_info("Warning: Excess slippage was detected in bowden tube unload. Gear moved %.1fmm, Encoder delta %.1fmm" % (length, delta))

        self._random_failure() # Testing
        self.movequeues_wait()
        if full:
            self._set_filament_pos_state(self.FILAMENT_POS_START_BOWDEN)
        elif not self.filament_pos == self.FILAMENT_POS_IN_BOWDEN:
            self._set_filament_pos_state(self.FILAMENT_POS_IN_BOWDEN)

    # Optionally home filament to designated homing location at the extruder
    # Returns any homing distance for automatic calibration logic
    def _home_to_extruder(self, max_length):
        self._set_filament_direction(self.DIRECTION_LOAD)
        self._servo_down()
        measured = homing_movement = 0.

        if self.extruder_homing_endstop == self.ENDSTOP_EXTRUDER_COLLISION:
            if self._has_encoder():
                actual,homed,measured,_ = self._home_to_extruder_collision_detection(max_length)
                homing_movement = actual
            else:
                raise MmuError("Cannot home to extruder using 'collision' method because encoder is not configured or disabled!")

        elif self.extruder_homing_endstop == self.ENDSTOP_EXTRUDER_NONE:
            homed = True

        else:
            self.log_debug("Homing to extruder '%s' endstop, up to %.1fmm" % (self.extruder_homing_endstop, max_length))
            actual,homed,measured,_ = self._trace_filament_move("Homing filament to extruder endstop", max_length, motor="gear", homing_move=1, endstop_name=self.extruder_homing_endstop)
            if homed:
                self.log_debug("Extruder endstop reached after %.1fmm (measured %.1fmm)" % (actual, measured))
                self._set_filament_pos_state(self.FILAMENT_POS_HOMED_ENTRY)

                # Move the little bit more to reach extruder entrance if we homed to entry sensor
                # We do this here to allow _load_extruder() to work with "extruder_only" option
                if self.extruder_homing_endstop == self.ENDSTOP_EXTRUDER_ENTRY:
                    _,_,measured,_ = self._trace_filament_move("Aligning filament to extruder gear", self.toolhead_entry_to_extruder, motor="gear")
            homing_movement = actual

        if not homed:
            self._set_filament_pos_state(self.FILAMENT_POS_END_BOWDEN)
            raise MmuError("Failed to reach extruder after moving %.1fmm" % max_length)

        if measured > (max_length * 0.8):
            self.log_info("Warning: 80%% of 'extruder_homing_max' was used homing. You may want to adjust your calibrated bowden length ('%s') or increase 'extruder_homing_max'" % self.VARS_MMU_CALIB_BOWDEN_LENGTH)

        self._set_filament_pos_state(self.FILAMENT_POS_HOMED_EXTRUDER)
        return homing_movement

    # Special extruder homing option for detecting the collision base on lack of encoder movement
    def _home_to_extruder_collision_detection(self, max_length):
        # Lock the extruder stepper
        stepper_enable = self.printer.lookup_object('stepper_enable')
        ge = stepper_enable.lookup_enable(self.mmu_extruder_stepper.stepper.get_name())
        ge.motor_enable(self.toolhead.get_last_move_time())

        step = self.extruder_collision_homing_step * math.ceil(self.encoder_resolution * 10) / 10
        self.log_debug("Homing to extruder gear, up to %.1fmm in %.1fmm steps" % (max_length, step))

        with self._wrap_gear_current(self.extruder_collision_homing_current, "for collision detection"):
            homed = False
            measured = delta = 0.
            for i in range(int(max_length / step)):
                msg = "Homing step #%d" % (i+1)
                _,_,smeasured,sdelta = self._trace_filament_move(msg, step, speed=self.gear_homing_speed)
                measured += smeasured
                delta += sdelta
                if sdelta >= self.encoder_min or abs(delta) > step: # Not enough or strange measured movement means we've hit the extruder
                    homed = True
                    measured -= step # Subtract the last step to improve accuracy
                    break
            self.log_debug("Extruder entrance%s found after %.1fmm move (%d steps), encoder measured %.1fmm (delta %.1fmm)"
                    % (" not" if not homed else "", step*(i+1), i+1, measured, delta))

        if delta > 5.0:
            self.log_info("Warning: A lot of slippage was detected whilst homing to extruder, you may want to reduce 'extruder_collision_homing_current' and/or ensure a good grip on filament by gear drive")

        self._set_filament_position(self._get_filament_position() - step) # Ignore last step movement
        return step*i, homed, measured, delta

    # Move filament from the extruder gears (entrance) to the nozzle
    # Returns any homing distance for automatic calibration logic
    def _load_extruder(self, extruder_only=False):
        with self._wrap_action(self.ACTION_LOADING_EXTRUDER):
            self.log_debug("Loading filament into extruder")
            self._set_filament_direction(self.DIRECTION_LOAD)

            # Important to wait for filaments with wildy different print temps. In practice, the time taken
            # to perform a swap should be adequate to reach the target temp but better safe than sorry
            self._ensure_safe_extruder_temperature(wait=True)
            homing_movement = 0.

            synced = not extruder_only
            if synced:
                self._servo_down()
                speed = self.extruder_sync_load_speed
                motor = "gear+extruder"
            else:
                self._servo_up()
                speed = self.extruder_load_speed
                motor = "extruder"

            fhomed = False
            if self._has_sensor(self.ENDSTOP_TOOLHEAD):
                # With toolhead sensor we always first home to toolhead sensor past the extruder entrance
                if self._check_sensor(self.ENDSTOP_TOOLHEAD):
                    raise MmuError("Possible toolhead sensor malfunction - filament detected before it entered extruder")
                self.log_debug("Homing up to %.1fmm to toolhead sensor%s" % (self.toolhead_homing_max, (" (synced)" if synced else "")))
                actual,fhomed,measured,_ = self._trace_filament_move("Homing to toolhead sensor", self.toolhead_homing_max, motor=motor, homing_move=1, endstop_name=self.ENDSTOP_TOOLHEAD)
                if fhomed:
                    self._set_filament_pos_state(self.FILAMENT_POS_HOMED_TS)
                    homing_movement += actual - (self.toolhead_extruder_to_nozzle - self.toolhead_sensor_to_nozzle)
                else:
                    self._set_filament_pos_state(self.FILAMENT_POS_EXTRUDER_ENTRY) # But could also still be POS_IN_BOWDEN!
                    raise MmuError("Failed to reach toolhead sensor after moving %.1fmm" % self.toolhead_homing_max)

            # Length may be reduced by previous unload in filament cutting use case. Ensure reduction is used only one time
            d = self.toolhead_sensor_to_nozzle if self._has_sensor(self.ENDSTOP_TOOLHEAD) else self.toolhead_extruder_to_nozzle
            length = max(d - self.filament_remaining - self.toolhead_ooze_reduction - (self.toolchange_retract if self._is_in_print() else 0), 0)
            self._set_filament_remaining(0.)
            self.log_debug("Loading last %.1fmm to the nozzle..." % length)
            _,_,measured,delta = self._trace_filament_move("Loading filament to nozzle", length, speed=speed, motor=motor, wait=True)

            # Encoder based validation test if short of deterministic sensors and test makes sense
            if self._can_use_encoder() and not fhomed and not extruder_only and self.gate_selected != self.TOOL_GATE_BYPASS:
                self.log_debug("Total measured movement: %.1fmm, total delta: %.1fmm" % (measured, delta))
                if measured < self.encoder_min:
                    raise MmuError("Move to nozzle failed (encoder didn't sense any movement). Extruder may not have picked up filament or filament did not find homing sensor")
                elif delta > length * (self.toolhead_move_error_tolerance/100.):
                    self._set_filament_pos_state(self.FILAMENT_POS_IN_EXTRUDER)
                    raise MmuError("Move to nozzle failed (encoder didn't sense sufficient movement). Extruder may not have picked up filament or filament did not find homing sensor")

            # Tightening move to prevent erroneous clog detection / runout if gear stepper is not synced with extruder
            if self._can_use_encoder() and not extruder_only and self.gate_selected != self.TOOL_GATE_BYPASS and not self.sync_to_extruder and self.enable_clog_detection and self.toolhead_post_load_tighten:
                with self._wrap_gear_current(percent=50, reason="to tighten filament in bowden"):
                    # Servo will already be down
                    pullback = self.encoder_sensor.get_clog_detection_length() * self.toolhead_post_load_tighten / 100 # % of current clog detection length
                    _,_,measured,delta = self._trace_filament_move("Tighening filament in bowden", -pullback, motor="gear", wait=True)
                self.log_info("Filament tightened by %.1fmm" % pullback)

            self._random_failure() # Testing
            self.movequeues_wait()
            self._set_filament_pos_state(self.FILAMENT_POS_LOADED)
            self.log_debug("Filament should loaded to nozzle")
            return homing_movement


    # Extract filament past extruder gear (to end of bowden). Assume that tip has already been formed
    # and we are parked somewhere in the extruder either by slicer or by stand alone tip creation
    # But be careful:
    #   A poor tip forming routine or slicer could have popped the filament out of the extruder already
    # Ending point is either the exit of the extruder or at the extruder (entry) endstop if fitted
    def _unload_extruder(self, extruder_only=False, validate=True):
        with self._wrap_action(self.ACTION_UNLOADING_EXTRUDER):
            self.log_debug("Extracting filament from extruder")
            self._set_filament_direction(self.DIRECTION_UNLOAD)
            self._ensure_safe_extruder_temperature(wait=False)

            synced = self.servo_state == self.SERVO_DOWN_STATE and not extruder_only
            if synced:
                self._servo_down()
                speed = self.extruder_sync_unload_speed
                motor = "gear+extruder"
            else:
                self._servo_up()
                speed = self.extruder_unload_speed
                motor = "extruder"

            fhomed = False
            if self._has_sensor(self.ENDSTOP_EXTRUDER_ENTRY) and not extruder_only:
                # BEST Strategy: Extruder exit movement leveraging extruder entry sensor. Must be synced
                synced = True
                self._servo_down()
                speed = self.extruder_sync_unload_speed
                motor = "gear+extruder"

                if not self._check_sensor(self.ENDSTOP_EXTRUDER_ENTRY):
                    self.log_info("Warning: Filament was not detected by extruder (entry) sensor at start of extruder unload")
                    fhomed = True # Assumption
                else:
                    hlength = self.toolhead_extruder_to_nozzle + self.toolhead_entry_to_extruder + self.toolhead_unload_safety_margin - self.toolhead_ooze_reduction - (self.toolchange_retract if self._is_in_print() else 0)
                    self.log_debug("Reverse homing up to %.1fmm to extruder sensor (synced) to exit extruder" % hlength)
                    _,fhomed,_,_ = self._trace_filament_move("Reverse homing to extruder sensor", -hlength, motor=motor, homing_move=-1, endstop_name=self.ENDSTOP_EXTRUDER_ENTRY)

                if not fhomed:
                    raise MmuError("Failed to reach extruder entry sensor after moving %.1fmm" % hlength)
                else:
                    validate = False
                    # We know exactly where end of filament is so true up
                    self._set_filament_pos_state(self.FILAMENT_POS_HOMED_ENTRY)
                    self._set_filament_position(-(self.toolhead_extruder_to_nozzle + self.toolhead_entry_to_extruder))

                # Extra pedantic validation if we have toolhead sensor
                if self._check_sensor(self.ENDSTOP_TOOLHEAD):
                    raise MmuError("Toolhead sensor still reports filament is present in toolhead! Possible sensor malfunction")

            else:
                if self._has_sensor(self.ENDSTOP_TOOLHEAD):
                    # NEXT BEST: With toolhead sensor we first home to toolhead sensor. Optionally synced
                    if not self._check_sensor(self.ENDSTOP_TOOLHEAD):
                        self.log_info("Warning: Filament was not detected in extruder by toolhead sensor at start of extruder unload")
                        fhomed = True # Assumption
                    else:
                        hlength = self.toolhead_sensor_to_nozzle + self.toolhead_unload_safety_margin - self.toolhead_ooze_reduction - (self.toolchange_retract if self._is_in_print() else 0)
                        self.log_debug("Reverse homing up to %.1fmm to toolhead sensor%s" % (hlength, (" (synced)" if synced else "")))
                        _,fhomed,_,_ = self._trace_filament_move("Reverse homing to toolhead sensor", -hlength, motor=motor, homing_move=-1, endstop_name=self.ENDSTOP_TOOLHEAD)
                    if not fhomed:
                        raise MmuError("Failed to reach toolhead sensor after moving %.1fmm" % hlength)
                    else:
                        validate = False
                        # We know exactly where end of filament is so true up
                        self._set_filament_pos_state(self.FILAMENT_POS_HOMED_TS)
                        self._set_filament_position(-self.toolhead_sensor_to_nozzle)

                # Finish up with regular extruder exit movement. Optionally synced
                length = max(0, self.toolhead_extruder_to_nozzle + self._get_filament_position()) + self.toolhead_unload_safety_margin
                self.log_debug("Unloading last %.1fmm to exit the extruder%s" % (length, " (synced)" if synced else ""))
                _,_,measured,delta = self._trace_filament_move("Unloading extruder", -length, speed=speed, motor=motor, wait=True)

                # Best guess of filament position is right at extruder entrance or just beyond if synced
                if synced:
                    self._set_filament_position(-(self.toolhead_extruder_to_nozzle + self.toolhead_unload_safety_margin))
                else:
                    self._set_filament_position(-self.toolhead_extruder_to_nozzle)

                # Encoder based validation test if it has high chance of being useful
                # NOTE: This check which used to raise MmuError() is triping many folks up because they have poor tip forming
                #       logic so just log error and continue. This disguises the root cause problem but will make folks happier
                #       Not performed for slicer tip forming (validate=True) because everybody is ejecting the filament!
                if validate and self._can_use_encoder() and length > self.encoder_move_step_size and not extruder_only and self.gate_selected != self.TOOL_GATE_BYPASS:
                    self.log_debug("Total measured movement: %.1fmm, total delta: %.1fmm" % (measured, delta))
                    msg = None
                    if measured < self.encoder_min:
                        msg = "any"
                    elif synced and delta > length * (self.toolhead_move_error_tolerance/100.):
                        msg = "suffient"
                    if msg:
                        self.log_error("Encoder not sensing %s movement:\nConcluding filament either stuck in the extruder or tip forming erroneously completely ejected filament" % msg)
                        self.log_info("Will attempt to continue...")
                self._set_filament_pos_state(self.FILAMENT_POS_END_BOWDEN)

            self._random_failure() # Testing
            self.movequeues_wait()
            self.log_debug("Filament should be out of extruder")


##############################################
# LOAD / UNLOAD SEQUENCES AND FILAMENT TESTS #
##############################################

    def _load_sequence(self, bowden_move=-1, skip_extruder=False, extruder_only=False):
        self.movequeues_wait()

        full = bowden_move < 0 or bowden_move >= self.calibrated_bowden_length
        if bowden_move > self.calibrated_bowden_length:
            self.log_info("Warning: Restricting bowden load length to calibrated value of %.1fmm" % self.calibrated_bowden_length)
        if full:
            bowden_move = self.calibrated_bowden_length

        self._set_filament_direction(self.DIRECTION_LOAD)
        self._initialize_filament_position(dwell=None)

        home = False
        if not extruder_only:
            self._display_visual_state()
            if full:
                self._track_time_start('load')
                home = self._must_home_to_extruder()
            else:
                skip_extruder = True
            current_action = self._set_action(self.ACTION_LOADING)

        try:
            self.log_info("Loading %s..." % ("extruder" if extruder_only else "filament"))

            homing_movement = 0. # Track how much homing is done for calibrated bowden length optimization
            start_filament_pos = self.filament_pos

            # Note: Conditionals deliberately coded this way to match macro alternative
            if self.gcode_load_sequence:
                self.log_debug("Calling external user defined loading sequence macro")
                self._wrap_gcode_command("%s FILAMENT_POS=%d LENGTH=%.1f FULL=%d HOME_EXTRUDER=%d SKIP_EXTRUDER=%d EXTRUDER_ONLY=%d" % (self.load_sequence_macro, start_filament_pos, bowden_move, int(full), int(home), int(skip_extruder), int(extruder_only)), exception=True)

            elif extruder_only:
                if start_filament_pos < self.FILAMENT_POS_EXTRUDER_ENTRY:
                    self._load_extruder(extruder_only=True)
                else:
                    self.log_debug("Assertion failure: Unexpected state %d in _load_sequence(extruder_only=True)" % start_filament_pos)
                    raise MmuError("Cannot load extruder because already in extruder. Unload first")

            elif start_filament_pos >= self.FILAMENT_POS_EXTRUDER_ENTRY:
                self.log_debug("Assertion failure: Unexpected state %d in _load_sequence()" % start_filament_pos)
                raise MmuError("Cannot load because already in extruder. Unload first")

            else:
                if start_filament_pos <= self.FILAMENT_POS_UNLOADED:
                    self._load_gate()

                if start_filament_pos < self.FILAMENT_POS_END_BOWDEN:
                    self._load_bowden(full, length=bowden_move)

                if start_filament_pos < self.FILAMENT_POS_HOMED_EXTRUDER and home:
                    homing_movement += self._home_to_extruder(self.extruder_homing_max)

                if not skip_extruder:
                    homing_movement += self._load_extruder()

            self.movequeues_wait()
            msg = "Load of %.1fmm filament successful" % self._get_filament_position()
            if self._can_use_encoder():
                msg += " {1}(encoder measured %.1fmm){0}" % self._get_encoder_distance(dwell=None)
            self.log_info(msg, color=True)

            # Finally autotune calibrated bowden length
            if full and not self.gcode_load_sequence:
                self.log_debug("Total homing movement during load: %.1fmm" % homing_movement)
                self.log_error("PAUL: Necessary homing movement = %s" % homing_movement) # PAUL TODO

        except MmuError as ee:
            if full:
                self._track_gate_statistics('load_failures', self.gate_selected)
            raise MmuError("Load sequence failed: %s" % (str(ee)))
        finally:
            if full:
                self._track_time_end('load')
            if not extruder_only:
                self._set_action(current_action)
            if not self._is_printing():
                self._servo_up()

    def _unload_sequence(self, bowden_move=-1, check_state=False, skip_tip=False, extruder_only=False, runout=False):
        self.movequeues_wait()

        full = bowden_move < 0 or bowden_move > self.calibrated_bowden_length
        if bowden_move > self.calibrated_bowden_length:
            self.log_info("Restricting bowden unload length to calibrated value of %.1fmm" % self.calibrated_bowden_length)
        if full:
            bowden_move = self.calibrated_bowden_length

        self._set_filament_direction(self.DIRECTION_UNLOAD)
        self._initialize_filament_position(dwell=None)

        if check_state or self.filament_pos == self.FILAMENT_POS_UNKNOWN:
            # Let's determine where filament is and reset state before continuing
            self._recover_filament_pos(message=True)

        if self.filament_pos == self.FILAMENT_POS_UNLOADED:
            self.log_debug("Filament already ejected")
            self._servo_auto()
            return

        try:
            self.log_info("Unloading %s..." % ("extruder" if extruder_only else "filament"))

            if not extruder_only:
                current_action = self._set_action(self.ACTION_UNLOADING)
                self._track_time_start('unload')
                self._display_visual_state()

            park_pos = 0.
            if skip_tip and not runout:
                # Slicer was responsible for the tip, but the user must set the slicer_tip_park_pos
                park_pos = self.slicer_tip_park_pos
                self._set_filament_position(-park_pos)
                if park_pos == 0.:
                    self.log_error("Tip forming performed by slicer but 'slicer_tip_park_pos' not set")
                else:
                    self.log_debug("Tip forming performed by slicer, park_pos set to %.1fmm" % park_pos)

            elif self.filament_pos >= self.FILAMENT_POS_IN_EXTRUDER or runout:
                # Extruder only in runout case to give filament best chance to reach gear
                detected = self._form_tip_standalone(extruder_only=(extruder_only or runout))
                park_pos = self._get_filament_position()

                if runout:
                    if not(self._check_pre_gate_sensor(self.gate_selected) is True or self._check_sensor(self.ENDSTOP_GATE) is True or (self._has_encoder() and self._get_encoder_distance() > 0)):
                        self.log_info("Warning: Filament not seen at MMU after after tip forming move. Unload may not be possible")

                self._wrap_gcode_command(self.post_form_tip_macro, exception=True)

            # Note: Conditionals deliberately coded this way to match macro alternative
            homing_movement = 0. # Track how much homing is done for calibrated bowden length optimization
            start_filament_pos = self.filament_pos
            unload_to_buffer = (start_filament_pos >= self.FILAMENT_POS_END_BOWDEN and not extruder_only)

            if self.gcode_unload_sequence:
                self.log_debug("Calling external user defined unloading sequence macro")
                self._wrap_gcode_command("%s FILAMENT_POS=%d LENGTH=%.1f EXTRUDER_ONLY=%d PARK_POS=%.1f" % (self.unload_sequence_macro, start_filament_pos, bowden_move, extruder_only, park_pos), exception=True)

            elif extruder_only:
                if start_filament_pos >= self.FILAMENT_POS_EXTRUDER_ENTRY:
                    self._unload_extruder(extruder_only=True, validate=not skip_tip)
                else:
                    self.log_debug("Assertion failure: Unexpected state %d in _unload_sequence(extruder_only=True)" % start_filament_pos)
                    raise MmuError("Cannot unload extruder because filament not detected in extruder!")

            elif start_filament_pos == self.FILAMENT_POS_UNLOADED:
                self.log_debug("Assertion failure: Unexpected state %d in _unload_sequence()" % start_filament_pos)
                raise MmuError("Cannot unload because already unloaded!")

            else:
                if start_filament_pos >= self.FILAMENT_POS_EXTRUDER_ENTRY:
                    # Exit extruder, fast unload of bowden, then slow unload encoder
                    self._unload_extruder(validate=not skip_tip)

                if start_filament_pos >= self.FILAMENT_POS_END_BOWDEN:
                    # Fast unload of bowden, then unload encoder
                    self._unload_bowden(full, length=bowden_move)
                    self._unload_gate()

                elif start_filament_pos >= self.FILAMENT_POS_HOMED_GATE:
                    # Have to do slow unload because we don't know exactly where we are
                    self._unload_gate(homing_max=bowden_move) # Full slow unload

            if unload_to_buffer and self.gate_status[self.gate_selected] != self.GATE_EMPTY:
                self._set_gate_status(self.gate_selected, self.GATE_AVAILABLE_FROM_BUFFER)

            # If runout then over unload to prevent accidental reload
            if runout and self.endless_spool_final_eject > 0.:
                self.log_info("Ejecting filament from MMU...")
                _,_,measured,_ = self._trace_filament_move("EndlessSpool final eject", -self.endless_spool_final_eject)

            # Encoder based validation test
            if self._can_use_encoder():
                movement = self._servo_up(measure=True)
                if movement > self.encoder_min:
                    self._set_filament_pos_state(self.FILAMENT_POS_UNKNOWN)
                    raise MmuError("It may be time to get the pliers out! Filament appears to stuck somewhere")
            else:
                self._servo_up()

            msg = "Unload of %.1fmm filament successful" % self._get_filament_position()
            if self._can_use_encoder():
                msg += " (encoder measured %.1fmm)" % self._get_encoder_distance(dwell=False)
            self.log_info(msg)

            # Finally autotune calibrated bowden length
            if full and not self.gcode_unload_sequence:
                self.log_debug("Total homing movement during unload: %.1fmm" % homing_movement)
                self.log_error("PAUL: Unload: Necessary homing movement = %s" % homing_movement) # PAUL TODO

        except MmuError as ee:
            if not extruder_only:
                self._track_gate_statistics('unload_failures', self.gate_selected)
            raise MmuError("Unload sequence failed: %s" % (str(ee)))

        finally:
            if not extruder_only:
                self._track_time_end('unload')
                self._set_action(current_action)

    # This is a recovery routine to determine the most conservative location of the filament for unload purposes
    def _recover_filament_pos(self, strict=False, message=False):
        if message:
            self.log_info("Attempting to recover filament position...")
        ts = self._check_sensor(self.ENDSTOP_TOOLHEAD)
        if ts is None: # Not installed
            if self._check_filament_in_mmu():
                if self._check_filament_still_in_extruder():
                    self._set_filament_pos_state(self.FILAMENT_POS_IN_EXTRUDER)
                else:
                    self._set_filament_pos_state(self.FILAMENT_POS_IN_BOWDEN) # This prevents fast unload move
            else:
                self._set_filament_pos_state(self.FILAMENT_POS_UNLOADED)
        elif ts: # Filament detected in toolhead
            self._set_filament_pos_state(self.FILAMENT_POS_LOADED)
        else: # Filament not detected in toolhead
            if self._check_filament_in_mmu():
                if self.strict_filament_recovery or strict:
                    if self._check_filament_still_in_extruder():
                        self._set_filament_pos_state(self.FILAMENT_POS_EXTRUDER_ENTRY)
                    else:
                        self._set_filament_pos_state(self.FILAMENT_POS_IN_BOWDEN)
                else:
                    self._set_filament_pos_state(self.FILAMENT_POS_IN_BOWDEN) # Slight risk of it still being gripped by extruder
            else:
                self._set_filament_pos_state(self.FILAMENT_POS_UNLOADED)

        # If filament is found then ensure gate status is correct
        if self.gate_selected != self.TOOL_GATE_UNKNOWN and self.filament_pos >= self.FILAMENT_POS_START_BOWDEN and self.gate_status[self.gate_selected] == self.GATE_EMPTY:
            self._set_gate_status(self.gate_selected, self.GATE_AVAILABLE)

    # Retract the filament by the extruder stepper only and see if we do not have any encoder movement
    # This assumes that we already tip formed, and the filament is parked somewhere in the extruder
    # Return if filament detected and distance filament moved during test
    def _test_filament_in_extruder_by_retracting(self, length=None):
        with self._require_encoder():
            self.log_debug("Testing for filament in extruder by retracting on extruder stepper only")
            if not length:
                length = self.encoder_move_step_size
            self._servo_up()
            _,_,measured,_ = self._trace_filament_move("Moving extruder to test for filament exit", -length, speed=self.extruder_unload_speed, motor="extruder")
            detected = measured > self.encoder_min
            self.log_debug("Filament %s in extruder" % ("detected" if detected else "not detected"))
            return detected, measured

    # Form tip prior to extraction from the extruder. This can take the form of shaping the filament or could simply
    # activate a filament cutting mechanism. Sets filament position based on park pos
    # Returns True if filament is detected
    def _form_tip_standalone(self, extruder_only=False):
        self.movequeues_wait()

        # Pre check to validate the presence of filament in the extruder and case where we don't need to form tip
        if self._check_sensor(self.ENDSTOP_EXTRUDER_ENTRY) or self._check_sensor(self.ENDSTOP_TOOLHEAD):
            filament_initially_present = True
        else:
            # Only the "extruder" sensor can definitely answer but believe toolhead if that is all we have
            filament_initially_present = self._check_sensor(self.ENDSTOP_EXTRUDER_ENTRY)
            if filament_initially_present is None:
                filament_initially_present = self._check_sensor(self.ENDSTOP_TOOLHEAD)

        if filament_initially_present is False:
            self.log_debug("Tip forming skipped because no filament was detected")

            if self.filament_pos == self.FILAMENT_POS_LOADED:
                self._set_filament_pos_state(self.FILAMENT_POS_EXTRUDER_ENTRY)
            else:
                self._set_filament_pos_state(self.FILAMENT_POS_IN_BOWDEN)

            self._set_filament_position(-self.toolhead_extruder_to_nozzle)
            return False

        gcode_macro = self.printer.lookup_object("gcode_macro %s" % self.form_tip_macro, None)
        if gcode_macro is None:
            raise MmuError("Filament tip forming macro '%s' not found" % self.form_tip_macro)

        with self._wrap_action(self.ACTION_FORMING_TIP):
            synced = self.sync_form_tip and not extruder_only
            self._sync_gear_to_extruder(synced, servo=True, current=False)
            self._ensure_safe_extruder_temperature(wait=False)
            # Perform the tip forming move and establish park_pos
            initial_encoder_position = self._get_encoder_distance()
            park_pos, remaining, reported = self._do_form_tip()
            measured = self._get_encoder_distance(dwell=None) - initial_encoder_position
            self._set_filament_remaining(remaining)

            # Encoder based validation test
            detected = True # Start with assumption that filament was present
            if self._can_use_encoder() and not reported:
                # Logic to try to validate success and update presence of filament based on movement
                if filament_initially_present is True:
                    # With encoder we might be able to check for clog now
                    if not measured > self.encoder_min:
                        raise MmuError("No encoder movement: Concluding filament is stuck in extruder")
                else:
                    # Couldn't determine if we initially had filament at start (lack of sensors)
                    if not measured > self.encoder_min:
                        # No movement. We can be confident we are/were empty
                        detected = False
                    elif synced:
                        # A further test is needed to see if the filament is actually in the extruder
                        detected, moved = self._test_filament_in_extruder_by_retracting()
                        park_pos += moved

            self._set_filament_position(-park_pos)
            self._set_encoder_distance(initial_encoder_position + park_pos)

            if detected or extruder_only:
                # Definitely in extruder
                self._set_filament_pos_state(self.FILAMENT_POS_IN_EXTRUDER)
            else:
                # No detection. Best to assume we are somewhere in bowden for defensive unload
                self._set_filament_pos_state(self.FILAMENT_POS_IN_BOWDEN)

            return detected

    def _do_form_tip(self, test=False):
        with self._wrap_extruder_current(self.extruder_form_tip_current, "for tip forming move"):
            initial_mcu_pos = self.mmu_extruder_stepper.stepper.get_mcu_position()
            initial_encoder_position = self._get_encoder_distance()

            with self._wrap_pressure_advance(0., "for tip forming"):
                gcode_macro = self.printer.lookup_object("gcode_macro %s" % self.form_tip_macro, "_MMU_FORM_TIP")
                self.log_info("Forming tip...")
                self._wrap_gcode_command("%s %s" % (self.form_tip_macro, "FINAL_EJECT=1" if test else ""), exception=True)
                self.movequeues_wait()

            final_mcu_pos = self.mmu_extruder_stepper.stepper.get_mcu_position()
            stepper_movement = (initial_mcu_pos - final_mcu_pos) * self.mmu_extruder_stepper.stepper.get_step_dist()
            measured = self._get_encoder_distance(dwell=None) - initial_encoder_position
            park_pos = gcode_macro.variables.get("output_park_pos", -1)
            try:
                park_pos = float(park_pos)
            except ValueError as e:
                self.log_error("Reported 'output_park_pos: %s' could not be parsed: %s" % (park_pos, str(e)))
                park_pos = -1

            if park_pos < 0:
                # Use stepper movement
                reported = False
                filament_remaining = 0.
                park_pos = stepper_movement + self.toolhead_ooze_reduction + (self.toolchange_retract if self._is_in_print() else 0)
                msg = "After tip forming, extruder moved: %.1fmm thus park_pos calculated as %.1fmm (encoder measured %.1fmm)" % (stepper_movement, park_pos, measured)
                if test:
                    self.log_always(msg)
                else:
                    self.log_trace(msg)
            else:
                # Means the macro reported it (usually for filament cutting)
                reported = True
                filament_remaining = park_pos - stepper_movement - (self.toolchange_retract if self._is_in_print() else 0)
                msg = "After tip forming, park_pos reported as: %.1fmm with calculated %.1fmm filament remaining in extruder (extruder moved: %.1fmm, encoder measured %.1fmm)" % (park_pos, filament_remaining, stepper_movement, measured)
                if test:
                    self.log_always(msg)
                else:
                    self.log_trace(msg)

            if not test and park_pos > self.toolhead_extruder_to_nozzle:
                self.log_error("Warning: Park_pos (%.1fmm) cannot be greater than 'toolhead_extruder_to_nozzle' distance of %.1fmm! Assumming fully unloaded from extruder" % (park_pos, self.toolhead_extruder_to_nozzle))
                park_pos = self.toolhead_extruder_to_nozzle
                filament_remaining = 0.

        return park_pos, filament_remaining, reported


#################################
# SELECTOR MOVEMENT AND CONTROL #
#################################

    def _home(self, tool = -1, force_unload = -1):
        if self.virtual_selector: return
        if self._check_in_bypass(): return
        with self._wrap_action(self.ACTION_HOMING):
            self.log_info("Homing MMU...")

            if force_unload != -1:
                self.log_debug("(asked to %s)" % ("force unload" if force_unload == 1 else "not unload"))
            if force_unload == 1:
                # Forced unload case for recovery
                self._unload_sequence(check_state=True)
            elif force_unload == -1 and self.filament_pos != self.FILAMENT_POS_UNLOADED:
                # Automatic unload case
                self._unload_sequence()

            self._unselect_tool()
            self.selector._home_selector()
            if tool >= 0:
                self._select_tool(tool)


#################################
# FILAMENT MOVEMENT AND CONTROL #
#################################

    # Convenience wrapper around all gear and extruder motor movement that retains sync state, tracks movement and creates trace log
    # motor = "gear"           - gear motor(s) only on rail
    #         "gear+extruder"  - gear and extruder included on rail
    #         "extruder"       - extruder only on gear rail
    #         "both"           - gear and extruder together but independent (legacy, homing move not possible)
    #         "synced"         - gear synced with extruder as in print (homing move not possible)
    #
    # If homing move then endstop name can be specified.
    #         "mmu_gate"       - at the gate on MMU (when motor includes "gear")
    #         "extruder"       - just before extruder entrance (motor includes "gear" or "extruder")
    #         "toolhead"       - after extruder entrance (motor includes "gear" or "extruder")
    #         "mmu_gear_touch" - stallguard on gear (when motor includes "gear", only useful for motor="gear")
    #         "mmu_ext_touch"  - stallguard on nozzle (when motor includes "extruder", only useful for motor="extruder")
    #
    # All move distances are interpreted as relative
    # 'sync' will synchronize the MMU toolhead and Printer toolhead move queues before move
    # 'wait' will wait on appropriate move queue(s) after completion of move (forced to True if need encoder reading)
    # 'measure' whether we need to wait and measure encoder for movement
    # 'encoder_dwell' delay some additional time to ensure we have accurate encoder reading (if encoder fitted and required for measuring)
    #
    # All moves return: actual (relative), homed, measured, delta; mmu_toolhead.get_position[1] holds absolute position
    #
    def _trace_filament_move(self, trace_str, dist, speed=None, accel=None, motor="gear", homing_move=0, endstop_name="default", track=False, sync=False, wait=False, encoder_dwell=False):
        self.mmu_toolhead.unsync() # Precaution
        encoder_start = self._get_encoder_distance(dwell=encoder_dwell)
        pos = self.mmu_toolhead.get_position()
        ext_pos = self.toolhead.get_position()
        homed = False
        actual = dist
        delta = 0.
        null_rtn = (0., False, 0., 0.)

        if homing_move != 0:
            # Check for valid endstop
            endstop = self.gear_rail.get_extra_endstop(endstop_name) if endstop_name is not None else self.gear_rail.get_endstops()
            if endstop is None:
                self.log_error("Endstop '%s' not found" % endstop_name)
                return null_rtn

        # Set sensible speeds and accelaration if not supplied
        if motor in ["gear"]:
            if homing_move != 0:
                speed = speed or self.gear_homing_speed
                accel = accel or min(self.gear_from_buffer_accel, self.gear_from_spool_accel)
            else:
                if abs(dist) > self.gear_short_move_threshold:
                    if self.gate_selected >= 0 and self.gate_status[self.gate_selected] != self.GATE_AVAILABLE_FROM_BUFFER and dist > 0:
                        speed = speed or self.gear_from_spool_speed
                        accel = accel or self.gear_from_spool_accel
                    else:
                        speed = speed or self.gear_from_buffer_speed
                        accel = accel or self.gear_from_buffer_accel
                else:
                    speed = speed or self.gear_short_move_speed
                    accel = accel or self.gear_short_move_accel

        elif motor in ["both", "gear+extruder", "synced"]:
            if homing_move != 0:
                speed = speed or min(self.gear_homing_speed, self.extruder_homing_speed)
                accel = accel or min(max(self.gear_from_buffer_accel, self.gear_from_spool_accel), self.extruder_accel)
            else:
                speed = speed or (self.extruder_sync_load_speed if dist > 0 else self.extruder_sync_unload_speed)
                accel = accel or min(max(self.gear_from_buffer_accel, self.gear_from_spool_accel), self.extruder_accel)

        elif motor in ["extruder"]:
            if homing_move != 0:
                speed = speed or self.extruder_homing_speed
                accel = accel or self.extruder_accel
            else:
                speed = speed or (self.extruder_load_speed if dist > 0 else self.extruder_unload_speed)
                accel = accel or self.extruder_accel

        else:
            self.log_error("Assertion failure: Invalid motor specification '%'" % motor)
            return null_rtn

        # Apply pre-gate speed override
        if self.gate_selected >= 0:
            adjust = self.gate_speed_override[self.gate_selected] / 100.
            speed *= adjust
            accel *= adjust

        if sync:
            self.movequeues_sync()

        # Gear rail is driving the filament
        if motor in ["gear", "gear+extruder", "extruder"]:
            with self._wrap_sync_mode(MmuToolHead.EXTRUDER_SYNCED_TO_GEAR if motor == "gear+extruder" else MmuToolHead.EXTRUDER_ONLY_ON_GEAR if motor == "extruder" else None):
                if homing_move != 0:
                    trig_pos = [0., 0., 0., 0.]
                    hmove = HomingMove(self.printer, endstop, self.mmu_toolhead)
                    init_ext_mcu_pos = self.mmu_extruder_stepper.stepper.get_mcu_position() # For non-homing extruder or if extruder not on gear rail
                    init_pos = pos[1]
                    pos[1] += dist
                    for attempt in range(self.canbus_comms_retries):  # HACK: We can repeat because homing move
                        got_comms_timeout = False # HACK: Logic to try to mask CANbus timeout issues
                        try:
                            #initial_mcu_pos = self.mmu_extruder_stepper.stepper.get_mcu_position()
                            #init_pos = pos[1]
                            #pos[1] += dist
                            with self._wrap_accel(accel):
                                trig_pos = hmove.homing_move(pos, speed, probe_pos=True, triggered=homing_move > 0, check_triggered=True)
                            homed = True
                            if self.gear_rail.is_endstop_virtual(endstop_name):
                                # Stallguard doesn't do well at slow speed. Try to infer move completion
                                if abs(trig_pos[1] - dist) < 1.0:
                                        homed = False
                        except self.printer.command_error as e:
                            # CANbus mcu's often seen to exhibit "Communication timeout" so surface errors to user
                            if abs(trig_pos[1] - dist) > 0. and not "after full movement" in str(e):
                                if 'communication timeout' in str(e).lower():
                                    got_comms_timeout = True
                                    speed *= 0.8 # Reduce speed by 20%
                                self.log_error("Did not complete homing move: %s" % str(e))
                            else:
                                if self.log_enabled(self.LOG_STEPPER):
                                    self.log_stepper("Did not home: %s" % str(e))
                            homed = False
                        finally:
                            halt_pos = self.mmu_toolhead.get_position()
                            ext_actual = (self.mmu_extruder_stepper.stepper.get_mcu_position() - init_ext_mcu_pos) * self.mmu_extruder_stepper.stepper.get_step_dist()

                            # Support setup where a non-homing extruder is being used
                            if motor == "extruder" and not self.homing_extruder:
                                # This isn't super accurate if extruder isn't (homing) MmuExtruder because doesn't have required endstop, thus this will
                                # overrun and even move slightly even if already homed. We can only correct the actual gear rail position.
                                halt_pos[1] += ext_actual
                                self.mmu_toolhead.set_position(halt_pos) # Correct the gear rail position

                            actual = halt_pos[1] - init_pos
                            if self.log_enabled(self.LOG_STEPPER):
                                self.log_stepper("%s HOMING MOVE: max dist=%.1f, speed=%.1f, accel=%.1f, endstop_name=%s, sync=%s, wait=%s >> %s" % (motor.upper(), dist, speed, accel, endstop_name, sync, wait, "%s halt_pos=%.1f (rail moved=%.1f, extruder moved=%.1f), trig_pos=%.1f" % ("HOMED" if homed else "DID NOT HOMED",  halt_pos[1], actual, ext_actual, trig_pos[1])))
                        if not got_comms_timeout:
                            break
                else:
                    if self.log_enabled(self.LOG_STEPPER):
                        self.log_stepper("%s MOVE: dist=%.1f, speed=%.1f, accel=%.1f, sync=%s, wait=%s" % (motor.upper(), dist, speed, accel, sync, wait))
                    pos[1] += dist
                    with self._wrap_accel(accel):
                        self.mmu_toolhead.move(pos, speed)

        # Extruder is driving, gear rail is following
        elif motor in ["synced"]:
            with self._wrap_sync_mode(MmuToolHead.GEAR_SYNCED_TO_EXTRUDER):
                self._ensure_safe_extruder_temperature(wait=False)
                if homing_move != 0:
                    self.log_error("Not possible to perform homing move while synced")
                else:
                    if self.log_enabled(self.LOG_STEPPER):
                        self.log_stepper("%s MOVE: dist=%.1f, speed=%.1f, accel=%.1f, sync=%s, wait=%s" % (motor.upper(), dist, speed, accel, sync, wait))
                    ext_pos[3] += dist
                    self.toolhead.move(ext_pos, speed)

        # Independent motors. Unsynced move
        elif motor == "both":
            with self._wrap_sync_mode():
                if homing_move != 0:
                    self.log_error("Not possible to perform homing move on two independent steppers")
                else:
                    self._ensure_safe_extruder_temperature(wait=False)
                    if self.log_enabled(self.LOG_STEPPER):
                        self.log_stepper("%s MOVE: dist=%.1f, speed=%.1f, accel=%.1f, sync=%s, wait=%s" % (motor.upper(), dist, speed, accel, sync, wait))
                    pos[1] += dist
                    with self._wrap_accel(accel):
                        self.mmu_toolhead.move(pos, speed)
                    ext_pos[3] += dist
                    self.toolhead.move(ext_pos, speed)

        if not homing_move and wait:
            self.movequeues_wait()

        encoder_end = self._get_encoder_distance(dwell=encoder_dwell)
        measured = encoder_end - encoder_start
        delta = abs(actual) - measured # +ve means measured less than moved, -ve means measured more than moved
        if trace_str:
            if homing_move != 0:
                trace_str += ". Stepper: '%s' %s after moving %.1fmm (of max %.1fmm), encoder measured %.1fmm (delta %.1fmm)"
                trace_str = trace_str % (motor, ("homed" if homed else "did not home"), actual, dist, measured, delta)
                trace_str += ". Pos: @%.1f, (%.1fmm)" % (self.mmu_toolhead.get_position()[1], encoder_end)
            else:
                trace_str += ". Stepper: '%s' moved %.1fmm, encoder measured %.1fmm (delta %.1fmm)"
                trace_str = trace_str % (motor, dist, measured, delta)
            trace_str += ". Pos: @%.1f, (%.1fmm)" % (self.mmu_toolhead.get_position()[1], encoder_end)
            self.log_trace(trace_str)

        if self._can_use_encoder() and motor == "gear" and track:
            if dist > 0:
                self._track_gate_statistics('load_distance', self.gate_selected, dist)
                self._track_gate_statistics('load_delta', self.gate_selected, delta)
            else:
                self._track_gate_statistics('unload_distance', self.gate_selected, -dist)
                self._track_gate_statistics('unload_delta', self.gate_selected, delta)
            if dist != 0:
                quality = abs(1. - delta / dist)
                cur_quality = self.gate_statistics[self.gate_selected]['quality']
                if cur_quality < 0:
                    self.gate_statistics[self.gate_selected]['quality'] = quality
                else:
                    # Average down over 10 swaps
                    self.gate_statistics[self.gate_selected]['quality'] = (cur_quality * 9 + quality) / 10

        return actual, homed, measured, delta

    @contextlib.contextmanager
    def _wrap_accel(self, accel):
        self.mmu_kinematics.set_accel_limit(accel)
        try:
            yield self
        finally:
            self.mmu_kinematics.set_accel_limit(None)


#################################
# GENERAL FILAMENT MOVE HELPERS #
#################################

    # Check for filament in MMU using available sensors or encoder
    def _check_filament_in_mmu(self):
        self.log_debug("Checking for filament in MMU...")
        if any(self._check_all_sensors().values()):
            self.log_debug("Filament detected by sensors: %s" % ', '.join([key for key, value in self._check_all_sensors().items() if value]))
            return True
        elif not self._has_sensor(self.ENDSTOP_GATE) and self._has_encoder():
            self._servo_down()
            found = self._buzz_gear_motor()
            self.log_debug("Filament %s in encoder after buzzing gear motor" % ("detected" if found else "not detected"))
            return found
        self.log_debug("Filament not detected by sensors: %s" % ', '.join([key for key, value in self._check_all_sensors().items()]))
        return False

    # Check for filament at selected gate
    def _check_filament_at_gate(self):
        self.log_debug("Checking for filament at gate...")
        if self._has_sensor(self.ENDSTOP_GATE):
            detected = self._check_sensor(self.ENDSTOP_GATE)
            self.log_debug("Filament %s by gate sensor" % "detected" if detected else "not detected")
            return detected
        elif self._has_encoder():
            self._servo_down()
            found = self._buzz_gear_motor()
            self.log_debug("Filament %s in encoder after buzzing gear motor" % ("detected" if found else "not detected"))
            return found
        self.log_debug("No sensors configured!")
        return False

    # Check for filament in extruder by moving extruder motor. Even with toolhead sensor this
    # can happen if the filament is in the short distance from sensor to gears
    def _check_filament_still_in_extruder(self):
        if self._has_encoder():
            self.log_debug("Checking for possibility of filament still in extruder gears...")
            self._ensure_safe_extruder_temperature(wait=False)
            self._servo_up()
            length = self.encoder_move_step_size
            _,_,measured,_ = self._trace_filament_move("Checking extruder", -length, speed=self.extruder_unload_speed, motor="extruder")
            detected = measured > self.encoder_min
            self.log_debug("Filament %s in extruder" % ("detected" if detected else "not detected"))
            return detected
        return False

    def _buzz_gear_motor(self):
        with self._require_encoder():
            initial_encoder_position = self._get_encoder_distance()
            self._trace_filament_move(None, 2.5 * self.encoder_resolution, accel=self.gear_buzz_accel, encoder_dwell=None)
            self._trace_filament_move(None, -2.5 * self.encoder_resolution, accel=self.gear_buzz_accel, encoder_dwell=None)
            measured = self._get_encoder_distance() - initial_encoder_position
            self.log_trace("After buzzing gear motor, encoder measured %.2f" % measured)
            self._set_encoder_distance(initial_encoder_position, dwell=None)
            return measured > self.encoder_min

    # Sync/unsync gear motor with extruder, handle filament engagement and current control
    # servo: True=move, False=don't mess
    # current: True=optionally reduce, False=restore to current default
    # Returns True if the gear was previously synced, otherwise False
    def _sync_gear_to_extruder(self, sync, servo=False, current=False):
        if self.gate_selected < 0: # Safety in case somehow called with bypass/unknown selected
            sync = current = False
        if servo:
            self._servo_down() if sync else self._servo_auto()
        self._adjust_gear_current(self.sync_gear_current, "for extruder syncing") if current and sync else self._restore_gear_current()
        return self.mmu_toolhead.sync(MmuToolHead.GEAR_SYNCED_TO_EXTRUDER if sync else None) == MmuToolHead.GEAR_SYNCED_TO_EXTRUDER

    # This is used to protect the in print synchronization state and is used as an outermost wrapper for
    # calls back into Happy Hare during a print. It fully ensures that servo and current are correctly
    # restored, but like the rest of Happy Hare it employs lazy servo movement to reduce "flutter"
    @contextlib.contextmanager
    def _wrap_sync_gear_to_extruder(self):
        self.movequeues_wait() # TODO Not sure we need this but perhaps safer for now
        prev_gear_synced = self._sync_gear_to_extruder(False, servo=False, current=True)
        try:
            yield self
        finally:
            self._sync_gear_to_extruder(prev_gear_synced, servo=True, current=True)

    # This is used to protect just the mmu_toolhead sync state and is used to wrap individual moves. Typically
    # the starting state will be unsynced so this will simply unsync at the end of the move. It does not manage
    # servo movment or current control since that would lead to unecessary "flutter" and prematurely wear servo
    @contextlib.contextmanager
    def _wrap_sync_mode(self, sync_mode):
        prev_sync_mode = self.mmu_toolhead.sync_mode
        self.mmu_toolhead.sync(sync_mode)
        try:
            yield self
        finally:
            self.mmu_toolhead.sync(prev_sync_mode)

    def _adjust_gear_current(self, percent=100, reason=""):
        if self.gear_tmc and percent != self.gear_percentage_run_current and percent > 0 and percent < 200:
            self.log_info("Modifying MMU gear stepper run current to %d%% %s" % (percent, reason))
            self._set_tmc_current(self.GEAR_STEPPER_CONFIG, (self.gear_default_run_current * percent) / 100., self.gear_tmc)
            self.gear_percentage_run_current = percent

    def _restore_gear_current(self):
        if self.gear_tmc and self.gear_percentage_run_current != self.gear_restore_percent_run_current:
            self.log_info("Restoring MMU gear stepper run current to %d%% configured" % self.gear_restore_percent_run_current)
            self._set_tmc_current(self.GEAR_STEPPER_CONFIG, self.gear_default_run_current, self.gear_tmc)
            self.gear_percentage_run_current = self.gear_restore_percent_run_current

    @contextlib.contextmanager
    def _wrap_gear_current(self, percent=100, reason=""):
        self._adjust_gear_current(percent, reason)
        self.gear_restore_percent_run_current = percent # This will force restoration to this current not original (collision detection case)
        try:
            yield self
        finally:
            self.gear_restore_percent_run_current = 100
            self._restore_gear_current()

    @contextlib.contextmanager
    def _wrap_extruder_current(self, percent=100, reason=""):
        self._adjust_extruder_current(percent, reason)
        try:
            yield self
        finally:
            self._restore_extruder_current()

    def _adjust_extruder_current(self, percent=100, reason=""):
        if self.extruder_tmc and percent != self.extruder_percentage_run_current and percent > 0 and percent < 200:
            self.log_info("Modifying extruder stepper run current to %d%% %s" % (percent, reason))
            self._set_tmc_current(self.extruder_name, (self.extruder_default_run_current * percent) / 100., self.extruder_tmc)
            self.extruder_percentage_run_current = percent

    def _restore_extruder_current(self):
        if self.extruder_tmc and self.extruder_percentage_run_current != 100:
            self.log_info("Restoring extruder stepper run current to 100% configured")
            self._set_tmc_current(self.extruder_name, self.extruder_default_run_current, self.extruder_tmc)
            self.extruder_percentage_run_current = 100

    def _set_tmc_current(self, stepper, run_current, tmc):
        self.gcode.run_script_from_command("SET_TMC_CURRENT STEPPER=%s CURRENT=%.2f" % (stepper, run_current))
        # Duplicate klipper logic to avoid duplicate console messages (except klipper doesn't expose the cmdhelper object)
        #if tmc:
        #    print_time = self.toolhead.get_last_move_time()
        #    prev_cur, prev_hold_cur, req_hold_cur, max_cur = tmc.current_helper.get_current()
        #    tmc.current_helper.set_current(min(run_current, max_cur), req_hold_current, print_time)

    @contextlib.contextmanager
    def _wrap_pressure_advance(self, pa=0, reason=""):
        initial_pa = self.toolhead.get_extruder().get_status(0).get('pressure_advance', None)
        if initial_pa is not None:
            if reason:
                self.log_debug("Setting pressure advance %s: %.6f" % (reason, pa))
            self._set_pressure_advance(pa)
        try:
            yield self
        finally:
            if initial_pa is not None:
                if reason:
                    self.log_debug("Restoring pressure advance: %.6f" % initial_pa)
                self._set_pressure_advance(initial_pa)

    def _set_pressure_advance(self, pa):
        self.gcode.run_script_from_command("SET_PRESSURE_ADVANCE ADVANCE=%.4f" % pa)
        # TODO avoid klipper console messages?

    def _move_cmd(self, gcmd, trace_str):
        if self._check_is_disabled(): return
        if self._check_in_bypass(): return
        move = gcmd.get_float('MOVE', 100.)
        speed = gcmd.get_float('SPEED', None)
        accel = gcmd.get_float('ACCEL', None)
        motor = gcmd.get('MOTOR', "gear")
        wait = bool(gcmd.get_int('WAIT', 0, minval=0, maxval=1))
        sync = bool(gcmd.get_int('SYNC', 0, minval=0, maxval=1))
        if motor not in ["gear", "extruder", "gear+extruder", "synced", "both"]:
            raise gcmd.error("Valid motor names are 'gear', 'extruder', 'gear+extruder', 'synced' or 'both'")
        if motor == "extruder":
            self._servo_up()
        else:
            self._servo_down()
        self.log_debug("Moving '%s' motor %.1fmm..." % (motor, move))
        return self._trace_filament_move(trace_str, move, speed=speed, accel=accel, motor=motor, sync=sync, wait=wait)

    def _homing_move_cmd(self, gcmd, trace_str):
        if self._check_is_disabled(): return
        if self._check_in_bypass(): return
        endstop = gcmd.get('ENDSTOP', "default")
        move = gcmd.get_float('MOVE', 100.)
        speed = gcmd.get_float('SPEED', None)
        accel = gcmd.get_float('ACCEL', None) # Ignored for extruder led moves
        motor = gcmd.get('MOTOR', "gear")
        sync = bool(gcmd.get_int('SYNC', 0, minval=0, maxval=1))
        if motor not in ["gear", "extruder", "gear+extruder"]:
            raise gcmd.error("Valid motor names are 'gear', 'extruder', 'gear+extruder'")
        direction = -1 if move < 0 else 1
        stop_on_endstop = gcmd.get_int('STOP_ON_ENDSTOP', direction, minval=-1, maxval=1)
        valid_endstops = list(self.gear_rail.get_extra_endstop_names())
        if endstop not in valid_endstops:
            raise gcmd.error("Endstop name '%s' is not valid for motor '%s'. Options are: %s" % (endstop, motor, ', '.join(valid_endstops)))
        if self.gear_rail.is_endstop_virtual(endstop) and stop_on_endstop == -1:
            raise gcmd.error("Cannot reverse home on virtual (TMC stallguard) endstop '%s'" % endstop)
        if motor == "extruder":
            self._servo_up()
        else:
            self._servo_down()
            if self.gear_rail.is_endstop_virtual(endstop):
                self.movequeues_dwell(1, toolhead=False) # TMC needs time to settle after gear buzz for servo
        self.log_debug("Homing '%s' motor to '%s' endstop, up to %.1fmm..." % (motor, endstop, move))
        return self._trace_filament_move(trace_str, move, speed=speed, accel=accel, motor=motor, homing_move=stop_on_endstop, endstop_name=endstop, sync=sync)


############################
# TOOL SELECTION FUNCTIONS #
############################

    def _record_tool_override(self):
        tool = self.tool_selected
        if tool >= 0:
            current_speed_factor = self.gcode_move.get_status(0)['speed_factor']
            current_extrude_factor = self.gcode_move.get_status(0)['extrude_factor']
            if self.tool_speed_multipliers[tool] != current_speed_factor or self.tool_extrusion_multipliers[tool] != current_extrude_factor:
                self.tool_speed_multipliers[tool] = current_speed_factor
                self.tool_extrusion_multipliers[tool] = current_extrude_factor
                self.log_debug("Saved speed/extrusion multiplier for tool T%d as %d%% and %d%%" % (tool, current_speed_factor * 100, current_extrude_factor * 100))

    def _restore_tool_override(self, tool):
        if tool == self.tool_selected:
            current_speed_factor = self.gcode_move.get_status(0)['speed_factor']
            current_extrude_factor = self.gcode_move.get_status(0)['extrude_factor']
            speed_factor = self.tool_speed_multipliers[tool]
            extrude_factor = self.tool_extrusion_multipliers[tool]
            self.gcode.run_script_from_command("M220 S%d" % (speed_factor * 100))
            self.gcode.run_script_from_command("M221 S%d" % (extrude_factor * 100))
            if current_speed_factor != speed_factor or current_extrude_factor != extrude_factor:
                self.log_debug("Restored speed/extrusion multiplier for tool T%d as %d%% and %d%%" % (tool, speed_factor * 100, extrude_factor * 100))

    def _set_tool_override(self, tool, speed_percent, extrude_percent):
        if tool == -1:
            for i in range(self.mmu_num_gates):
                if speed_percent is not None:
                    self.tool_speed_multipliers[i] = speed_percent / 100
                if extrude_percent is not None:
                    self.tool_extrusion_multipliers[i] = extrude_percent / 100
                self._restore_tool_override(i)
            if speed_percent is not None:
                self.log_debug("Set speed multiplier for all tools as %d%%" % speed_percent)
            if extrude_percent is not None:
                self.log_debug("Set extrusion multiplier for all tools as %d%%" % extrude_percent)
        else:
            if speed_percent is not None:
                self.tool_speed_multipliers[tool] = speed_percent / 100
                self.log_debug("Set speed multiplier for tool T%d as %d%%" % (tool, speed_percent))
            if extrude_percent is not None:
                self.tool_extrusion_multipliers[tool] = extrude_percent / 100
                self.log_debug("Set extrusion multiplier for tool T%d as %d%%" % (tool, extrude_percent))
            self._restore_tool_override(tool)

    # Primary method to select and loads tool. Assumes we are unloaded.
    def _select_and_load_tool(self, tool):
        self.log_debug('Loading tool T%d...' % tool)
        gate = self.ttg_map[tool]
        if self.gate_status[gate] == self.GATE_EMPTY:
            if self.enable_endless_spool and self.endless_spool_on_load:
                self.log_info("Gate %d is empty!" % gate)
                next_gate, checked_gates = self._get_next_endless_spool_gate(tool, gate)
                if next_gate == -1:
                    raise MmuError("No EndlessSpool alternatives available after reviewing gates: %s" % checked_gates)
                self.log_info("Remapping T%d to Gate %d" % (tool, next_gate))
                gate = self._remap_tool(tool, next_gate)
            else:
                raise MmuError("Gate %d is empty!\nUse 'MMU_CHECK_GATE GATE=%d' or 'MMU_GATE_MAP GATE=%d AVAILABLE=1' to reset" % (gate, gate, gate))

        with self._wrap_track_time('pre_load'):
            self._wrap_gcode_command(self.pre_load_macro, exception=True)
        self._select_tool(tool, move_servo=False)
        self._load_sequence()
        self._spoolman_activate_spool(self.gate_spool_id[gate]) # Activate the spool in Spoolman
        self._restore_tool_override(self.tool_selected) # Restore M220 and M221 overrides
        with self._wrap_track_time('post_load'):
            self._wrap_gcode_command(self.post_load_macro, exception=True)

    # Primary method to unload current tool but retains selection
    def _unload_tool(self, skip_tip=False, runout=False):
        if self.filament_pos == self.FILAMENT_POS_UNLOADED:
            self.log_info("Tool already unloaded")
            return

        self.log_debug("Unloading tool %s" % self._selected_tool_string())
        self._set_last_tool(self.tool_selected)
        with self._wrap_track_time('pre_unload'):
            self._wrap_gcode_command(self.pre_unload_macro, exception=True)
        self._record_tool_override() # Remember M220 and M221 overrides
        self._unload_sequence(skip_tip=skip_tip, runout=runout)
        self._spoolman_activate_spool(0) # Deactivate in SpoolMan
        with self._wrap_track_time('post_unload'):
            self._wrap_gcode_command(self.post_unload_macro, exception=True)

    # This is the main function for initiating a tool change, it will handle unload if necessary
    def _change_tool(self, tool, skip_tip=True, next_pos=None):
        self.log_debug("Tool change initiated %s" % ("with slicer tip forming" if skip_tip else "with standalone MMU tip forming"))
        self._track_time_start('total')
        skip_unload = False
        initial_tool_string = self._selected_tool_string()
        if tool == self.tool_selected and self.ttg_map[tool] == self.gate_selected and self.filament_pos == self.FILAMENT_POS_LOADED:
            self.log_always("Tool T%d is already loaded" % tool)
            return False

        if self.filament_pos == self.FILAMENT_POS_UNLOADED:
            skip_unload = True
            msg = "Tool change requested: T%d" % tool
            m117_msg = ("> T%d" % tool)
        elif self.tool_selected == tool:
            msg = "Reloading: T%d" % tool
            m117_msg = ("> T%d" % tool)
        else:
            msg = "Tool change requested, from %s to T%d" % (initial_tool_string, tool)
            m117_msg = ("%s > T%d" % (initial_tool_string, tool))
        # Important to always inform user in case there is an error and manual recovery is necessary
        self._last_toolchange = m117_msg
        self.gcode.run_script_from_command("M117 %s" % m117_msg)
        self.log_always(msg)

        # Check TTG map. We might be mapped to same gate
        if self.ttg_map[tool] == self.gate_selected and self.filament_pos == self.FILAMENT_POS_LOADED:
            self._select_tool(tool)
            self.gcode.run_script_from_command("M117 T%s" % tool)
            return False

        # Identify the unitialized startup use case and make it easy for user
        if not self.selector.is_homed or self.tool_selected == self.TOOL_GATE_UNKNOWN:
            self.log_info("MMU not homed, homing it before continuing...")
            self._home(tool)
            skip_unload = True

        # Notify start of actual toolchange operation
        self.printer.send_event("mmu:toolchange", self._last_tool, self._next_tool)

        if not skip_unload:
            self._unload_tool(skip_tip=skip_tip)

        self._set_next_position(next_pos)
        self._select_and_load_tool(tool)
        self._track_swap_completed()
        self._track_time_end('total')
        self.gcode.run_script_from_command("M117 T%s" % tool)
        return True

    # Tell the sequence macros about where to move to next
    def _set_next_position(self, next_pos):
        if next_pos:
            self._wrap_gcode_command("SET_GCODE_VARIABLE MACRO=_MMU_PARK VARIABLE=next_xy VALUE=%s,%s" % (next_pos[0], next_pos[1]))
            self._wrap_gcode_command("SET_GCODE_VARIABLE MACRO=_MMU_PARK VARIABLE=next_pos VALUE=True")
        else:
            self._wrap_gcode_command("SET_GCODE_VARIABLE MACRO=_MMU_PARK VARIABLE=next_pos VALUE=False")

    def _unselect_tool(self):
        self._set_tool_selected(self.TOOL_GATE_UNKNOWN)
        self._servo_auto()

    def _select_tool(self, tool, move_servo=True):
        if tool < 0 or tool >= self.mmu_num_gates:
            self.log_always("Tool %d does not exist" % tool)
            return

        gate = self.ttg_map[tool]
        if tool == self.tool_selected and gate == self.gate_selected:
            return

        self.log_debug("Selecting tool T%d on Gate %d..." % (tool, gate))
        self._select_gate(gate)
        self._set_tool_selected(tool)
        if move_servo:
            self._servo_auto()
        self.log_info("Tool T%d enabled%s" % (tool, (" on Gate %d" % gate) if tool != gate else ""))

    def _select_bypass(self):
        if self.tool_selected == self.TOOL_GATE_BYPASS and self.gate_selected == self.TOOL_GATE_BYPASS: return
        if self.bypass_offset == 0:
            self.log_always("Bypass not configured")
            return
        self.log_info("Selecting filament bypass...")
        self._select_gate(self.TOOL_GATE_BYPASS)
        self._set_filament_direction(self.DIRECTION_LOAD)
        self._set_tool_selected(self.TOOL_GATE_BYPASS)
        self.log_info("Bypass enabled")

    def _set_tool_selected(self, tool):
        if tool != self.tool_selected:
            self.tool_selected = tool
            self._save_variable(self.VARS_MMU_TOOL_SELECTED, self.tool_selected, write=True)

    def _select_gate(self, gate):
        if gate == self.gate_selected: return

        if self.virtual_selector:
            self.mmu_toolhead.select_gear_stepper(gate)
            self._set_gate_selected(gate)
            return

        with self._wrap_action(self.ACTION_SELECTING):
            self._servo_move()
            if gate == self.TOOL_GATE_BYPASS:
                offset = self.bypass_offset
            else:
                offset = self.selector_offsets[gate]
            self.selector.position(offset)
            self._set_gate_selected(gate)

    def _set_gate_selected(self, gate):
        self.log_error("PAUL: _set_gate_selected()")
        if gate != self.gate_selected:
            self.gate_selected = gate
            self._save_variable(self.VARS_MMU_GATE_SELECTED, self.gate_selected, write=True)
        self._set_rotation_distance(self._get_rotation_distance(gate))
        self._update_sync_multiplier()
        self.active_filament = {
            'material': self.gate_material[gate],
            'color': self.gate_color[gate],
            'spool_id': self.gate_spool_id[gate]
        } if gate >= 0 else {}

    def _set_rotation_distance(self, rd):
        self.log_error("PAUL: Setting gear motor rotation distance: %.6f" % rd)
        self.log_trace("Setting gear motor rotation distance: %.6f" % rd)
        if rd <= 0:
            self.log_debug("Falling back to default hardware configured default rotation distance")
            rd = self.default_rotation_distance
        self.gear_stepper.set_rotation_distance(rd)

    def _get_rotation_distance(self, gate):
        return self.rotation_distances[gate if gate >= 0 and self.variable_gate_ratios else 0]


### SPOOLMAN INTEGRATION #########################################################

    def _spoolman_sync(self, quiet=True):
        if self.spoolman_support == self.SPOOLMAN_PULL: # Remote gate map
            # This will pull gate assignment and filament attributes from spoolman db thus replacing the local map
            self._spoolman_pull_gate_map(quiet=quiet)
        elif self.spoolman_support == self.SPOOLMAN_PUSH: # Local gate map
            # This will update spoolman with just the gate assignment (for visualization) and will update
            # local gate map attributes with data from spoolman thus overwriting the local map
            self._spoolman_push_gate_map(quiet=quiet)
        elif self.spoolman_support == self.SPOOLMAN_READONLY: # Get filament attributes only
            self._spoolman_update_filaments(quiet=quiet)

    def _spoolman_activate_spool(self, spool_id=-1):
        if self.spoolman_support == self.SPOOLMAN_OFF: return
        try:
            webhooks = self.printer.lookup_object('webhooks')
            if spool_id < 0:
                self.log_debug("Spoolman spool_id not set for current gate")
            else:
                if spool_id == 0:
                    self.log_debug("Deactivating spool...")
                else:
                    self.log_debug("Activating spool %s..." % spool_id)
                webhooks.call_remote_method("spoolman_set_active_spool", spool_id=spool_id)
        except Exception as e:
            self.log_error("Error while setting active spool: %s\n%s" % (str(e), self.SPOOLMAN_CONFIG_ERROR))

    # Request to send filament data from spoolman db (via moonraker)
    # gate=None means all gates with spool_id, else specific gate
    def _spoolman_update_filaments(self, gate=None, quiet=True):
        if self.spoolman_support == self.SPOOLMAN_OFF: return
        gate_ids = []
        if gate is None: # All gates
            for i in range(self.mmu_num_gates):
                if self.gate_spool_id[i] >= 0:
                    gate_ids.append((i, self.gate_spool_id[i]))
        elif self.gate_spool_id[gate] >= 0:
            gate_ids.append((gate, self.gate_spool_id[gate]))
        if len(gate_ids) > 0:
            self.log_debug("Requesting the following gate/spool_id pairs from Spoolman: %s" % gate_ids)
            try:
                webhooks = self.printer.lookup_object('webhooks')
                webhooks.call_remote_method("spoolman_get_filaments", gate_ids=gate_ids, silent=quiet)
            except Exception as e:
                self.log_error("Error while fetching filament attributes from spoolman: %s\n%s" % (str(e), self.SPOOLMAN_CONFIG_ERROR))

    # Store the current gate to spool_id mapping in spoolman db (via moonraker)
    def _spoolman_push_gate_map(self, gate_ids=None, quiet=True):
        if self.spoolman_support == self.SPOOLMAN_OFF: return
        self.log_debug("Pushing gate mapping to Spoolman")
        if gate_ids is None: # All gates
            gate_ids = [(i, self.gate_spool_id[i]) for i in range(self.mmu_num_gates)]
        try:
            webhooks = self.printer.lookup_object('webhooks')
            self.log_debug("Storing gate map in spoolman db...")
            webhooks.call_remote_method("spoolman_push_gate_map", gate_ids=gate_ids, silent=quiet)
        except Exception as e:
            self.log_error("Error while pushing gate map to spoolman: %s\n%s" % (str(e), self.SPOOLMAN_CONFIG_ERROR))

    # Request to update local gate based on the remote data stored in spoolman db
    def _spoolman_pull_gate_map(self, quiet=True):
        if self.spoolman_support == self.SPOOLMAN_OFF: return
        self.log_debug("Requesting the gate map from Spoolman")
        try:
            webhooks = self.printer.lookup_object('webhooks')
            webhooks.call_remote_method("spoolman_pull_gate_map", silent=quiet)
        except Exception as e:
            self.log_error("Error while requesting gate map from spoolman: %s\n%s" % (str(e), self.SPOOLMAN_CONFIG_ERROR))

    # Clear the spool to gate association in spoolman db
    def _spoolman_clear_gate_map(self, sync=False, quiet=True):
        if self.spoolman_support == self.SPOOLMAN_OFF: return
        self.log_debug("Requesting to clear the gate map in Spoolman")
        try:
            webhooks = self.printer.lookup_object('webhooks')
            webhooks.call_remote_method("spoolman_clear_spools_for_printer", sync=sync, silent=quiet)
        except Exception as e:
            self.log_error("Error while clearing spoolman gate mapping: %s\n%s" % (str(e), self.SPOOLMAN_CONFIG_ERROR))

    # Refresh the spoolman cache to pick up changes from elsewhere
    def _spoolman_refresh(self, fix, quiet=True):
        if self.spoolman_support == self.SPOOLMAN_OFF: return
        self.log_debug("Requesting to refresh the spoolman gate cache")
        try:
            webhooks = self.printer.lookup_object('webhooks')
            webhooks.call_remote_method("spoolman_refresh", fix=fix, silent=quiet)
        except Exception as e:
            self.log_error("Error while refreshing spoolman gate cache: %s\n%s" % (str(e), self.SPOOLMAN_CONFIG_ERROR))

    # Force spool to map association in spoolman db
    def _spoolman_set_spool_gate(self, spool_id, gate, sync=False, quiet=True):
        if self.spoolman_support == self.SPOOLMAN_OFF: return
        self.log_debug("Setting spool %d to gate %d directly in spoolman db" % (spool_id, gate))
        try:
            webhooks = self.printer.lookup_object('webhooks')
            webhooks.call_remote_method("spoolman_set_spool_gate", spool_id=spool_id, gate=gate, sync=sync, silent=quiet)
        except Exception as e:
            self.log_error("Error while setting spoolman gate association: %s\n%s" % (str(e), self.SPOOLMAN_CONFIG_ERROR))

    def _spoolman_unset_spool_gate(self, spool_id=None, gate=None, sync=False, quiet=True):
        if self.spoolman_support == self.SPOOLMAN_OFF: return
        self.log_debug("Unsetting spool %s or gate %s in spoolman db" % (spool_id, gate))
        try:
            webhooks = self.printer.lookup_object('webhooks')
            webhooks.call_remote_method("spoolman_unset_spool_gate", spool_id=spool_id, gate=gate, sync=sync, silent=quiet)
        except Exception as e:
            self.log_error("Error while unsetting spoolman gate association: %s\n%s" % (str(e), self.SPOOLMAN_CONFIG_ERROR))

    # Dump spool info to console
    def _spoolman_display_spool_info(self, spool_id):
        if self.spoolman_support == self.SPOOLMAN_OFF: return
        try:
            webhooks = self.printer.lookup_object('webhooks')
            webhooks.call_remote_method("spoolman_get_spool_info", spool_id=spool_id)
        except Exception as e:
            self.log_error("Error while displaying spool info: %s\n%s" % (str(e), self.SPOOLMAN_CONFIG_ERROR))

    # Dump spool info to console
    def _spoolman_display_spool_location(self, printer=None):
        if self.spoolman_support == self.SPOOLMAN_OFF: return
        try:
            webhooks = self.printer.lookup_object('webhooks')
            webhooks.call_remote_method("spoolman_display_spool_location", printer=printer)
        except Exception as e:
            self.log_error("Error while displaying spool location map: %s\n%s" % (str(e), self.SPOOLMAN_CONFIG_ERROR))


### SPOOLMAN COMMANDS ############################################################

    cmd_MMU_SPOOLMAN_help = "Manage spoolman integration"
    def cmd_MMU_SPOOLMAN(self, gcmd):
        self._log_to_file(gcmd.get_commandline())
        if self._check_is_disabled(): return
        if self._check_spoolman_enabled(): return

        quiet = bool(gcmd.get_int('QUIET', 0, minval=0, maxval=1))
        sync = bool(gcmd.get_int('SYNC', 0, minval=0, maxval=1))
        clear = bool(gcmd.get_int('CLEAR', 0, minval=0, maxval=1))
        refresh = bool(gcmd.get_int('REFRESH', 0, minval=0, maxval=1))
        fix = bool(gcmd.get_int('FIX', 0, minval=0, maxval=1))
        spool_id = gcmd.get_int('SPOOLID', None, minval=1)
        gate = gcmd.get_int('GATE', None, minval=-1, maxval=self.mmu_num_gates - 1)
        printer = gcmd.get('PRINTER', None) # Option to see other printers (only for gate association table atm)
        spoolinfo = gcmd.get_int('SPOOLINFO', None, minval=-1) # -1 or 0 is active spool
        run = False

        if refresh:
            # Rebuild cache in moonraker and sync local and remote
            self._spoolman_refresh(fix, quiet=quiet)
            if not sync:
                self._spoolman_sync(quiet=quiet)
            run = True

        if clear:
            # Clear the gate allocation in spoolman db
            self._spoolman_clear_gate_map(sync=self.spoolman_support == self.SPOOLMAN_PULL, quiet=quiet)
            run = True

        if sync:
            # Sync local and remote gate maps
            self._spoolman_sync(quiet=quiet)
            run = True

        # Rest of the options are mutually exclusive
        if spoolinfo is not None:
            # Dump spool info for active spool or specifed spool id
            self._spoolman_display_spool_info(spoolinfo if spoolinfo > 0 else None)

        elif spool_id is not None or gate is not None:
            # Update a record in spoolman db
            if spool_id is not None and gate is not None:
                self._spoolman_set_spool_gate(spool_id, gate, sync=self.spoolman_support == self.SPOOLMAN_PULL, quiet=quiet)
            elif spool_id is None and gate is not None:
                self._spoolman_unset_spool_gate(gate=gate, sync=self.spoolman_support == self.SPOOLMAN_PULL, quiet=quiet)
            elif spool_id is not None and gate is None:
                self._spoolman_unset_spool_gate(spool_id=spool_id, sync=self.spoolman_support == self.SPOOLMAN_PULL, quiet=quiet)

        elif not run:
            if self.spoolman_support in [self.SPOOLMAN_PULL, self.SPOOLMAN_PUSH]:
                # Display gate association table from spoolman db for specified printer
                self._spoolman_display_spool_location(printer=printer)
            else:
                self.log_error("Spoolman gate map not available. Spoolman mode is: %s" % self.spoolman_support)


### CORE GCODE COMMANDS ##########################################################

    cmd_MMU_HOME_help = "Home the MMU selector"
    def cmd_MMU_HOME(self, gcmd):
        self._log_to_file(gcmd.get_commandline())
        if self._check_is_disabled(): return
        if self.virtual_selector: return
        self._fix_started_state()

        if self._check_is_calibrated(self.CALIBRATED_SELECTOR):
            self.log_always("Not calibrated. Will home to endstop only!")
            tool = -1
            force_unload = 0
        else:
            tool = gcmd.get_int('TOOL', 0, minval=0, maxval=self.mmu_num_gates - 1)
            force_unload = gcmd.get_int('FORCE_UNLOAD', -1, minval=0, maxval=1)
        try:
            with self._wrap_sync_gear_to_extruder(): # Don't undo syncing if called in print
                self._home(tool, force_unload)
                if tool == -1:
                    self.log_always("Homed")
        except MmuError as ee:
            self._handle_mmu_error(str(ee))

    cmd_MMU_SELECT_help = "Select the specified logical tool (following TTG map) or physical gate"
    def cmd_MMU_SELECT(self, gcmd):
        self._log_to_file(gcmd.get_commandline())
        if self._check_is_disabled(): return
        if self._check_not_homed(): return
        if self._check_is_loaded(): return
        if self._check_is_calibrated(self.CALIBRATED_SELECTOR): return
        self._fix_started_state()

        bypass = gcmd.get_int('BYPASS', -1, minval=0, maxval=1)
        tool = gcmd.get_int('TOOL', -1, minval=0, maxval=self.mmu_num_gates - 1)
        gate = gcmd.get_int('GATE', -1, minval=0, maxval=self.mmu_num_gates - 1)
        if tool == -1 and gate == -1 and bypass == -1:
            raise gcmd.error("Error on 'MMU_SELECT': missing TOOL, GATE or BYPASS")

        try:
            self._select(bypass, tool, gate)
        except MmuError as ee:
            self._handle_mmu_error(str(ee))

    cmd_MMU_SELECT_BYPASS_help = "Select the filament bypass"
    def cmd_MMU_SELECT_BYPASS(self, gcmd):
        self._log_to_file(gcmd.get_commandline())
        if self._check_is_disabled(): return
        if self._check_not_homed(): return
        if self._check_is_loaded(): return
        if self._check_is_calibrated(self.CALIBRATED_SELECTOR): return
        self._fix_started_state()

        try:
            self._select(1, -1, -1)
        except MmuError as ee:
            self._handle_mmu_error(str(ee))

    def _select(self, bypass, tool, gate):
        try:
            if bypass != -1:
                self._select_bypass()
            elif tool != -1:
                self._select_tool(tool)
            else:
                self._select_gate(gate)
                # Find the first tool that maps to this gate or current tool if it maps
                # (Remember multiple tools can map to the same gate)
                if self.tool_selected >= 0 and self.ttg_map[self.tool_selected] == gate:
                    pass
                else:
                    for tool in range(len(self.ttg_map)):
                        if self.ttg_map[tool] == gate:
                            self._select_tool(tool)
                            break
                    else:
                        self._set_tool_selected(self.TOOL_GATE_UNKNOWN)
        finally:
            self._servo_auto()

    cmd_MMU_CHANGE_TOOL_help = "Perform a tool swap (called from Tx command)"
    def cmd_MMU_CHANGE_TOOL(self, gcmd):
        self._log_to_file(gcmd.get_commandline())
        if self._check_is_disabled(): return
        if self._check_in_bypass(): return
        if self._check_is_calibrated(): return
        self._fix_started_state()

        self.last_statistics = {}
        quiet = gcmd.get_int('QUIET', 0, minval=0, maxval=1)
        standalone = bool(gcmd.get_int('STANDALONE', 0, minval=0, maxval=1))

        # Convert next position to absolute coordinates
        next_pos = gcmd.get('NEXT_POS', None)
        if next_pos:
            try:
                x, y = map(float, next_pos.split(','))
                gcode_status = self.gcode_move.get_status(self.reactor.monotonic())
                if not gcode_status['absolute_coordinates']:
                    gcode_pos = gcode_status['gcode_position']
                    x += gcode_pos[0]
                    y += gcode_pos[1]
                next_pos = [x, y]
            except (ValueError, KeyError, TypeError) as ee:
                # If something goes wrong it is better to ignore next pos completely
                self.log_debug("Error parsing NEXT_POS: %s" % str(ee))
                next_pos = None

        cmd = gcmd.get_command().strip()
        match = re.match(r'[Tt](\d{1,3})$', cmd)
        if match:
            tool = int(match.group(1))
            if tool < 0 or tool > self.mmu_num_gates - 1:
                raise gcmd.error("Invalid tool")
        else:
            tool = gcmd.get_int('TOOL', minval=0, maxval=self.mmu_num_gates - 1)

        try:
            with self._wrap_suspend_runout(): # Don't want runout accidently triggering during tool change
                with self._wrap_sync_gear_to_extruder(): # Don't undo syncing if called in print
                    skip_tip = self._is_printing() and not (standalone or self.force_form_tip_standalone)
                    if self.filament_pos == self.FILAMENT_POS_UNKNOWN and self.selector.is_homed: # Will be done later if not homed
                        self._recover_filament_pos(message=True)

                    self._save_toolhead_position_and_lift("change_tool", z_hop_height=self.z_hop_height_toolchange, pause_resume_pos=next_pos)

                    if self._has_encoder():
                        self.encoder_sensor.update_clog_detection_length()

                    self._next_tool = tool
                    attempts = 2 if self.retry_tool_change_on_error and (self._is_printing() or standalone) else 1 # TODO: replace with inattention timer
                    try:
                        for i in range(attempts):
                            try:
                                if self._change_tool(tool, skip_tip, next_pos):
                                    self._dump_statistics(job=not quiet, gate=not quiet)
                                continue
                            except MmuError as ee:
                                if i == attempts - 1:
                                    raise MmuError("%s.\nOccured when changing tool: %s" % (str(ee), self._last_toolchange))
                                self.log_error("%s.\nOccured when changing tool: %s. Retrying..." % (str(ee), self._last_toolchange))
                                # Try again but recover_filament_pos will ensure conservative treatment of unload
                                self._recover_filament_pos()
                    finally:
                        self._next_tool = self.TOOL_GATE_UNKNOWN

                # If actively printing then we must restore toolhead position, if paused, mmu_resume will do this
                if self._is_printing():
                    self._check_runout() # Can throw MmuError
                    self._continue_printing("change_tool") # Continue printing...
        except MmuError as ee:
            self._handle_mmu_error(str(ee))

    cmd_MMU_LOAD_help = "Loads filament on current tool/gate or optionally loads just the extruder for bypass or recovery usage (EXTRUDER_ONLY=1)"
    def cmd_MMU_LOAD(self, gcmd):
        self._log_to_file(gcmd.get_commandline())
        if self._check_is_disabled(): return
        if self._check_not_homed(): return
        self._fix_started_state()

        in_bypass = self.gate_selected == self.TOOL_GATE_BYPASS
        extruder_only = bool(gcmd.get_int('EXTRUDER_ONLY', 0, minval=0, maxval=1) or in_bypass)
        try:
            with self._wrap_suspend_runout(): # Don't want runout accidently triggering during filament load
                with self._wrap_sync_gear_to_extruder(): # Don't undo syncing if called in print
                    if not extruder_only:
                        self._select_and_load_tool(self.tool_selected) # This could change gate tool is mapped to
                    elif extruder_only and self.filament_pos != self.FILAMENT_POS_LOADED:
                        self._load_sequence(bowden_move=0., extruder_only=True)
                    else:
                        self.log_always("Filament already loaded")
        except MmuError as ee:
            self._handle_mmu_error(str(ee))
            if self.tool_selected == self.TOOL_GATE_BYPASS:
                self._set_filament_pos_state(self.FILAMENT_POS_UNKNOWN)

    cmd_MMU_EJECT_help = "aka MMU_UNLOAD Eject filament and park it in the MMU or optionally unloads just the extruder (EXTRUDER_ONLY=1)"
    def cmd_MMU_EJECT(self, gcmd):
        self._log_to_file(gcmd.get_commandline())
        if self._check_is_disabled(): return
        if self._check_is_calibrated(): return
        self._fix_started_state()

        self.last_statistics = {}
        in_bypass = self.gate_selected == self.TOOL_GATE_BYPASS
        extruder_only = bool(gcmd.get_int('EXTRUDER_ONLY', 0, minval=0, maxval=1)) or in_bypass
        skip_tip = bool(gcmd.get_int('SKIP_TIP', 0, minval=0, maxval=1))

        try:
            with self._wrap_suspend_runout(): # Don't want runout accidently triggering during filament load
                with self._wrap_sync_gear_to_extruder(): # Don't undo syncing if called in print
                    if not extruder_only:
                        self._unload_tool(skip_tip=skip_tip)
                    elif extruder_only and self.filament_pos != self.FILAMENT_POS_UNLOADED:
                        self._set_filament_pos_state(self.FILAMENT_POS_IN_EXTRUDER, silent=True) # Ensure tool tip is performed
                        self._unload_sequence(bowden_move=0., skip_tip=skip_tip, extruder_only=True)
                        if in_bypass:
                            self._set_filament_pos_state(self.FILAMENT_POS_UNLOADED)
                            self.log_always("Please pull the filament out clear of the MMU selector")
                    else:
                        self.log_always("Filament not loaded")
        except MmuError as ee:
            self._handle_mmu_error(str(ee))

    cmd_MMU_PRINT_START_help = "Forces initialization of MMU state ready for print (usually automatic)"
    def cmd_MMU_PRINT_START(self, gcmd):
        self._log_to_file(gcmd.get_commandline())
        if not self._is_in_print():
            self._on_print_start()
            self._clear_macro_state()

    cmd_MMU_PRINT_END_help = "Forces clean up of state after after print end (usually automatic)"
    def cmd_MMU_PRINT_END(self, gcmd):
        self._log_to_file(gcmd.get_commandline())
        end_state = gcmd.get('STATE', "complete")
        if end_state in ["complete", "error", "cancelled", "ready", "standby"]:
            self._on_print_end(end_state)
            self._clear_macro_state()
        else:
            raise gcmd.error("Unknown endstate '%s'" % end_state)

    cmd_MMU_LOG_help = "Logs messages in MMU log"
    def cmd_MMU_LOG(self, gcmd):
        #self._log_to_file(gcmd.get_commandline())
        msg = gcmd.get('MSG', "").replace("\\n", "\n").replace(" ", UI_SPACE)
        if gcmd.get_int('ERROR', 0, minval=0, maxval=1):
            self.log_error(msg)
        else:
            self.log_info(msg)

    cmd_MMU_PAUSE_help = "Pause the current print and lock the MMU operations"
    def cmd_MMU_PAUSE(self, gcmd):
        self._log_to_file(gcmd.get_commandline())
        if self._check_is_disabled(): return
        force_in_print = bool(gcmd.get_int('FORCE_IN_PRINT', 0, minval=0, maxval=1)) # Mimick in-print
        msg = gcmd.get('MSG',"MMU_PAUSE macro was directly called")
        self._handle_mmu_error(msg, force_in_print)

    cmd_MMU_UNLOCK_help = "Wakeup the MMU prior to resume to restore temperatures and timeouts"
    def cmd_MMU_UNLOCK(self, gcmd):
        self._log_to_file(gcmd.get_commandline())
        if self._check_is_disabled(): return
        if self._is_handle_mmu_error_locked():
            self._clear_mmu_error_dialog()
            self._mmu_unlock()

    # Not a user facing command - used in automatic wrapper
    cmd_MMU_RESUME_help = "Wrapper around default RESUME macro"
    def cmd_MMU_RESUME(self, gcmd):
        self._log_to_file(gcmd.get_commandline())
        if not self.is_enabled:
            # User defined or Klipper default behavior
            self._wrap_gcode_command(" ".join(("__RESUME", gcmd.get_raw_command_parameters())), None)
            return

        self.log_debug("MMU RESUME wrapper called")
        if not self._is_printer_paused() and not self._is_handle_mmu_errord():
            self.log_always("Print is not paused. Resume ignored.")
            return

        force_in_print = bool(gcmd.get_int('FORCE_IN_PRINT', 0, minval=0, maxval=1)) # Mimick in-print
        try:
            self._clear_mmu_error_dialog()
            if self._is_handle_mmu_error_locked():
                self._mmu_unlock()
            if self._is_in_print(force_in_print):
                self._check_runout() # Can throw MmuError

                # Convenience in case user forgot to set filament position state
                if self.filament_pos != self.FILAMENT_POS_LOADED:
                    if self._check_sensor(self.ENDSTOP_TOOLHEAD) is True:
                        self._set_filament_pos_state(self.FILAMENT_POS_LOADED, silent=True)
                        self.log_always("Automatically set filament state to LOADED based on toolhead sensor")
                # TODO: We should always be in a deterministic state here: unloaded or loaded... not in between...

            self._wrap_gcode_command(" ".join(("__RESUME", gcmd.get_raw_command_parameters())))
            if self._is_handle_mmu_errord():
                self._mmu_resume(force_in_print=force_in_print) # Continue printing...
            else:
                self._continue_printing("resume", force_in_print=force_in_print) # Continue printing...
        except MmuError as ee:
            self._handle_mmu_error(str(ee))

    # Not a user facing command - used in automatic wrapper
    cmd_PAUSE_help = "Wrapper around default PAUSE macro"
    def cmd_PAUSE(self, gcmd):
        self._log_to_file(gcmd.get_commandline())
        if self.is_enabled:
            self._fix_started_state() # Get out of 'started' state before transistion to pause
            self._wrap_gcode_command("__PAUSE", None) # User defined or Klipper default behavior
            self.log_debug("MMU PAUSE wrapper called")
            self._save_toolhead_position_and_lift("pause", z_hop_height=self.z_hop_height_error)
            self._wrap_gcode_command("__PAUSE", None) # User defined or Klipper default behavior
        else:
            self._wrap_gcode_command("__PAUSE", None) # User defined or Klipper default behavior

    # Not a user facing command - used in automatic wrapper
    cmd_CLEAR_PAUSE_help = "Wrapper around default CLEAR_PAUSE macro"
    def cmd_CLEAR_PAUSE(self, gcmd):
        self._log_to_file(gcmd.get_commandline())
        if self.is_enabled:
            self.log_debug("MMU CLEAR_PAUSE wrapper called")
        self._wrap_gcode_command("__CLEAR_PAUSE", None) # User defined or Klipper default behavior

    # Not a user facing command - used in automatic wrapper
    cmd_MMU_CANCEL_PRINT_help = "Wrapper around default CANCEL_PRINT macro"
    def cmd_MMU_CANCEL_PRINT(self, gcmd):
        self._log_to_file(gcmd.get_commandline())
        if self.is_enabled:
            self.log_debug("MMU_CANCEL_PRINT wrapper called")
            self._clear_mmu_error_dialog()
            self._wrap_gcode_command("__CANCEL_PRINT", None)
            self._on_print_end("cancelled")
        else:
            self._wrap_gcode_command("__CANCEL_PRINT", None) # User defined or Klipper default behavior

    cmd_MMU_RECOVER_help = "Recover the filament location and set MMU state after manual intervention/movement"
    def cmd_MMU_RECOVER(self, gcmd):
        self._log_to_file(gcmd.get_commandline())
        if self._check_is_disabled(): return
        tool = gcmd.get_int('TOOL', self.TOOL_GATE_UNKNOWN, minval=-2, maxval=self.mmu_num_gates - 1)
        mod_gate = gcmd.get_int('GATE', self.TOOL_GATE_UNKNOWN, minval=-2, maxval=self.mmu_num_gates - 1)
        loaded = gcmd.get_int('LOADED', -1, minval=0, maxval=1)
        strict = gcmd.get_int('STRICT', 0, minval=0, maxval=1)

        try:
            with self._wrap_sync_gear_to_extruder(): # Don't undo syncing if called in print
                if (tool == self.TOOL_GATE_BYPASS or mod_gate == self.TOOL_GATE_BYPASS) and self.bypass_offset == 0:
                    self.log_always("Bypass not configured")
                    return

                if tool == self.TOOL_GATE_BYPASS:
                    self._set_gate_selected(self.TOOL_GATE_BYPASS)
                    self._set_tool_selected(self.TOOL_GATE_BYPASS)
                    self.selector.set_position(self.bypass_offset) # In case selector stepper was turned off
                elif tool >= 0: # If tool is specified then use and optionally override the gate
                    self._set_tool_selected(tool)
                    gate = self.ttg_map[tool]
                    if mod_gate >= 0:
                        gate = mod_gate
                    if gate >= 0:
                        self._remap_tool(tool, gate, loaded)
                        self._set_gate_selected(gate)
                        self.selector.set_position(self.selector_offsets[self.gate_selected]) # In case selector stepper was turned off
                elif tool == self.TOOL_GATE_UNKNOWN and self.tool_selected == self.TOOL_GATE_BYPASS and loaded == -1:
                    # This is to be able to get out of "stuck in bypass" state
                    self.log_info("Warning: Making assumption that bypass is unloaded")
                    self._set_filament_direction(self.DIRECTION_UNKNOWN)
                    self._set_filament_pos_state(self.FILAMENT_POS_UNLOADED, silent=True)
                    self._servo_auto()
                    return

                if loaded == 1:
                    self._set_filament_direction(self.DIRECTION_LOAD)
                    self._set_filament_pos_state(self.FILAMENT_POS_LOADED)
                    return
                elif loaded == 0:
                    self._set_filament_direction(self.DIRECTION_UNLOAD)
                    self._set_filament_pos_state(self.FILAMENT_POS_UNLOADED)
                    return

                # Filament position not specified so auto recover
                self._recover_filament_pos(strict=strict, message=True)
                self._servo_auto()
        except MmuError as ee:
            self._handle_mmu_error(str(ee))


### GCODE COMMANDS INTENDED FOR TESTING #####################################

    cmd_MMU_SOAKTEST_SELECTOR_help = "Soak test of selector movement"
    def cmd_MMU_SOAKTEST_SELECTOR(self, gcmd):
        self._log_to_file(gcmd.get_commandline())
        if self._check_is_disabled(): return
        if self._check_is_loaded(): return
        if self._check_is_calibrated(self.CALIBRATED_SELECTOR): return
        loops = gcmd.get_int('LOOP', 100)
        servo = bool(gcmd.get_int('SERVO', 0))
        home = bool(gcmd.get_int('HOME', 1))
        try:
            if home:
                self._home()
            for l in range(loops):
                self.log_always("Testing loop %d / %d" % (l + 1, loops))
                tool = random.randint(0, self.mmu_num_gates)
                if tool == self.mmu_num_gates:
                    self._select_bypass()
                else:
                    if random.randint(0, 10) == 0 and home:
                        self._home(tool)
                    else:
                        self._select_tool(tool, move_servo=servo)
                if servo:
                    self._servo_down()
        except MmuError as ee:
            self._handle_mmu_error("Soaktest abandoned because of error: %s" % str(ee))

    cmd_MMU_SOAKTEST_LOAD_SEQUENCE_help = "Soak test tool load/unload sequence"
    def cmd_MMU_SOAKTEST_LOAD_SEQUENCE(self, gcmd):
        self._log_to_file(gcmd.get_commandline())
        if self._check_is_disabled(): return
        if self._check_in_bypass(): return
        if self._check_not_homed(): return
        if self._check_is_loaded(): return
        if self._check_is_calibrated(): return
        loops = gcmd.get_int('LOOP', 10)
        random = gcmd.get_int('RANDOM', 0)
        to_nozzle = gcmd.get_int('FULL', 0)
        try:
            for l in range(loops):
                self.log_always("Testing loop %d / %d" % (l, loops))
                for t in range(self.mmu_num_gates):
                    tool = t
                    if random == 1:
                        tool = random.randint(0, self.mmu_num_gates - 1)
                    gate = self.ttg_map[tool]
                    if self.gate_status[gate] == self.GATE_EMPTY:
                        self.log_always("Skipping tool %d of %d because Gate %d is empty" % (tool, self.mmu_num_gates, gate))
                    else:
                        self.log_always("Testing tool %d of %d (Gate %d)" % (tool, self.mmu_num_gates, gate))
                        if not to_nozzle:
                            self._select_tool(tool)
                            self._load_sequence(bowden_move=100., skip_extruder=True)
                            self._unload_sequence(bowden_move=100.)
                        else:
                            self._select_and_load_tool(tool)
                            self._unload_tool()
            self._select_tool(0)
        except MmuError as ee:
            self._handle_mmu_error(str(ee))

    cmd_MMU_TEST_GRIP_help = "Test the MMU grip for a Tool"
    def cmd_MMU_TEST_GRIP(self, gcmd):
        self._log_to_file(gcmd.get_commandline())
        if self._check_is_disabled(): return
        if self._check_in_bypass(): return
        self._servo_down()
        self._motors_off(motor="gear")

    cmd_MMU_TEST_TRACKING_help = "Test the tracking of gear feed and encoder sensing"
    def cmd_MMU_TEST_TRACKING(self, gcmd):
        self._log_to_file(gcmd.get_commandline())
        if self._check_has_encoder(): return
        if self._check_is_disabled(): return
        if self._check_in_bypass(): return
        if self._check_not_homed(): return
        if self._check_is_calibrated(): return
        direction = gcmd.get_int('DIRECTION', 1, minval=-1, maxval=1)
        step = gcmd.get_float('STEP', 1, minval=0.5, maxval=20)
        sensitivity = gcmd.get_float('SENSITIVITY', self.encoder_resolution, minval=0.1, maxval=10)
        if direction == 0: return
        try:
            if not self.filament_pos in [self.FILAMENT_POS_START_BOWDEN, self.FILAMENT_POS_IN_BOWDEN]:
                # Ready MMU for test if not already setup
                self._unload_tool()
                self._load_sequence(bowden_move=100. if direction == self.DIRECTION_LOAD else 200., skip_extruder=True)
            with self._require_encoder():
                self._initialize_filament_position()
                for i in range(1, int(100 / step)):
                    self._trace_filament_move(None, direction * step, encoder_dwell=None)
                    measured = self._get_encoder_distance()
                    moved = i * step
                    drift = int(round((moved - measured) / sensitivity))
                    if drift > 0:
                        drift_str = "++++++++!!"[0:drift]
                    elif (moved - measured) < 0:
                        drift_str = "--------!!"[0:-drift]
                    else:
                        drift_str = ""
                    self.log_info("Gear/Encoder : %05.2f / %05.2f mm %s" % (moved, measured, drift_str))
            self._unload_tool()
        except MmuError as ee:
            self._handle_mmu_error("Tracking test failed: %s" % str(ee))

    cmd_MMU_TEST_LOAD_help = "For quick testing filament loading from gate to the extruder"
    def cmd_MMU_TEST_LOAD(self, gcmd):
        self._log_to_file(gcmd.get_commandline())
        if self._check_is_disabled(): return
        if self._check_in_bypass(): return
        if self._check_is_loaded(): return
        if self._check_is_calibrated(): return
        full = gcmd.get_int('FULL', 0, minval=0, maxval=1)
        try:
            if full:
                self._load_sequence(skip_extruder=True)
            else:
                length = gcmd.get_float('LENGTH', 100., minval=10., maxval=self.calibrated_bowden_length)
                self._load_sequence(bowden_move=length, skip_extruder=True)
        except MmuError as ee:
            self._handle_mmu_error("Load test failed: %s" % str(ee))

    cmd_MMU_TEST_MOVE_help = "Test filament move to help debug setup / options"
    def cmd_MMU_TEST_MOVE(self, gcmd):
        self._log_to_file(gcmd.get_commandline())
        if self._check_is_disabled(): return
        debug = bool(gcmd.get_int('DEBUG', 0, minval=0, maxval=1)) # Hidden option
        with DebugStepperMovement(self, debug):
            actual,_,measured,_ = self._move_cmd(gcmd, "Test move")
        self.log_always("Moved %.1fmm%s" % (actual, (" (measured %.1fmm)" % measured) if self._can_use_encoder() else ""))

    cmd_MMU_TEST_HOMING_MOVE_help = "Test filament homing move to help debug setup / options"
    def cmd_MMU_TEST_HOMING_MOVE(self, gcmd):
        self._log_to_file(gcmd.get_commandline())
        if self._check_is_disabled(): return
        debug = bool(gcmd.get_int('DEBUG', 0, minval=0, maxval=1)) # Hidden option
        with DebugStepperMovement(self, debug):
            actual,homed,measured,_ = self._homing_move_cmd(gcmd, "Test homing move")
        self.log_always("%s after %.1fmm%s" % (("Homed" if homed else "Did not home"), actual, (" (measured %.1fmm)" % measured) if self._can_use_encoder() else ""))

    cmd_MMU_TEST_CONFIG_help = "Runtime adjustment of MMU configuration for testing or in-print tweaking purposes"
    def cmd_MMU_TEST_CONFIG(self, gcmd):
        self._log_to_file(gcmd.get_commandline())
        quiet = bool(gcmd.get_int('QUIET', 0, minval=0, maxval=1))

        # Try to catch illegal parameters
        illegal_params = [p for p in gcmd.get_command_parameters() if vars(self).get(p.lower()) is None and p.lower() not in [self.VARS_MMU_CALIB_BOWDEN_LENGTH] and p.upper() not in ['QUIET']]
        if illegal_params:
            raise gcmd.error("Unknown parameter: %s" % illegal_params)

        # Filament Speeds
        self.gear_from_buffer_speed = gcmd.get_float('GEAR_FROM_BUFFER_SPEED', self.gear_from_buffer_speed, minval=10.)
        self.gear_from_buffer_accel = gcmd.get_float('GEAR_FROM_BUFFER_ACCEL', self.gear_from_buffer_accel, minval=10.)
        self.gear_from_spool_speed = gcmd.get_float('GEAR_FROM_SPOOL_SPEED', self.gear_from_spool_speed, minval=10.)
        self.gear_from_spool_accel = gcmd.get_float('GEAR_FROM_SPOOL_ACCEL', self.gear_from_spool_accel, above=10.)
        self.gear_short_move_speed = gcmd.get_float('GEAR_SHORT_MOVE_SPEED', self.gear_short_move_speed, minval=10.)
        self.gear_short_move_accel = gcmd.get_float('GEAR_SHORT_MOVE_ACCEL', self.gear_short_move_accel, minval=10.)
        self.gear_short_move_threshold = gcmd.get_float('GEAR_SHORT_MOVE_THRESHOLD', self.gear_short_move_threshold, minval=0.)
        self.gear_homing_speed = gcmd.get_float('GEAR_HOMING_SPEED', self.gear_homing_speed, above=1.)
        self.extruder_homing_speed = gcmd.get_float('EXTRUDER_HOMING_SPEED', self.extruder_homing_speed, above=1.)
        self.extruder_load_speed = gcmd.get_float('EXTRUDER_LOAD_SPEED', self.extruder_load_speed, above=1.)
        self.extruder_unload_speed = gcmd.get_float('EXTRUDER_UNLOAD_SPEED', self.extruder_unload_speed, above=1.)
        self.extruder_sync_load_speed = gcmd.get_float('EXTRUDER_SYNC_LOAD_SPEED', self.extruder_sync_load_speed, above=1.)
        self.extruder_sync_unload_speed = gcmd.get_float('EXTRUDER_SYNC_UNLOAD_SPEED', self.extruder_sync_unload_speed, above=1.)
        self.extruder_accel = gcmd.get_float('EXTRUDER_ACCEL', self.extruder_accel, above=10.)
        # Selector speeds
        self.selector_move_speed = gcmd.get_float('SELECTOR_MOVE_SPEED', self.selector_move_speed, minval=1.)
        self.selector_homing_speed = gcmd.get_float('SELECTOR_HOMING_SPEED', self.selector_homing_speed, minval=1.)
        self.selector_touch_speed = gcmd.get_float('SELECTOR_TOUCH_SPEED', self.selector_touch_speed, minval=1.)
        self.selector_touch_enable = gcmd.get_int('SELECTOR_TOUCH_ENABLE', self.selector_touch_enable, minval=0, maxval=1)
#        self.selector_touch = self.selector.use_touch_move() and self.selector_touch_enable

        # Synchronous motor control
        self.sync_form_tip = gcmd.get_int('SYNC_FORM_TIP', self.sync_form_tip, minval=0, maxval=1)
        self.sync_to_extruder = gcmd.get_int('SYNC_TO_EXTRUDER', self.sync_to_extruder, minval=0, maxval=1)
        self.sync_feedback_enable = gcmd.get_int('SYNC_FEEDBACK_ENABLE', self.sync_feedback_enable, minval=0, maxval=1)
        self.sync_multiplier_high = gcmd.get_float('SYNC_MULTIPLIER_HIGH', self.sync_multiplier_high, minval=1., maxval=2.)
        self.sync_multiplier_low = gcmd.get_float('SYNC_MULTIPLIER_LOW', self.sync_multiplier_low, minval=0.5, maxval=1.)

        # TMC current control
        self.sync_gear_current = gcmd.get_int('SYNC_GEAR_CURRENT', self.sync_gear_current, minval=10, maxval=100)
        self.extruder_collision_homing_current = gcmd.get_int('EXTRUDER_COLLISION_HOMING_CURRENT', self.extruder_collision_homing_current, minval=10, maxval=100)
        self.extruder_form_tip_current = gcmd.get_int('EXTRUDER_FORM_TIP_CURRENT', self.extruder_form_tip_current, minval=100, maxval=150)

        # Homing, loading and unloading controls
        gate_homing_endstop = gcmd.get('GATE_HOMING_ENDSTOP', self.gate_homing_endstop)
        if gate_homing_endstop not in self.GATE_ENDSTOPS:
            raise gcmd.error("gate_homing_endstop is invalid. Options are: %s" % self.GATE_ENDSTOPS)
        if gate_homing_endstop != self.gate_homing_endstop:
            if gate_homing_endstop == self.ENDSTOP_ENCODER:
                self.calibrated_bowden_length += self.gate_endstop_to_encoder
            else:
                self.calibrated_bowden_length -= self.gate_endstop_to_encoder
        self.gate_homing_endstop = gate_homing_endstop

        self.gate_endstop_to_encoder = gcmd.get_float('GATE_ENDSTOP_TO_ENCODER', self.gate_endstop_to_encoder)
        self.gate_parking_distance = gcmd.get_float('GATE_PARKING_DISTANCE', self.gate_parking_distance)
        self.bowden_apply_correction = gcmd.get_int('BOWDEN_APPLY_CORRECTION', self.bowden_apply_correction, minval=0, maxval=1)
        self.bowden_allowable_unload_delta = self.bowden_allowable_load_delta = gcmd.get_float('BOWDEN_ALLOWABLE_LOAD_DELTA', self.bowden_allowable_load_delta, minval=1., maxval=50.)
        self.bowden_pre_unload_test = gcmd.get_int('BOWDEN_PRE_UNLOAD_TEST', self.bowden_pre_unload_test, minval=0, maxval=1)

        extruder_homing_endstop = gcmd.get('EXTRUDER_HOMING_ENDSTOP', self.extruder_homing_endstop)
        if extruder_homing_endstop not in self.EXTRUDER_ENDSTOPS:
            raise gcmd.error("extruder_homing_endstop is invalid. Options are: %s" % self.EXTRUDER_ENDSTOPS)
        self.extruder_homing_endstop = extruder_homing_endstop

        self.extruder_homing_max = gcmd.get_float('EXTRUDER_HOMING_MAX', self.extruder_homing_max, above=10.)
        self.extruder_force_homing = gcmd.get_int('EXTRUDER_FORCE_HOMING', self.extruder_force_homing, minval=0, maxval=1)

        self.toolhead_homing_max = gcmd.get_float('TOOLHEAD_HOMING_MAX', self.toolhead_homing_max, minval=0.)
        self.toolhead_entry_to_extruder = gcmd.get_float('TOOLHEAD_ENTRY_TO_EXTRUDER', self.toolhead_entry_to_extruder, minval=0.)
        self.toolhead_sensor_to_nozzle = gcmd.get_float('TOOLHEAD_SENSOR_TO_NOZZLE', self.toolhead_sensor_to_nozzle, minval=0.)
        self.toolhead_extruder_to_nozzle = gcmd.get_float('TOOLHEAD_EXTRUDER_TO_NOZZLE', self.toolhead_extruder_to_nozzle, minval=0.)
        self.toolhead_ooze_reduction = gcmd.get_float('TOOLHEAD_OOZE_REDUCTION', self.toolhead_ooze_reduction, minval=0.)
        self.toolhead_post_load_tighten = gcmd.get_int('TOOLHEAD_POST_LOAD_TIGHTEN', self.toolhead_post_load_tighten, minval=0, maxval=100)
        self.gcode_load_sequence = gcmd.get_int('GCODE_LOAD_SEQUENCE', self.gcode_load_sequence, minval=0, maxval=1)
        self.gcode_unload_sequence = gcmd.get_int('GCODE_UNLOAD_SEQUENCE', self.gcode_unload_sequence, minval=0, maxval=1)

        # Blobbing control
        self.z_hop_height_toolchange = gcmd.get_float('Z_HOP_HEIGHT_TOOLCHANGE', self.z_hop_height_toolchange, minval=0.)
        self.z_hop_height_error = gcmd.get_float('Z_HOP_HEIGHT_ERROR', self.z_hop_height_error, minval=0.)
        self.z_hop_speed = gcmd.get_float('Z_HOP_SPEED', self.z_hop_speed, minval=1.)
        self.z_hop_accel = gcmd.get_float('Z_HOP_ACCEL', self.z_hop_accel, minval=1.)
        self.z_hop_ramp = gcmd.get_float('Z_HOP_RAMP', self.z_hop_ramp, minval=0.)
        self.toolchange_retract = gcmd.get_float('TOOLCHANGE_RETRACT', self.toolchange_retract, minval=0., maxval=5.)
        self.toolchange_retract_speed = gcmd.get_float('TOOLCHANGE_RETRACT_SPEED', self.toolchange_retract_speed, minval=0.)
        self.toolchange_unretract_speed = gcmd.get_float('TOOLCHANGE_UNRETRACT_SPEED', self.toolchange_unretract_speed, minval=0.)

        # Software behavior options
        self.extruder_temp_variance = gcmd.get_float('EXTRUDER_TEMP_VARIANCE', self.extruder_temp_variance, minval=1.)
        self.enable_endless_spool = gcmd.get_int('ENABLE_ENDLESS_SPOOL', self.enable_endless_spool, minval=0, maxval=1)
        self.endless_spool_on_load = gcmd.get_int('ENDLESS_SPOOL_ON_LOAD', self.endless_spool_on_load, minval=0, maxval=1)
        self.endless_spool_eject_gate = gcmd.get_int('ENDLESS_SPOOL_EJECT_GATE', self.endless_spool_eject_gate, minval=-1, maxval=self.mmu_num_gates - 1)

        prev_spoolman_support = self.spoolman_support
        spoolman_support = gcmd.get('SPOOLMAN_SUPPORT', self.spoolman_support)
        if spoolman_support not in self.SPOOLMAN_OPTIONS:
            raise gcmd.error("spoolman_support is invalid. Options are: %s" % self.SPOOLMAN_OPTIONS)
        self.spoolman_support = spoolman_support

        prev_t_macro_color = self.t_macro_color
        t_macro_color = gcmd.get('T_MACRO_COLOR', self.t_macro_color)
        if t_macro_color not in self.T_MACRO_COLOR_OPTIONS:
            raise gcmd.error("t_macro_color is invalid. Options are: %s" % self.T_MACRO_COLOR_OPTIONS)
        self.t_macro_color = t_macro_color

        self.log_level = gcmd.get_int('LOG_LEVEL', self.log_level, minval=0, maxval=4)
        self.log_file_level = gcmd.get_int('LOG_FILE_LEVEL', self.log_file_level, minval=0, maxval=4)
        self.log_visual = gcmd.get_int('LOG_VISUAL', self.log_visual, minval=0, maxval=1)
        self.log_statistics = gcmd.get_int('LOG_STATISTICS', self.log_statistics, minval=0, maxval=1)

        console_gate_stat = gcmd.get('CONSOLE_GATE_STAT', self.console_gate_stat)
        if console_gate_stat not in self.GATE_STATS_TYPES:
            raise gcmd.error("console_gate_stat is invalid. Options are: %s" % self.GATE_STATS_TYPES)
        self.console_gate_stat = console_gate_stat

        self.slicer_tip_park_pos = gcmd.get_float('SLICER_TIP_PARK_POS', self.slicer_tip_park_pos, minval=0.)
        self.force_form_tip_standalone = gcmd.get_int('FORCE_FORM_TIP_STANDALONE', self.force_form_tip_standalone, minval=0, maxval=1)
        self.strict_filament_recovery = gcmd.get_int('STRICT_FILAMENT_RECOVERY', self.strict_filament_recovery, minval=0, maxval=1)
        self.filament_recovery_on_pause = gcmd.get_int('FILAMENT_RECOVERY_ON_PAUSE', self.filament_recovery_on_pause, minval=0, maxval=1)
        self.preload_attempts = gcmd.get_int('PRELOAD_ATTEMPTS', self.preload_attempts, minval=1, maxval=20)
        self.encoder_move_validation = gcmd.get_int('ENCODER_MOVE_VALIDATION', self.encoder_move_validation, minval=0, maxval=1)
        self.auto_calibrate_gates = gcmd.get_int('AUTO_CALIBRATE_GATES', self.auto_calibrate_gates, minval=0, maxval=1)
        self.retry_tool_change_on_error = gcmd.get_int('RETRY_TOOL_CHANGE_ON_ERROR', self.retry_tool_change_on_error, minval=0, maxval=1)
        self.print_start_detection = gcmd.get_int('PRINT_START_DETECTION', self.print_start_detection, minval=0, maxval=1)
        self.show_error_dialog = gcmd.get_int('SHOW_ERROR_DIALOG', self.show_error_dialog, minval=0, maxval=1)
        form_tip_macro = gcmd.get('FORM_TIP_MACRO', self.form_tip_macro)
        if form_tip_macro != self.form_tip_macro:
            self.form_tip_vars = None # If macro is changed invalidate defaults
        self.form_tip_macro = form_tip_macro

        # Calibration
        self.calibrated_bowden_length = gcmd.get_float('MMU_CALIBRATION_BOWDEN_LENGTH', self.calibrated_bowden_length, minval=10.)

        # Available only with encoder
        if self._has_encoder():
            self.enable_clog_detection = gcmd.get_int('ENABLE_CLOG_DETECTION', self.enable_clog_detection, minval=0, maxval=2)
            self.encoder_sensor.set_mode(self.enable_clog_detection)
            clog_length = gcmd.get_float('MMU_CALIBRATION_CLOG_LENGTH', self.encoder_sensor.get_clog_detection_length(), minval=1., maxval=100.)
            if clog_length != self.encoder_sensor.get_clog_detection_length():
                self.encoder_sensor.set_clog_detection_length(clog_length)

        # Currently hidden and testing options
        self.test_random_failures = gcmd.get_int('TEST_RANDOM_FAILURES', self.test_random_failures, minval=0, maxval=1)
        self.test_disable_encoder = gcmd.get_int('TEST_DISABLE_ENCODER', self.test_disable_encoder, minval=0, maxval=1)
        self.test_force_in_print = gcmd.get_int('TEST_FORCE_IN_PRINT', self.test_force_in_print, minval=0, maxval=1)
        self.canbus_comms_retries = gcmd.get_int('CANBUS_COMMS_RETRIES', self.canbus_comms_retries, minval=1, maxval=10)
        self.serious = gcmd.get_int('SERIOUS', self.serious, minval=0, maxval=1)

        if not quiet:
            msg = "SPEEDS:"
            msg += "\ngear_from_buffer_speed = %.1f" % self.gear_from_buffer_speed
            msg += "\ngear_from_buffer_accel = %.1f" % self.gear_from_buffer_accel
            msg += "\ngear_from_spool_speed = %.1f" % self.gear_from_spool_speed
            msg += "\ngear_from_spool_accel = %.1f" % self.gear_from_spool_accel
            msg += "\ngear_short_move_speed = %.1f" % self.gear_short_move_speed
            msg += "\ngear_short_move_accel = %.1f" % self.gear_short_move_accel
            msg += "\ngear_short_move_threshold = %.1f" % self.gear_short_move_threshold
            msg += "\ngear_homing_speed = %.1f" % self.gear_homing_speed
            msg += "\nextruder_homing_speed = %.1f" % self.extruder_homing_speed
            msg += "\nextruder_load_speed = %.1f" % self.extruder_load_speed
            msg += "\nextruder_unload_speed = %.1f" % self.extruder_unload_speed
            msg += "\nextruder_sync_load_speed = %.1f" % self.extruder_sync_load_speed
            msg += "\nextruder_sync_unload_speed = %.1f" % self.extruder_sync_unload_speed
            msg += "\nextruder_accel = %.1f" % self.extruder_accel
            msg += "\nselector_move_speed = %.1f" % self.selector_move_speed
            msg += "\nselector_homing_speed = %.1f" % self.selector_homing_speed
            msg += "\nselector_touch_speed = %.1f" % self.selector_touch_speed
            msg += "\nselector_touch_enable = %d" % self.selector_touch_enable

            msg += "\n\nTMC & MOTOR SYNC CONTROL:"
            msg += "\nsync_to_extruder = %d" % self.sync_to_extruder
            msg += "\nsync_form_tip = %d" % self.sync_form_tip
            msg += "\nsync_feedback_enable = %d" % self.sync_feedback_enable
            msg += "\nsync_multiplier_high = %.2f" % self.sync_multiplier_high
            msg += "\nsync_multiplier_low = %.2f" % self.sync_multiplier_low
            msg += "\nsync_gear_current = %d" % self.sync_gear_current
            msg += "\nextruder_collision_homing_current = %d" % self.extruder_collision_homing_current
            msg += "\nextruder_form_tip_current = %d" % self.extruder_form_tip_current

            msg += "\n\nLOADING/UNLOADING:"
            msg += "\ngate_homing_endstop = %s" % self.gate_homing_endstop
            if self.gate_homing_endstop == self.ENDSTOP_GATE and self._has_encoder():
                msg += "\ngate_endstop_to_encoder = %s" % self.gate_endstop_to_encoder
            msg += "\ngate_parking_distance = %s" % self.gate_parking_distance
            if self._has_encoder():
                msg += "\nbowden_apply_correction = %d" % self.bowden_apply_correction
                msg += "\nbowden_allowable_load_delta = %d" % self.bowden_allowable_load_delta
                msg += "\nbowden_pre_unload_test = %d" % self.bowden_pre_unload_test
            msg += "\nextruder_force_homing = %d" % self.extruder_force_homing
            msg += "\nextruder_homing_endstop = %s" % self.extruder_homing_endstop
            msg += "\nextruder_homing_max = %.1f" % self.extruder_homing_max
            msg += "\ntoolhead_extruder_to_nozzle = %.1f" % self.toolhead_extruder_to_nozzle
            if self._has_sensor(self.ENDSTOP_TOOLHEAD):
                msg += "\ntoolhead_sensor_to_nozzle = %.1f" % self.toolhead_sensor_to_nozzle
                msg += "\ntoolhead_homing_max = %.1f" % self.toolhead_homing_max
            if self._has_sensor(self.ENDSTOP_EXTRUDER_ENTRY):
                msg += "\ntoolhead_entry_to_extruder = %.1f" % self.toolhead_entry_to_extruder
            msg += "\ntoolhead_ooze_reduction = %.1f" % self.toolhead_ooze_reduction
            msg += "\ntoolhead_post_load_tighten = %d" % self.toolhead_post_load_tighten
            msg += "\ngcode_load_sequence = %d" % self.gcode_load_sequence
            msg += "\ngcode_unload_sequence = %d" % self.gcode_unload_sequence

            msg += "\n\nTIP FORMING:"
            msg += "\nform_tip_macro = %s" % self.form_tip_macro
            msg += "\nslicer_tip_park_pos = %.1f" % self.slicer_tip_park_pos
            msg += "\nforce_form_tip_standalone = %d" % self.force_form_tip_standalone

            msg += "\n\nBLOB/STRINGING:"
            msg += "\nz_hop_height_toolchange = %.1f" % self.z_hop_height_toolchange
            msg += "\nz_hop_height_error = %.1f" % self.z_hop_height_error
            msg += "\nz_hop_speed = %.1f" % self.z_hop_speed
            msg += "\nz_hop_ramp = %.1f" % self.z_hop_ramp
            msg += "\nz_hop_accel = %d" % self.z_hop_accel
            msg += "\ntoolchange_retract = %.1f" % self.toolchange_retract
            msg += "\ntoolchange_retract_speed = %.1f" % self.toolchange_retract_speed
            msg += "\ntoolchange_unretract_speed = %.1f" % self.toolchange_unretract_speed

            msg += "\n\nLOGGING:"
            msg += "\nlog_level = %d" % self.log_level
            msg += "\nlog_visual = %d" % self.log_visual
            if self.mmu_logger:
                msg += "\nlog_file_level = %d" % self.log_file_level
            msg += "\nlog_statistics = %d" % self.log_statistics
            msg += "\nconsole_gate_stat = %s" % self.console_gate_stat

            msg += "\n\nOTHER:"
            msg += "\nextruder_temp_variance = %.1f" % self.extruder_temp_variance
            if self._has_encoder():
                msg += "\nenable_clog_detection = %d" % self.enable_clog_detection
            msg += "\nenable_endless_spool = %d" % self.enable_endless_spool
            msg += "\nendless_spool_on_load = %d" % self.endless_spool_on_load
            msg += "\nendless_spool_eject_gate = %d" % self.endless_spool_eject_gate
            msg += "\nspoolman_support = %s" % self.spoolman_support
            msg += "\nt_macro_color = %s" % self.t_macro_color
            msg += "\npreload_attempts = %d" % self.preload_attempts
            if self._has_encoder():
                msg += "\nstrict_filament_recovery = %d" % self.strict_filament_recovery
                msg += "\nencoder_move_validation = %d" % self.encoder_move_validation
                msg += "\nauto_calibrate_gates = %d" % self.auto_calibrate_gates
            msg += "\nfilament_recovery_on_pause = %d" % self.filament_recovery_on_pause
            msg += "\nretry_tool_change_on_error = %d" % self.retry_tool_change_on_error
            msg += "\nprint_start_detection = %d" % self.print_start_detection
            msg += "\nshow_error_dialog = %d" % self.show_error_dialog

            msg += "\n\nCALIBRATION:"
            msg += "\nmmu_calibration_bowden_length = %.1f" % self.calibrated_bowden_length
            if self._has_encoder():
                msg += "\nmmu_calibration_clog_length = %.1f" % self.encoder_sensor.get_clog_detection_length()

            self.log_info(msg)

        # Some changes need additional action to be taken
        if prev_spoolman_support != self.spoolman_support:
            self._spoolman_sync()
        if prev_t_macro_color != self.t_macro_color:
            self._update_t_macros()


###########################################
# RUNOUT, ENDLESS SPOOL and GATE HANDLING #
###########################################

    def _runout(self, force_runout=False):
        self.is_handling_runout = force_runout # Best starting assumption
        self._save_toolhead_position_and_lift("runout", z_hop_height=self.z_hop_height_toolchange)

        if self.tool_selected < 0:
            raise MmuError("Filament runout or clog on an unknown or bypass tool - manual intervention is required")

        if self.filament_pos != self.FILAMENT_POS_LOADED and not force_runout:
            raise MmuError("Filament runout or clog occured but filament is not fully loaded! - manual intervention is required")

        self.log_info("Issue on tool T%d" % self.tool_selected)

        # Check for clog by looking for filament at the gate (or in the encoder)
        if not force_runout:
            self.log_debug("Checking if this is a clog or a runout (state %d)..." % self.filament_pos)
            if self._check_filament_at_gate():
                if self._has_encoder():
                    self.encoder_sensor.update_clog_detection_length()
                self.is_handling_runout = False
                raise MmuError("A clog has been detected and requires manual intervention")

        # We definitely have a filament runout
        with self._wrap_suspend_runout(): # Don't want runout accidently triggering during swap
            self.log_error("A runout has been detected")
            self.is_handling_runout = True # Will remain true until complete and continue or resume after error

            if self.enable_endless_spool:
                self._set_gate_status(self.gate_selected, self.GATE_EMPTY) # Indicate current gate is empty
                next_gate, checked_gates = self._get_next_endless_spool_gate(self.tool_selected, self.gate_selected)

                if next_gate == -1:
                    raise MmuError("No EndlessSpool alternatives available after reviewing gates: %s" % checked_gates)
                self.log_info("Remapping T%d to Gate %d" % (self.tool_selected, next_gate))

                if self.endless_spool_eject_gate > 0:
                    self.log_info("Ejecting filament to designated waste gate %d" % self.endless_spool_eject_gate)
                    self._select_gate(self.endless_spool_eject_gate)
                self._unload_tool(runout=True)
                self._select_gate(next_gate) # Necessary if unloaded to waste gate
                self._remap_tool(self.tool_selected, next_gate)
                self._select_and_load_tool(self.tool_selected)
            else:
                raise MmuError("EndlessSpool mode is off - manual intervention is required")

        self._check_runout() # Can throw MmuError
        self._continue_printing("endless_spool") # Continue printing...
        self.pause_resume.send_resume_command() # Undo what runout sensor handling did

    def _get_next_endless_spool_gate(self, tool, gate):
        group = self.endless_spool_groups[gate]
        self.log_info("EndlessSpool checking for additional gates in Group_%d for T%d..." % (group, tool))
        next_gate = -1
        checked_gates = []
        for i in range(self.mmu_num_gates - 1):
            check = (gate + i + 1) % self.mmu_num_gates
            if self.endless_spool_groups[check] == group:
                checked_gates.append(check)
                if self.gate_status[check] != self.GATE_EMPTY:
                    next_gate = check
                    break
        return next_gate, checked_gates

    def _set_gate_status(self, gate, state):
        if gate >= 0:
            if state != self.gate_status[gate]:
                self.gate_status[gate] = state
                self._save_variable(self.VARS_MMU_GATE_STATUS, self.gate_status, write=True)
                self._mmu_macro_event(self.MACRO_EVENT_GATE_MAP_CHANGED, "GATE=%d" % gate)

    # Use pre-gate sensors (if fitted) to "correct" gate status
    # Return updated gate_status
    def _validate_gate_status(self, gate_status):
        updated = False
        for gate, status in enumerate(gate_status):
            detected = self._check_pre_gate_sensor(gate)
            if detected is True and status == self.GATE_EMPTY:
                gate_status[gate] = self.GATE_UNKNOWN
                updated = True
            elif detected is False and status != self.GATE_EMPTY:
                gate_status[gate] = self.GATE_EMPTY
                updated = True
        return gate_status

    def _get_filament_char(self, gate, no_space=False, show_source=False):
        gate_status = self.gate_status[gate]
        if self.enable_endless_spool and gate == self.endless_spool_eject_gate:
            return "W"
        elif gate_status == self.GATE_AVAILABLE_FROM_BUFFER:
            return "B" if show_source else "*"
        elif gate_status == self.GATE_AVAILABLE:
            return "S" if show_source else "*"
        elif gate_status == self.GATE_EMPTY:
            return (UI_SEPARATOR if no_space else " ")
        else:
            return "?"

    def _ttg_map_to_string(self, title=None, summary=False, tool=None, show_groups=True):
        msg = "%s:\n" % title if title else "TTG Map:\n" # String used to filter in KS-HH
        if not summary:
            num_tools = self.mmu_num_gates
            tools = range(num_tools) if tool is None else [tool]
            for i in tools:
                gate = self.ttg_map[i]
                filament_char = self._get_filament_char(gate, show_source=False)
                msg += "\n" if i and tool is None else ""

                if self.enable_endless_spool and show_groups:
                    msg += "T{:<2}".format(i)
                else:
                    msg += "T{:<2}-> Gate{:>2}({})".format(i, gate, filament_char)

                if self.enable_endless_spool:
                    group = self.endless_spool_groups[gate]
                    es = ""
                    if show_groups:
                        msg += " in EndlessSpool Group %s :" % chr(ord('A') + group)
                        gates_in_group = [(j + gate) % num_tools for j in range(num_tools)]
                    else:
                        es = " >"
                        gates_in_group = [(j + gate + 1) % num_tools for j in range(num_tools - 1)]

                    gs = " >".join("{:>2}({})".format(g, self._get_filament_char(g, show_source=False)) for g in gates_in_group if self.endless_spool_groups[g] == group)
                    if gs:
                        msg += (es + gs)

                if i == self.tool_selected:
                    msg += " [SELECTED]"
        else:
            multi_tool = False
            num_gates = self.mmu_num_gates
            gate_indices = range(num_gates)
            msg_gates = "Gates: " + "".join("|{:^3}".format(g) if g < 10 else "| {:2}".format(g) for g in gate_indices) + "|"
            msg_avail = "Avail: " + "".join("| %s " % self._get_filament_char(g, no_space=True, show_source=True) for g in gate_indices) + "|"
            tool_strings = []
            for g in gate_indices:
                tool_str = "+".join("T%d" % t for t in gate_indices if self.ttg_map[t] == g)
                multi_tool |= len(tool_str) > 2
                tool_strings.append(("|%s " % (tool_str if tool_str else " {} ".format(UI_SEPARATOR)))[:4])
            msg_tools = "Tools: " + "".join(tool_strings) + "|"
            #msg_tools += " Some gates support multiple tools!" if multi_tool else ""
            select_strings = ["|---" if self.gate_selected != self.TOOL_GATE_UNKNOWN and self.gate_selected == (g - 1) else "----" for g in gate_indices]
            for i, g in enumerate(gate_indices):
                if self.gate_selected == g:
                    select_strings[i] = "| %s " % self._get_filament_char(g, no_space=True)
            msg_selct = "Selct: " + "".join(select_strings) + ("|" if self.gate_selected == num_gates - 1 else "-")
            msg = "\n".join([msg_gates, msg_tools, msg_avail, msg_selct])
            if self.selector.is_homed:
                msg += " " + self._selected_tool_string()
            else:
                msg += " NOT HOMED"
        return msg

    def _gate_map_to_string(self, detail=False):
        msg = "Gates / Filaments:" # String used to filter in KS-HH
        available_status = {
            self.GATE_AVAILABLE_FROM_BUFFER: "Buffer",
            self.GATE_AVAILABLE: "Spool",
            self.GATE_EMPTY: "Empty",
            self.GATE_UNKNOWN: "Unknown"
        }

        for g in range(self.mmu_num_gates):
            material = self.gate_material[g] or "n/a"
            color = self.gate_color[g] or "n/a"
            available = available_status[self.gate_status[g]]
            name = self.gate_filament_name[g] or "n/a"

            gate_detail = ""
            if detail:
                filament_char = self._get_filament_char(g, show_source=False)
                tools_supported = ", ".join("T{}".format(t) for t in range(self.mmu_num_gates) if self.ttg_map[t] == g)
                tools_str = " supporting {}; ".format(tools_supported) if tools_supported else " "
                selected = "[SELECTED]" if g == self.gate_selected else ""
                gate_detail = "\nGate {}({}){}{}".format(g, filament_char, selected, tools_str)
            else:
                gate_detail = "\nGate {}: ".format(g)

            msg += "{}Status: {}".format(gate_detail, available)
            speed_option = ", Load Speed: {}%".format(self.gate_speed_override[g]) if self.gate_speed_override[g] != 100 else ""
            spool_option = str(self.gate_spool_id[g]) if self.gate_spool_id[g] > 0 else "n/a"
            if self.spoolman_support == self.SPOOLMAN_OFF:
                msg += ", Material: {}, Color: {}, Name: {}{}".format(material, color, name, speed_option)
            elif self.gate_spool_id[g] <= 0 and self.spoolman_support == self.SPOOLMAN_PUSH:
                msg += ", SpoolId: {}, Material: {}, Color: {}, Name: {}{}".format(spool_option, material, color, name, speed_option)
            else:
                if self.gate_spool_id[g] > 0:
                    msg += ", SpoolId: {} --> Material: {}, Color: {}, Name: {}{}".format(spool_option, material, color, name, speed_option)
                else:
                    msg += ", SpoolId: n/a{}".format(speed_option)
        return msg

    def _remap_tool(self, tool, gate, available=None):
        self.ttg_map[tool] = gate
        self._persist_ttg_map()
        self._ensure_ttg_match()
        self._update_slicer_color() # Indexed by gate
        if available is not None:
            self._set_gate_status(gate, available)
        return gate

    # Find a tool that maps to gate (for recovery)
    def _ensure_ttg_match(self):
        if self.gate_selected in [self.TOOL_GATE_UNKNOWN, self.TOOL_GATE_BYPASS]:
            self._set_tool_selected(self.gate_selected)
        elif not self._is_in_print():
            possible_tools = [tool for tool in range(self.mmu_num_gates) if self.ttg_map[tool] == self.gate_selected]
            if possible_tools:
                if self.tool_selected not in possible_tools:
                    self.log_info("Resetting tool selected to match current gate")
                    self._set_tool_selected(possible_tools[0])
            else:
                self.log_info("Resetting tool selected to unknown because current gate isn't associated with tool")
                self._set_tool_selected(self.TOOL_GATE_UNKNOWN)

    def _persist_ttg_map(self):
        self._save_variable(self.VARS_MMU_TOOL_TO_GATE_MAP, self.ttg_map, write=True)

    def _reset_ttg_map(self):
        self.log_debug("Resetting TTG map")
        self.ttg_map = list(self.default_ttg_map)
        self._persist_ttg_map()
        self._ensure_ttg_match()
        self._update_slicer_color() # Indexed by gate

    def _persist_gate_map(self, sync=False, gate_ids=None):
        self._save_variable(self.VARS_MMU_GATE_STATUS, self.gate_status)
        self._save_variable(self.VARS_MMU_GATE_MATERIAL, self.gate_material)
        self._save_variable(self.VARS_MMU_GATE_COLOR, self.gate_color)
        self._save_variable(self.VARS_MMU_GATE_FILAMENT_NAME, self.gate_filament_name)
        self._save_variable(self.VARS_MMU_GATE_SPOOL_ID, self.gate_spool_id)
        self._save_variable(self.VARS_MMU_GATE_SPEED_OVERRIDE, self.gate_speed_override)
        self._write_variables()
        self._update_t_macros()

        # Also persist to spoolman db if pushing updates for visability
        if sync and self.spoolman_support == self.SPOOLMAN_PUSH:
            if gate_ids is None:
                gate_ids = [(gate, spool_id) for gate, spool_id in enumerate(self.gate_spool_id)]
            if gate_ids:
                self._spoolman_push_gate_map(gate_ids)

        if self.printer.lookup_object("gcode_macro %s" % self.mmu_event_macro, None) is not None:
            self._mmu_macro_event(self.MACRO_EVENT_GATE_MAP_CHANGED, "GATE=-1")

    def _reset_gate_map(self):
        self.log_debug("Resetting gate map")
        self.gate_status = self._validate_gate_status(list(self.default_gate_status))
        self.gate_material = list(self.default_gate_material)
        self._update_gate_color(list(self.default_gate_color))
        self.gate_filament_name = list(self.default_gate_filament_name)
        self.gate_spool_id = list(self.default_gate_spool_id)
        self.gate_speed_override = list(self.default_gate_speed_override)
        self._persist_gate_map(sync=True)

    def _automap_gate(self, tool, strategy):
        if tool is None:
            self.log_error("Automap tool called without a tool argument")
            return
        tool_to_remap = self.slicer_tool_map['tools'][str(tool)]
        # strategy checks
        if strategy in ['spool_id']:
            self.log_error("'%s' automapping strategy is not yet supported. Support for this feature is on the way, please be patient." % strategy)
            return

        # Create printable strategy string
        strategy_str = strategy.replace("_", " ").title()

        # Deduct search_in and tool_field based on strategy
        # tool fields are like {'color': color, 'material': material, 'temp': temp, 'name': name, 'in_use': used}
        if strategy == self.AUTOMAP_FILAMENT_NAME:
            search_in = self.gate_filament_name
            tool_field = 'name'
        elif strategy == self.AUTOMAP_SPOOL_ID:
            search_in = self.gate_spool_id
            tool_field = 'spool_id' # Placeholders for future support
        elif strategy == self.AUTOMAP_MATERIAL:
            search_in = self.gate_material
            tool_field = 'material'
        elif strategy in [self.AUTOMAP_CLOSEST_COLOR, self.AUTOMAP_COLOR]:
            search_in = self.gate_color
            tool_field = 'color'
        else:
            self.log_error("Invalid automap strategy '%s'" % strategy)
            return

        # Automapping logic
        errors = []
        warnings = []
        messages = []
        remaps = []

        if not tool_to_remap[tool_field]:
            errors.append("%s of tool %s must be set. When using automapping all referenced tools must have a %s" % (tool_field, tool, strategy_str))

        if not errors:
            # 'standard' exactly matching fields
            if strategy != self.AUTOMAP_CLOSEST_COLOR:
                for gn, gate_feature in enumerate(search_in):
                    if self.gate_spool_id[gn] not in [-1, 0, '']: # COOPER : could be removed if names, colors ... are cleared locally when clearing a gate
                        if tool_to_remap[tool_field] == gate_feature:
                            remaps.append("T%s --> G%s (%s)" % (tool, gn, gate_feature))
                            self._wrap_gcode_command("MMU_TTG_MAP TOOL=%d GATE=%d QUIET=1" % (tool, gn))
                if not len(remaps):
                    errors.append("No gates found for tool %s with %s %s" % (tool, strategy_str, tool_to_remap[tool_field]))
            # 'colors' search for closest
            elif strategy == self.AUTOMAP_CLOSEST_COLOR:
                if tool_to_remap['material'] == "unknown":
                    errors.append("When automapping with closest color, the tool material must be set.")
                if tool_to_remap['material'] not in self.gate_material:
                    errors.append("No gate has a filament matching the desired material (%s). Available are : %s" % (tool_to_remap['material'], self.gate_material))
                if not errors:
                    color_list = []
                    for gn, color in enumerate(search_in):
                        if self.gate_spool_id[gn] not in [-1, 0]: # COOPER : could be removed if names, colors ... are cleared locally when clearing a gate
                            gm = "".join(self.gate_material[gn].strip()).replace('#', '').lower()
                            if gm == tool_to_remap['material']:
                                color_list.append(color)
                    if not color_list:
                        errors.append("Gates with %s are mssing color information..." % tool_to_remap['material'])
                if not errors:
                    closest, distance = self._find_closest_color(tool_to_remap['color'], color_list)
                    for gn, color in enumerate(search_in):
                        if self.gate_spool_id[gn] not in [-1, 0]:
                            gm = "".join(self.gate_material[gn].strip()).replace('#', '').lower()
                            if gm == tool_to_remap['material']:
                                if closest == color:
                                    t = self.console_gate_stat
                                    if distance > 0.5:
                                        warnings.append("Color matching is significantly different ! %s" % (UI_EMOTICONS[7] if t == 'emoticon' else ''))
                                    elif distance > 0.2:
                                        warnings.append("Color matching might be noticebly different %s" % (UI_EMOTICONS[5] if t == 'emoticon' else ''))
                                    elif distance > 0.05:
                                        warnings.append("Color matching seems quite good %s" % (UI_EMOTICONS[3] if t == 'emoticon' else ''))
                                    elif distance > 0.02:
                                        warnings.append("Color matching is excellent %s" % (UI_EMOTICONS[2] if t == 'emoticon' else ''))
                                    elif distance < 0.02:
                                        warnings.append("Color matching is perfect %s" % (UI_EMOTICONS[1] if t == 'emoticon' else ''))

                                    remaps.append("T%s --> G%s (%s with closest color: %s)" % (tool, gn, gm, color))
                                    self._wrap_gcode_command("MMU_TTG_MAP TOOL=%d GATE=%d QUIET=1" % (tool, gn))

                if not len(remaps):
                    errors.append("Unable to find a suitable color for tool %s (color: %s)" % (tool, tool_to_remap['color']))
            if len(remaps) > 1:
                warnings.append("Multiple gates found for tool %s with %s '%s'" % (tool, strategy_str, tool_to_remap[tool_field]))

        # Display messages while automapping
        if remaps:
            remaps.insert(0, "Automatically mapped tool %s based on %s:" % (tool, strategy_str))
            for msg in remaps:
                self.log_always(msg)
        if messages:
            for msg in messages:
                self.log_always(msg)
        # Display warnings while automapping
        for msg in warnings:
            self.log_info(msg)
        # Display errors while automapping
        if errors:
            reason = ["Error during automapping"]
            if self._is_printing():
                self._handle_mmu_error("\n".join(reason+errors))
            else:
                self.log_error(reason[0])
                for e in errors:
                    self.log_error(e)

    # Set 'color' and 'spool_id' variable on the Tx macro for Mainsail/Fluidd to pick up
    # We don't use SET_GCODE_VARIABLE because the macro variable may not exist ahead of time
    def _update_t_macros(self):
        for tool in range(self.mmu_num_gates):
            gate = self.ttg_map[tool]
            t_macro = self.printer.lookup_object("gcode_macro T%d" % tool, None)

            if t_macro:
                t_vars = dict(t_macro.variables) # So Mainsail sees the update
                spool_id = self.gate_spool_id[gate]
                if spool_id >= 0 and not self.spoolman_support == self.SPOOLMAN_OFF and self.gate_status[gate] != self.GATE_EMPTY and self.t_macro_color == self.T_MACRO_COLOR_GATEMAP:
                    t_vars['spool_id'] = self.gate_spool_id[gate]
                else:
                    t_vars.pop('spool_id', None)

                if self.t_macro_color == self.T_MACRO_COLOR_SLICER:
                    st = self.slicer_tool_map['tools'].get(str(tool), None)
                    rgb_hex = self._color_to_rgb_hex(st.get('color', None)) if st else None
                    if rgb_hex:
                        t_vars['color'] = rgb_hex
                    else:
                        t_vars.pop('color', None)
                elif self.t_macro_color in [self.T_MACRO_COLOR_GATEMAP, self.T_MACRO_COLOR_ALLGATES]:
                    rgb_hex = self._color_to_rgb_hex(self.gate_color[gate])
                    if self.gate_status[gate] != self.GATE_EMPTY or self.t_macro_color == self.T_MACRO_COLOR_ALLGATES:
                        t_vars['color'] = rgb_hex
                    else:
                        t_vars.pop('color', None)
                else:
                    t_vars.pop('color', None)
                t_macro.variables = t_vars

### GCODE COMMANDS FOR RUNOUT, TTG MAP, GATE MAP and GATE LOGIC ##################################

    cmd_MMU_TEST_RUNOUT_help = "Manually invoke the clog/runout detection logic for testing"
    def cmd_MMU_TEST_RUNOUT(self, gcmd):
        self._log_to_file(gcmd.get_commandline())
        if self._check_is_disabled(): return
        try:
            self._runout(True)
        except MmuError as ee:
            self._handle_mmu_error(str(ee))

    cmd_MMU_ENCODER_RUNOUT_help = "Internal encoder filament runout handler"
    def cmd_MMU_ENCODER_RUNOUT(self, gcmd):
        self._log_to_file(gcmd.get_commandline())
        if not self.is_enabled: return
        self._fix_started_state()

        try:
            self.log_debug("Filament runout/clog detected by MMU encoder")
            self._runout()
        except MmuError as ee:
            self._handle_mmu_error(str(ee))

    cmd_MMU_ENCODER_INSERT_help = "Internal encoder filament insert detection handler"
    def cmd_MMU_ENCODER_INSERT(self, gcmd):
        self._log_to_file(gcmd.get_commandline())
        if not self.is_enabled: return
        self._fix_started_state()

        self.log_trace("Filament insertion detected by encoder")
        # TODO Future bypass preload feature - make gate act like bypass

    # Callback to handle filament sensor on MMU. If GATE parameter is set then it is a pre-gate
    # sensor that fired.  This is not protected by klipper "is printing" check so be careful when
    # runout handle_logic is fired
    cmd_MMU_GATE_RUNOUT_help = "Internal MMU filament runout handler"
    def cmd_MMU_GATE_RUNOUT(self, gcmd):
        self._log_to_file(gcmd.get_commandline())
        if not self.is_enabled: return
        self._fix_started_state()

        try:
            gate = gcmd.get_int('GATE', None)
            do_runout = gcmd.get_int('DO_RUNOUT', 0)

            if gate is not None:
                # Ignore pre-gate runout if endless_spool_eject_gate feature is active
                if self.enable_endless_spool and self.endless_spool_eject_gate > 0:
                    self.log_trace("Ignoring pre-gate sensor runout on gate %d because endless_spool_eject_gate is active" % gate)
                    return
                self._set_gate_status(gate, self.GATE_EMPTY)

            if do_runout:
                if self._is_in_print() and (gate is None or gate == self.gate_selected):
                    self.log_debug("Handling runout detected by MMU %s" % (("pre-gate sensor #%d" % gate) if gate is not None else "gate sensor"))
                    self._runout(True)
                else:
                    self.log_debug("Assertion failure: runout detected but not in print or occured on unexpected gate. Ignored")
                    self.pause_resume.send_resume_command() # Undo what runout sensor handling did
        except MmuError as ee:
            self._handle_mmu_error(str(ee))

    # This callback is not protected by klipper "is printing" check so be careful
    cmd_MMU_GATE_INSERT_help = "Internal MMU filament detection handler"
    def cmd_MMU_GATE_INSERT(self, gcmd):
        self._log_to_file(gcmd.get_commandline())
        if not self.is_enabled: return
        self._fix_started_state()

        try:
            gate = gcmd.get_int('GATE', None)
            if gate is not None:
                self.log_debug("Handling insertion detected by MMU %s" % (("pre-gate sensor #%d" % gate) if gate is not None else "gate sensor"))
                self._set_gate_status(gate, self.GATE_UNKNOWN)
                self._check_pending_spool_id(gate) # Have spool_id ready?
                if not self._is_in_print() and self.gate_autoload:
                    self.gcode.run_script_from_command("MMU_PRELOAD GATE=%d" % gate)
        except MmuError as ee:
            self._handle_mmu_error(str(ee))

    cmd_MMU_M400_help = "Wait on both move queues"
    def cmd_MMU_M400(self, gcmd):
        self._log_to_file(gcmd.get_commandline())
        self.movequeues_wait(toolhead=True, mmu_toolhead=True)

    cmd_MMU_TTG_MAP_help = "aka MMU_REMAP_TTG Display or remap a tool to a specific gate and set gate availability"
    def cmd_MMU_TTG_MAP(self, gcmd):
        self._log_to_file(gcmd.get_commandline())
        if self._check_is_disabled(): return
        quiet = bool(gcmd.get_int('QUIET', 0, minval=0, maxval=1))
        reset = bool(gcmd.get_int('RESET', 0, minval=0, maxval=1))
        ttg_map = gcmd.get('MAP', "!")
        gate = gcmd.get_int('GATE', -1, minval=0, maxval=self.mmu_num_gates - 1)
        tool = gcmd.get_int('TOOL', -1, minval=0, maxval=self.mmu_num_gates - 1)
        available = gcmd.get_int('AVAILABLE', self.GATE_UNKNOWN, minval=self.GATE_EMPTY, maxval=self.GATE_AVAILABLE)

        if reset == 1:
            self._reset_ttg_map()
        elif ttg_map != "!":
            ttg_map = gcmd.get('MAP').split(",")
            if len(ttg_map) != self.mmu_num_gates:
                self.log_always("The number of map values (%d) is not the same as number of gates (%d)" % (len(ttg_map), self.mmu_num_gates))
                return
            self.ttg_map = []
            for gate in ttg_map:
                if gate.isdigit():
                    self.ttg_map.append(int(gate))
                else:
                    self.ttg_map.append(0)
            self._persist_ttg_map()
        elif gate != -1:
            status = self.gate_status[gate]
            if not available == self.GATE_UNKNOWN or (available == self.GATE_UNKNOWN and status == self.GATE_EMPTY):
                status = available
            if tool == -1:
                self._set_gate_status(gate, status)
            else:
                self._remap_tool(tool, gate, status)
        else:
            quiet = False # Display current TTG map
        if not quiet:
            self.log_info(self._ttg_map_to_string(show_groups=False))

    cmd_MMU_GATE_MAP_help = "Display or define the type and color of filaments on each gate"
    def cmd_MMU_GATE_MAP(self, gcmd):
        self._log_to_file(gcmd.get_commandline())
        if self._check_is_disabled(): return
        quiet = bool(gcmd.get_int('QUIET', 0, minval=0, maxval=1))
        detail = bool(gcmd.get_int('DETAIL', 0, minval=0, maxval=1))
        reset = bool(gcmd.get_int('RESET', 0, minval=0, maxval=1))
        gates = gcmd.get('GATES', "!")
        gmapstr = gcmd.get('MAP', "{}")                                # Hidden option for bulk filament update from moonraker component
        replace = bool(gcmd.get_int('REPLACE', 0, minval=0, maxval=1)) # Hidden option for bulk filament
        gate = gcmd.get_int('GATE', -1, minval=0, maxval=self.mmu_num_gates - 1)
        next_spool_id = gcmd.get_int('NEXT_SPOOLID', None, minval=-1)

        try:
            gate_map = ast.literal_eval(gmapstr)
        except Exception as e:
            self.log_debug("Exception whilst parsing gate map in MMU_GATE_MAP: %s" % str(e))

        if reset:
            self._reset_gate_map()

        if next_spool_id:
            self.pending_spool_id = next_spool_id
            self.reactor.update_timer(self.pending_spool_id_timer, self.reactor.monotonic() + self.pending_spool_id_timeout)

        if gate_map:
            self.log_debug("Received gate map update (replace: %s) from Spoolman" % replace)
            if replace:
                # Replace map
                for gate, fil in gate_map.items():
                    self.gate_spool_id[gate] = fil['spool_id']
                    if fil['spool_id'] >= 0:
                        self.gate_material[gate] = fil.get('material', '')
                        self.gate_color[gate] = fil.get('color', '')
                        self.gate_filament_name[gate] = fil.get('name', '')
                    else:
                        # Clear attributes (should only get here in spoolman "pull" mode)
                        self.gate_material[gate] = ''
                        self.gate_color[gate] = ''
                        self.gate_filament_name[gate] = ''
                        self.gate_speed_override[gate] = 100
            else:
                # Update map
                for gate, fil in gate_map.items():
                    if fil and self.gate_spool_id[gate] == fil.get('spool_id', None):
                        self.gate_material[gate] = fil.get('material', '')
                        self.gate_color[gate] = fil.get('color', '')
                        self.gate_filament_name[gate] = fil.get('name', '')
                    else:
                        self.log_debug("Assertion failure: Spool_id changed for Gate %d in MMU_GATE_MAP. Attributes=%s" % (gate, fil))

            self._update_gate_color(self.gate_color)
            self._persist_gate_map() # This will also update LED status

        elif gates != "!" or gate >= 0:
            gatelist = []
            if gates != "!":
                # List of gates
                try:
                    for gate in gates.split(','):
                        gate = int(gate)
                        if gate >= 0 and gate < self.mmu_num_gates:
                            gatelist.append(gate)
                except ValueError as ve:
                    raise gcmd.error("Invalid GATES parameter: %s" % gates)
            else:
                # Specifying one gate (filament)
                gatelist.append(gate)

            gate_ids = []
            for gate in gatelist:
                available = gcmd.get_int('AVAILABLE', self.gate_status[gate], minval=-1, maxval=2)
                material = "".join(gcmd.get('MATERIAL', self.gate_material[gate]).split()).replace('#', '').upper()
                color = "".join(gcmd.get('COLOR', self.gate_color[gate]).split()).replace('#', '').lower()
                spool_id = gcmd.get_int('SPOOLID', self.gate_spool_id[gate], minval=-1)
                name = gcmd.get('NAME', self.gate_filament_name[gate])
                speed_override = gcmd.get_int('SPEED', self.gate_speed_override[gate], minval=10, maxval=150)

                if not self.spoolman_support == self.SPOOLMAN_PULL:
                    # Local gate map
                    if spool_id != self.gate_spool_id[gate]:
                        if spool_id in self.gate_spool_id:
                            old_gate = self.gate_spool_id.index(spool_id)
                            if old_gate != gate:
                                self.gate_spool_id[old_gate] = -1
                                gate_ids.append((old_gate, -1))
                        gate_ids.append((gate, spool_id))
                    color = self._validate_color(color)
                    if color is None:
                        raise gcmd.error("Color specification must be in form 'rrggbb' hexadecimal value (no '#') or valid color name or empty string")
                    self.gate_material[gate] = material
                    self.gate_color[gate] = color
                    self.gate_filament_name[gate] = name
                    self.gate_status[gate] = available
                    self.gate_spool_id[gate] = spool_id
                    self.gate_speed_override[gate] = speed_override
                else:
                    # Remote (spoolman) gate map
                    self.gate_status[gate] = available
                    self.gate_speed_override[gate] = speed_override

            self._update_gate_color(self.gate_color)
            self._persist_gate_map(sync=bool(gate_ids), gate_ids=gate_ids) # This will also update LED status

        if not quiet:
            self.log_info(self._gate_map_to_string(detail))

    cmd_MMU_ENDLESS_SPOOL_help = "Diplay or Manage EndlessSpool functionality and groups"
    def cmd_MMU_ENDLESS_SPOOL(self, gcmd):
        self._log_to_file(gcmd.get_commandline())
        if self._check_is_disabled(): return
        enabled = gcmd.get_int('ENABLE', -1, minval=0, maxval=1)
        quiet = bool(gcmd.get_int('QUIET', 0, minval=0, maxval=1))
        reset = bool(gcmd.get_int('RESET', 0, minval=0, maxval=1))
        groups = gcmd.get('GROUPS', "!")

        if enabled >= 0:
            self.enable_endless_spool = enabled
            self._save_variable(self.VARS_MMU_ENABLE_ENDLESS_SPOOL, self.enable_endless_spool, write=True)
            if enabled and not quiet:
                self.log_always("EndlessSpool is enabled")
        if not self.enable_endless_spool:
            self.log_always("EndlessSpool is disabled")
            return

        if reset:
            self.log_debug("Resetting EndlessSpool groups")
            self.enable_endless_spool = self.default_enable_endless_spool
            self.endless_spool_groups = self.default_endless_spool_groups

        elif groups != "!":
            groups = gcmd.get('GROUPS', ",".join(map(str, self.endless_spool_groups))).split(",")
            if len(groups) != self.mmu_num_gates:
                self.log_always("The number of group values (%d) is not the same as number of gates (%d)" % (len(groups), self.mmu_num_gates))
                return
            self.endless_spool_groups = []
            for group in groups:
                if group.isdigit():
                    self.endless_spool_groups.append(int(group))
                else:
                    self.endless_spool_groups.append(0)
            self._save_variable(self.VARS_MMU_ENDLESS_SPOOL_GROUPS, self.endless_spool_groups, write=True)

        else:
            quiet = False # Display current map

        if not quiet:
            self.log_info(self._ttg_map_to_string(title="EndlessSpool Groups"))

    cmd_MMU_TOOL_OVERRIDES_help = "Displays, sets or clears tool speed and extrusion factors (M220 & M221)"
    def cmd_MMU_TOOL_OVERRIDES(self, gcmd):
        self._log_to_file(gcmd.get_commandline())
        if self._check_is_disabled(): return
        tool = gcmd.get_int('TOOL', -1, minval=0, maxval=self.mmu_num_gates)
        speed = gcmd.get_int('M220', None, minval=0, maxval=200)
        extrusion = gcmd.get_int('M221', None, minval=0, maxval=200)
        reset = bool(gcmd.get_int('RESET', 0, minval=0, maxval=1))

        if reset:
            self._set_tool_override(tool, 100, 100)
        elif tool >= 0:
            self._set_tool_override(tool, speed, extrusion)

        msg_tool = "Tools: "
        msg_sped = "M220 : "
        msg_extr = "M221 : "
        for i in range(self.mmu_num_gates):
            range_end = 6 if i > 9 else 5
            tool_speed = int(self.tool_speed_multipliers[i] * 100)
            tool_extr = int(self.tool_extrusion_multipliers[i] * 100)
            msg_tool += ("| T%d  " % i)[:range_end]
            msg_sped += ("| %d  " % tool_speed)[:range_end]
            msg_extr += ("| %d  " % tool_extr)[:range_end]
        msg = "|\n".join([msg_tool, msg_sped, msg_extr]) + "|\n"
        self.log_always(msg)

    cmd_MMU_SLICER_TOOL_MAP_help = "Display or define the tools used in print as specified by slicer"
    def cmd_MMU_SLICER_TOOL_MAP(self, gcmd):
        self._log_to_file(gcmd.get_commandline())
        if self._check_is_disabled(): return
        self._fix_started_state()

        detail = bool(gcmd.get_int('DETAIL', 0, minval=0, maxval=1))
        purge_map = bool(gcmd.get_int('PURGE_MAP', 0, minval=0, maxval=1))
        sparse_purge_map = bool(gcmd.get_int('SPARSE_PURGE_MAP', 0, minval=0, maxval=1))
        reset = bool(gcmd.get_int('RESET', 0, minval=0, maxval=1))
        initial_tool = gcmd.get_int('INITIAL_TOOL', None, minval=0, maxval=self.mmu_num_gates - 1)
        tool = gcmd.get_int('TOOL', -1, minval=0, maxval=self.mmu_num_gates - 1)
        material = gcmd.get('MATERIAL', "unknown")
        color = gcmd.get('COLOR', "").lower()
        name = gcmd.get('NAME', "") # Filament name
        temp = gcmd.get_int('TEMP', 0, minval=0)
        used = bool(gcmd.get_int('USED', 1, minval=0, maxval=1)) # Is used in print (i.e a referenced tool or not)
        purge_volumes = gcmd.get('PURGE_VOLUMES', "")
        num_slicer_tools = gcmd.get_int('NUM_SLICER_TOOLS', self.mmu_num_gates, minval=1, maxval=self.mmu_num_gates) # Allow slicer to have less tools than MMU gates
        automap_strategy = gcmd.get('AUTOMAP', None)

        quiet = False
        if reset:
            self._clear_slicer_tool_map()
            quiet = True

        if tool >= 0:
            self.slicer_tool_map['tools'][str(tool)] = {'color': color, 'material': material, 'temp': temp, 'name': name, 'in_use': used}
            if used:
                self.slicer_tool_map['referenced_tools'] = sorted(set(self.slicer_tool_map['referenced_tools'] + [tool]))
                if automap_strategy and automap_strategy != self.AUTOMAP_NONE:
                    self._automap_gate(tool, automap_strategy)
            if color:
                self._update_slicer_color()
            quiet = True

        if initial_tool is not None:
            self.slicer_tool_map['initial_tool'] = initial_tool
            quiet = True

        if purge_volumes != "":
            try:
                volumes = list(map(float, purge_volumes.split(',')))
                n = len(volumes)
                num_tools = self.mmu_num_gates
                if n == 1:
                    calc = lambda x,y: volumes[0] * 2 # Build a single value matrix
                elif n == num_slicer_tools:
                    calc = lambda x,y: volumes[y] + volumes[x] # Will build symmetrical purge matrix "from" followed by "to"
                elif n == num_slicer_tools * 2:
                    calc = lambda x,y: volumes[y] + volumes[num_slicer_tools + x] # Build matrix with sum of "from" list then "to" list
                elif n == num_slicer_tools ** 2:
                    calc = lambda x,y: volumes[y + x * num_slicer_tools] # Full NxN matrix supplied in rows of "from" for each "to"
                else:
                    raise gcmd.error("Incorrect number of values for PURGE_VOLUMES. Expected 1, %d, %d, or %d, got %d" % (num_tools, num_tools * 2, num_tools ** 2, n))
                # Build purge volume map (x=to_tool, y=from_tool)
                should_calc = lambda x,y: x < num_slicer_tools and y < num_slicer_tools and x != y
                self.slicer_tool_map['purge_volumes'] = [
                    [
                        calc(x,y) if should_calc(x,y) else 0
                        for y in range(self.mmu_num_gates)
                    ] 
                    for x in range(self.mmu_num_gates)
                ]
            except ValueError as e:
                raise gcmd.error("Error parsing PURGE_VOLUMES: %s" % str(e))
            quiet = True

        if not quiet:
            colors = sum(1 for tool in self.slicer_tool_map['tools'] if self.slicer_tool_map['tools'][tool]['in_use'])

            have_purge_map = len(self.slicer_tool_map['purge_volumes']) > 0
            msg = "No slicer tool map loaded"
            if colors > 0 or self.slicer_tool_map['initial_tool'] is not None:
                msg = "--------- Slicer MMU Tool Summary ---------\n"
                msg += "Single color print" if colors <= 1 else "%d color print" % colors
                msg += " (Purge volume map loaded)\n" if colors > 1 and have_purge_map else "\n"
                for t, params in self.slicer_tool_map['tools'].items():
                    if params['in_use'] or detail:
                        msg += "T%d (Gate %d, %s, %s, %d%sC)" % (int(t), self.ttg_map[int(t)], params['material'], params['color'], params['temp'], UI_DEGREE)
                        msg += " Not used\n" if detail and not params['in_use'] else "\n"
                if self.slicer_tool_map['initial_tool'] is not None:
                    msg += "Initial Tool: T%d" % self.slicer_tool_map['initial_tool']
                    msg += " (will use bypass)\n" if colors <= 1 and self.tool_selected == self.TOOL_GATE_BYPASS else "\n"
                msg += "-------------------------------------------"
            if detail or purge_map or sparse_purge_map:
                if have_purge_map:
                    rt = self.slicer_tool_map['referenced_tools']
                    volumes = [row[:num_slicer_tools] for row in self.slicer_tool_map['purge_volumes'][:num_slicer_tools]]
                    msg += "\nPurge Volume Map (mm^3):\n"
                    msg += "To ->" + UI_SEPARATOR.join("{}T{: <2}".format(UI_SPACE, i) for i in range(num_slicer_tools)) + "\n"
                    msg += '\n'.join(["T{: <2}{}{}".format(y, UI_SEPARATOR, ' '.join(map(lambda v, x: str(round(v)).rjust(4, UI_SPACE) if (not sparse_purge_map or (y in rt and x in rt)) and v > 0 else "{}{}-{}".format(UI_SPACE, UI_SPACE, UI_SPACE), row, range(len(row))))) for y, row in enumerate(volumes)])
            elif have_purge_map:
                msg += "\nDETAIL=1 to see purge volume map"
            self.log_always(msg)

    cmd_MMU_CHECK_GATE_help = "Automatically inspects gate(s), parks filament and marks availability"
    def cmd_MMU_CHECK_GATE(self, gcmd):
        self._log_to_file(gcmd.get_commandline())
        if self._check_is_disabled(): return
        if self._check_not_homed(): return
        if self._check_in_bypass(): return
        if self._check_is_calibrated(): return
        self._fix_started_state()

        quiet = gcmd.get_int('QUIET', 0, minval=0, maxval=1)
        # These three parameters are mutually exclusive so we only process one
        tools = gcmd.get('TOOLS', "!")
        gates = gcmd.get('GATES', "!")
        tool = gcmd.get_int('TOOL', -1, minval=0, maxval=self.mmu_num_gates - 1)
        gate = gcmd.get_int('GATE', -1, minval=0, maxval=self.mmu_num_gates - 1)
        all_gates = gcmd.get_int('ALL', 0, minval=0, maxval=1)

        try:
            with self._wrap_suspend_runout(): # Don't want runout accidently triggering during gate check
                with self._wrap_action(self.ACTION_CHECKING):
                    with self._wrap_sync_gear_to_extruder(): # Don't undo syncing if called in print
                        tool_selected = self.tool_selected
                        filament_pos = self.filament_pos
                        self._set_tool_selected(self.TOOL_GATE_UNKNOWN)
                        gates_tools = []
                        if tools != "!":
                            # Tools used in print (may be empty list)
                            try:
                                for tool in tools.split(','):
                                    if not tool == "":
                                        tool = int(tool)
                                        if tool >= 0 and tool < self.mmu_num_gates:
                                            gate = self.ttg_map[tool]
                                            gates_tools.append([gate, tool])
                                if len(gates_tools) == 0:
                                    self.log_debug("No tools to check, assuming default tool is already loaded")
                                    self._servo_auto()
                                    return
                            except ValueError as ve:
                                raise MmuError("Invalid TOOLS parameter: %s" % tools)
                        elif gates != "!":
                            # List of gates
                            try:
                                for gate in gates.split(','):
                                    gate = int(gate)
                                    if gate >= 0 and gate < self.mmu_num_gates:
                                        gates_tools.append([gate, -1])
                            except ValueError as ve:
                                raise MmuError("Invalid GATES parameter: %s" % tools)
                        elif tool >= 0:
                            # Individual tool
                            gate = self.ttg_map[tool]
                            gates_tools.append([gate, tool])
                        elif gate >= 0:
                            # Individual gate
                            gates_tools.append([gate, -1])
                        elif all_gates:
                            for gate in range(self.mmu_num_gates):
                                gates_tools.append([gate, -1])
                        elif self.gate_selected >= 0:
                            # No parameters means current gate
                            gates_tools.append([self.gate_selected, -1])
                        else:
                            raise MmuError("Current gate is invalid")

                        # Force initial eject
                        if not filament_pos == self.FILAMENT_POS_UNLOADED:
                            self.log_info("Unloading current tool prior to checking gates")
                            self._unload_tool() # Can throw MmuError

                        if len(gates_tools) > 1:
                            self.log_info("Will check gates: %s" % ', '.join(str(g) for g,t in gates_tools))
                        with self._wrap_suppress_visual_log():
                            for gate, tool in gates_tools:
                                try:
                                    self._select_gate(gate)
                                    self.log_info("Checking Gate %d..." % gate)
                                    self._load_gate(allow_retry=False, adjust_servo_on_error=False)
                                    if tool >= 0:
                                        self.log_info("Tool T%d - Filament detected. Gate %d marked available" % (tool, gate))
                                    else:
                                        self.log_info("Gate %d - Filament detected. Marked available" % gate)
                                    self._set_gate_status(gate, max(self.gate_status[gate], self.GATE_AVAILABLE))
                                    try:
                                        self._unload_gate()
                                    except MmuError as ee:
                                        raise MmuError("Failure during check Gate %d %s: %s" % (gate, "(T%d)" % tool if tool >= 0 else "", str(ee)))
                                except MmuError as ee:
                                    self._set_gate_status(gate, self.GATE_EMPTY)
                                    self._set_filament_pos_state(self.FILAMENT_POS_UNLOADED, silent=True)
                                    if tool >= 0:
                                        msg = "Tool T%d on Gate %d marked EMPTY" % (tool, gate)
                                    else:
                                        msg = "Gate %d marked EMPTY" % gate
                                    self.log_debug("Gate marked empty because: %s" % str(ee))
                                    if self._is_in_print():
                                        raise MmuError("%s%s" % ("Required " if self._is_printing() else "", msg))
                                    else:
                                        self.log_always(msg)
                                finally:
                                    self._initialize_encoder() # Encoder 0000

                        # If not printing select original tool and load filament if necessary
                        # We don't do this when printing because this is expected to preceed the loading initial tool
                        if not self._is_printing():
                            try:
                                if tool_selected == self.TOOL_GATE_BYPASS:
                                    self._select_bypass()
                                elif tool_selected != self.TOOL_GATE_UNKNOWN:
                                    if filament_pos == self.FILAMENT_POS_LOADED:
                                        self.log_info("Restoring tool loaded prior to checking gates")
                                        self._select_and_load_tool(tool_selected)
                                    else:
                                        self._select_tool(tool_selected)
                            except MmuError as ee:
                                raise MmuError("Failure re-selecting Tool %d: %s" % (tool_selected, str(ee)))
                        else:
                            # At least restore the selected tool, but don't re-load filament
                            self._select_tool(tool_selected)

                        if not quiet:
                            self.log_info(self._ttg_map_to_string(summary=True))

                        self._servo_auto()
        except MmuError as ee:
            self._handle_mmu_error(str(ee))

    cmd_MMU_PRELOAD_help = "Preloads filament at specified or current gate"
    def cmd_MMU_PRELOAD(self, gcmd):
        self._log_to_file(gcmd.get_commandline())
        if self._check_is_disabled(): return
        if self._check_not_homed(): return
        if self._check_in_bypass(): return
        if self._check_is_loaded(): return
        if self._check_is_calibrated(): return

        gate = gcmd.get_int('GATE', -1, minval=0, maxval=self.mmu_num_gates - 1)
        self.log_always("Preloading filament in %s" % (("Gate %d" % gate) if gate >= 0 else "current gate"))
        try:
            with self._wrap_action(self.ACTION_CHECKING):
                with self._wrap_sync_gear_to_extruder(): # Don't undo syncing if called in print
                    with self._wrap_suppress_visual_log():
                        # If gate not specified assume current gate
                        if gate == -1:
                            gate = self.gate_selected
                        else:
                            self._select_gate(gate)
                        for i in range(self.preload_attempts):
                            self.log_always("Loading...")
                            try:
                                self._load_gate(allow_retry=False, adjust_servo_on_error=False)
                                self._check_pending_spool_id(gate) # Have spool_id ready?
                                self.log_always("Parking...")
                                self._unload_gate()
                                self.log_always("Filament detected and parked in Gate %d" % gate)
                                return
                            except MmuError as ee:
                                # Exception just means filament is not loaded yet, so continue
                                self.log_trace("Exception on preload: %s" % str(ee))
                        self.log_always("Filament not detected in Gate %d" % gate)
                        self._set_gate_status(gate, self.GATE_EMPTY)
                        self._initialize_encoder() # Encoder 0000
                        self._servo_auto()
        except MmuError as ee:
            self._handle_mmu_error("Filament preload for Gate %d failed: %s" % (gate, str(ee)))

def load_config(config):
    return Mmu(config)


######################################################################
# TODO: Start of componentization work (this module is way too big)...
######################################################################

# Implements MMU Selector for type-A MMU's that uses stepper conrolled rail[0] on mmu toolhead
# Examples: ERCF, Tradrack
class MmuSelector():
    def __init__(self, mmu):
        self.mmu = mmu
        self.mmu_toolhead = mmu.mmu_toolhead
        self.selector_rail = self.mmu_toolhead.get_kinematics().rails[0]
        self.selector_stepper = self.selector_rail.steppers[0]

        self.last_selector_move_time = None
        self.is_homed = False

    def _home_selector(self):
        self.mmu.gate_selected = self.mmu.TOOL_GATE_UNKNOWN
        self.mmu._servo_move()
        self.mmu.movequeues_wait()
        homing_state = MmuHoming(self.mmu.printer, self.mmu_toolhead)
        homing_state.set_axes([0])
        try:
            self.mmu.mmu_kinematics.home(homing_state)
            self.is_homed = True
            self.last_selector_move_time = self.mmu_toolhead.get_last_move_time()
        except Exception as e: # Homing failed
            self.mmu._set_tool_selected(self.mmu.TOOL_GATE_UNKNOWN)
            raise MmuError("Homing selector failed because of blockage or malfunction. Klipper reports: %s" % str(e))

    def position(self, target):
        if not self.use_touch_move():
            self.move("Positioning selector", target)
        else:
            init_pos = self.mmu_toolhead.get_position()[0]
            halt_pos,homed = self.homing_move("Positioning selector with 'touch' move", target, homing_move=1, endstop_name=self.mmu.ENDSTOP_SELECTOR_TOUCH)
            if homed: # Positioning move was not successful
                with self.mmu._wrap_suppress_visual_log():
                    travel = abs(init_pos - halt_pos)
                    if travel < 4.0: # Filament stuck in the current gate (based on ERCF design)
                        self.mmu.log_info("Selector is blocked by filament inside gate, will try to recover...")
                        #self.move("Realigning selector by a distance of: %.1fmm" % -travel, init_pos) # Klipper bug. Causes TTC error!
                        self.homing_move("Realigning selector by a distance of: %.1fmm" % -travel, init_pos, homing_move=1, endstop_name=self.mmu.ENDSTOP_SELECTOR_TOUCH)

                        # See if we can detect filament in the encoder
                        found = self.mmu._check_filament_at_gate()
                        if not found:
                            # Push filament into view of the gate endstop
                            self.mmu._servo_down()
                            _,_,measured,delta = self.mmu._trace_filament_move("Locating filament", self.mmu.gate_parking_distance + self.mmu.gate_endstop_to_encoder + 10.)
                            if measured < self.mmu.encoder_min:
                                raise MmuError("Unblocking selector failed bacause unable to move filament to clear")

                        # Try a full unload sequence
                        try:
                            self.mmu._unload_sequence(check_state=True)
                        except MmuError as ee:
                            raise MmuError("Unblocking selector failed because: %s" % (str(ee)))

                        # Check if selector can now reach proper target
                        self._home_selector()
                        halt_pos,homed = self.homing_move("Positioning selector with 'touch' move", target, homing_move=1, endstop_name=self.mmu.ENDSTOP_SELECTOR_TOUCH)
                        if homed: # Positioning move was not successful
                            self.is_homed = False
                            self.mmu._unselect_tool()
                            raise MmuError("Unblocking selector recovery failed. Path is probably internally blocked")

                    else: # Selector path is blocked, probably externally
                        self.is_homed = False
                        self.mmu._unselect_tool()
                        raise MmuError("Selector is externally blocked perhaps by filament in another gate")

    def move(self, trace_str, new_pos, speed=None, accel=None, wait=False):
        return self._trace_selector_move(trace_str, new_pos, speed=speed, accel=accel, wait=wait)[0]

    def homing_move(self, trace_str, new_pos, speed=None, accel=None, homing_move=0, endstop_name=None):
        return self._trace_selector_move(trace_str, new_pos, speed=speed, accel=accel, homing_move=homing_move, endstop_name=endstop_name)

    # Internal raw wrapper around all selector moves except rail homing
    # Returns position after move, if homed (homing moves)
    def _trace_selector_move(self, trace_str, new_pos, speed=None, accel=None, homing_move=0, endstop_name=None, wait=False):
        if trace_str:
            self.mmu.log_trace(trace_str)

        # Set appropriate speeds and accel if not supplied
        if homing_move != 0:
            speed = speed or (self.mmu.selector_touch_speed if self.mmu.selector_touch_enable or endstop_name == self.mmu.ENDSTOP_SELECTOR_TOUCH else self.mmu.selector_homing_speed)
        else:
            speed = speed or self.mmu.selector_move_speed
        accel = accel or self.mmu_toolhead.get_selector_limits()[1]

        pos = self.mmu_toolhead.get_position()
        homed = False
        if homing_move != 0:
            # Check for valid endstop
            endstop = self.selector_rail.get_extra_endstop(endstop_name) if endstop_name is not None else self.selector_rail.get_endstops()
            if endstop is None:
                self.mmu.log_error("Endstop '%s' not found on selector rail" % endstop_name)
                return pos[0], homed

# Does not appear necessary despite klipper documentation?
#            # Don't allow stallguard home moves in rapid succession (TMC limitation)
#            delay = 1. if self.selector_rail.is_endstop_virtual(endstop_name) else 0. # 1 sec recovery time
#            current_ept = self.mmu.estimated_print_time(self.mmu.reactor.monotonic())
#            wait_time = (self.last_selector_move_time - current_ept + delay) if self.last_selector_move_time is not None else 0.
#            if (wait_time) > 0:
#                self.mmu.log_trace("Waiting %.2f seconds before next touch move" % wait_time)
#                self.mmu_toolhead.dwell(wait_time)

            hmove = HomingMove(self.mmu.printer, endstop, self.mmu_toolhead)
            try:
                trig_pos = [0., 0., 0., 0.]
                with self.mmu._wrap_accel(accel):
                    pos[0] = new_pos
                    trig_pos = hmove.homing_move(pos, speed, probe_pos=True, triggered=homing_move > 0, check_triggered=True)
                    if hmove.check_no_movement():
                        self.mmu.log_stepper("No movement detected")
                    if self.selector_rail.is_endstop_virtual(endstop_name):
                        # Try to infer move completion is using Stallguard. Note that too slow speed or accelaration
                        delta = abs(new_pos - trig_pos[0])
                        if delta < 1.0:
                            homed = False
                            self.mmu.log_trace("Truing selector %.4fmm to %.2fmm" % (delta, new_pos))
                            #self.mmu_toolhead.move(pos, speed) # Klipper bug. Frequently causes TTC errors. But another probing move is fine?!?
                            trig_pos2 = hmove.homing_move(pos, speed, probe_pos=True, triggered=homing_move > 0, check_triggered=True)
                        else:
                            homed = True
                    else:
                        homed = True
            except self.mmu.printer.command_error as e:
                homed = False
            finally:
                pos = self.mmu_toolhead.get_position()
                if self.mmu.log_enabled(self.mmu.LOG_STEPPER):
                    self.mmu.log_stepper("SELECTOR HOMING MOVE: requested position=%.1f, speed=%.1f, accel=%.1f, endstop_name=%s >> %s" % (new_pos, speed, accel, endstop_name, "%s actual pos=%.2f, trig_pos=%.2f" % ("HOMED" if homed else "DID NOT HOMED",  pos[0], trig_pos[0])))
        else:
            pos = self.mmu_toolhead.get_position()
            with self.mmu._wrap_accel(accel):
                pos[0] = new_pos
                self.mmu_toolhead.move(pos, speed)
            if self.mmu.log_enabled(self.mmu.LOG_STEPPER):
                self.mmu.log_stepper("SELECTOR MOVE: position=%.1f, speed=%.1f, accel=%.1f" % (new_pos, speed, accel))
            if wait:
                self.mmu.movequeues_wait(toolhead=False, mmu_toolhead=True)

        self.last_selector_move_time = self.mmu_toolhead.get_last_move_time()
        return pos[0], homed

    def set_position(self, position):
        mmu_last_move = self.mmu_toolhead.get_last_move_time()
        pos = self.mmu_toolhead.get_position()
        pos[0] = position
        self.mmu_toolhead.set_position(pos, homing_axes=(0,))
        self.is_homed = True
        self.enable_motors()
        return position

    def measure_to_home(self):
        init_mcu_pos = self.selector_stepper.get_mcu_position()
        homed = False
        try:
            homing_state = MmuHoming(self.mmu.printer, self.mmu_toolhead)
            homing_state.set_axes([0])
            self.mmu.mmu_kinematics.home(homing_state)
            homed = True
        except Exception as e:
            pass # Home not found
        mcu_position = self.selector_stepper.get_mcu_position()
        traveled = abs(mcu_position - init_mcu_pos) * self.selector_stepper.get_step_dist()
        return traveled, homed

    def disable_motors(self):
        stepper_enable = self.mmu.printer.lookup_object('stepper_enable')
        se = stepper_enable.lookup_enable(self.selector_stepper.get_name())
        se.motor_disable(self.mmu_toolhead.get_last_move_time())
        self.is_homed = False

    def enable_motors(self):
        stepper_enable = self.mmu.printer.lookup_object('stepper_enable')
        se = stepper_enable.lookup_enable(self.selector_stepper.get_name())
        se.motor_enable(self.mmu_toolhead.get_last_move_time())

    def use_touch_move(self):
        return self.mmu.ENDSTOP_SELECTOR_TOUCH in self.selector_rail.get_extra_endstop_names() and self.mmu.selector_touch_enable<|MERGE_RESOLUTION|>--- conflicted
+++ resolved
@@ -442,7 +442,7 @@
         # Allow model parameters to be customized
         self.variable_gate_ratios = config.getint('variable_gate_ratios', self.variable_gate_ratios, minval=0, maxval=1)
 
-        # Klipper tuning
+        # Klipper tuning (aka hacks) vvv -------------
         # Timer too close is a catch all error, however it has been found to occur on some systems during homing and probing
         # operations especially so with CANbus connected mcus. Happy Hare using many homing moves for reliable extruder loading
         # and unloading and enabling this option affords klipper more tolerance and avoids this dreaded error.
@@ -458,6 +458,7 @@
         # errors in klippy.log. This has been linked to subsequent Timer too close errors. An often cited workaround is
         # to increase BIT_MAX_TIME in neopixel.py. This option does that automatically for you to save dirtying klipper.
         self.update_bit_max_time = config.getint('update_bit_max_time', 0, minval=0, maxval=1)
+        # Klipper tuning (aka hacks) ^^^ -------------
 
         # Printer interaction config
         self.extruder_name = config.get('extruder', 'extruder')
@@ -473,6 +474,7 @@
         self.force_form_tip_standalone = config.getint('force_form_tip_standalone', 0, minval=0, maxval=1)
         self.persistence_level = config.getint('persistence_level', 0, minval=0, maxval=4)
         self.auto_calibrate_gates = config.getint('auto_calibrate_gates', 0, minval=0, maxval=1)
+        self.auto_calibrate_bowden = config.getint('auto_calibrate_bowden', 0, minval=0, maxval=1)
         self.strict_filament_recovery = config.getint('strict_filament_recovery', 0, minval=0, maxval=1)
         self.filament_recovery_on_pause = config.getint('filament_recovery_on_pause', 1, minval=0, maxval=1)
         self.retry_tool_change_on_error = config.getint('retry_tool_change_on_error', 0, minval=0, maxval=1)
@@ -975,7 +977,7 @@
 
         # Finally update and set calibration status
         self.save_variables.allVariables[self.VARS_MMU_GEAR_ROTATION_DISTANCES] = self.rotation_distances
-        if all(rd != 0 for rd in self.rotation_distances):
+        if self.rotation_distances[0]:
             self.calibration_status |= self.CALIBRATED_GEAR
 
         # Configure encoder calibration (set with MMU_CALIBRATE_ENCODER)
@@ -1043,22 +1045,11 @@
         except Exception as e:
             raise self.config.error("Exception whilst parsing servo angles from 'mmu_vars.cfg': %s" % str(e))
 
-<<<<<<< HEAD
-        # Timer too close mitigation
-        if self.update_trsync:
-            try:
-                import mcu
-                mcu.TRSYNC_TIMEOUT = max(mcu.TRSYNC_TIMEOUT, 0.05)
-            except Exception as e:
-                self.log_error("Unable to update TRSYNC_TIMEOUT: %s" % str(e))
-
     def _ensure_list_size(lst, size, default_value=None):
         lst = lst[:size] # Truncate if too long
         lst.extend([default_value] * (size - len(lst))) # Pad with default value if too short
         return lst
 
-=======
->>>>>>> 67cca323
     def handle_disconnect(self):
         self.log_debug('Klipper disconnected! MMU Shutdown')
         if self.queue_listener is not None:
@@ -4553,6 +4544,7 @@
     # Fast load of filament in bowden, usually the full length but if 'full' is False a specific length can be specified
     # Note that filament position will be measured from the gate "parking position" and so will be the gate_parking_distance
     # plus any overshoot. The start of the bowden move is from the parking homing point.
+    # Returns ratio of measured movement to real movement IF it is "clean" and could be used for auto-calibration else 0
     def _load_bowden(self, full, length=0.):
         self.log_error("PAUL: _load_bowden(%s, %s)" % (full, length))
         if full:
@@ -4569,38 +4561,21 @@
         self.log_debug("Loading bowden tube")
         self._set_filament_direction(self.DIRECTION_LOAD)
         self._servo_down()
-
-        # See if we need to automatically set calibration ratio for this gate
-        current_rd = self._get_rotation_distance(self.gate_selected)
-        reference_load = False
-        if self.variable_gate_ratios:
-            if self._can_use_encoder() and self.auto_calibrate_gates and self.gate_selected > 0 not current_rd and not self.calibrating:
-                reference_load = True
-            if not current_rd and not self.calibrating:
-                self.log_info("Warning: Gate %d not calibrated! Using default rotation distance from gate 0" % self.gate_selected)
+        if self.gate_selected > 0 and self.rotation_distances[self.gate_selected] == 0:
+            self.log_info("Warning: Gate %d not calibrated! Using default rotation distance from gate 0" % self.gate_selected)
 
         # "Fast" load
-        _,_,_,delta = self._trace_filament_move("Fast loading move through bowden", length, track=True, encoder_dwell=reference_load) # PAUL dwell probably is False(?) May not need to set encoder_dwell..
+        _,_,_,delta = self._trace_filament_move("Fast loading move through bowden", length, track=True, encoder_dwell=bool(self.auto_calibrate_gates))
         delta -= self._get_encoder_dead_space()
+        ratio = (length - delta) / length
 
         # Encoder based validation test
         if self._can_use_encoder() and delta >= length * (self.bowden_move_error_tolerance/100.) and not self.calibrating:
             raise MmuError("Failed to load bowden. Perhaps filament is stuck in gate. Gear moved %.1fmm, Encoder delta %.1fmm" % (length, delta))
 
-        if reference_load:
-            current_rd = self.gear_stepper.get_rotation_distance()[0]
-            ratio = (length - delta) / length
-            new_rd = round(ratio * current_rd, 6)
-            gate0_rd = self.rotation_distances[0]
-            tolerance_range = (gate0_rd - gate0_rd * 0.2, gate0_rd + gate0_rd * 0.2) # Allow 20% variation from gate 0
-            if tolerance_range[0] <= new_rd < tolerance_range[1]:
-                self._set_rotation_distance(new_rd)
-                self.rotation_distances[self.gate_selected] = new_rd
-                self._save_variable(self.VARS_MMU_GEAR_ROTATION_DISTANCES, self.rotation_distances, write=True)
-                self.log_always("Calibrated rotation_distance for gate %d was missing. Value of %.6f has been automatically saved (ratio: %.6f)" % (self.gate_selected, new_rd, ratio))
-
         # Encoder based validation test
-        elif self._can_use_encoder() and delta >= self.bowden_allowable_load_delta and not self.calibrating and current_ratio:
+        if self._can_use_encoder() and delta >= self.bowden_allowable_load_delta and not self.calibrating:
+            ratio = 0. # Not considered valid for auto-calibration
             # Correction attempts to load the filament according to encoder reporting
             if self.bowden_apply_correction:
                 for i in range(2):
@@ -4626,12 +4601,14 @@
             self._set_filament_pos_state(self.FILAMENT_POS_END_BOWDEN)
         elif not self.filament_pos == self.FILAMENT_POS_IN_BOWDEN:
             self._set_filament_pos_state(self.FILAMENT_POS_IN_BOWDEN)
+            ratio = 0.
+        return ratio # For auto-calibration
 
     # Fast unload of filament from exit of extruder gear (end of bowden) to position close to MMU (gate_unload_buffer away)
     def _unload_bowden(self, full, length=0.):
         self.log_error("PAUL: _unload_bowden(%s, %s)" % (full, length))
         if full:
-            length = self.calibrated_bowden_length # PAUL adjusted for endstops
+            length = self.calibrated_bowden_length # PAUL adjust for endstops
         else:
             if self.calibrated_bowden_length > 0 and not self.calibrating:
                 length = min(length, self.calibrated_bowden_length) # Cannot exceed calibrated distance
@@ -4656,12 +4633,15 @@
                 self._set_filament_pos_state(self.FILAMENT_POS_IN_BOWDEN)
 
         # "Fast" unload
+        ratio = 0.
         if not (self._check_sensor(self.ENDSTOP_GATE) is False):
-            _,_,_,delta = self._trace_filament_move("Fast unloading move through bowden", -length, track=True)
+            _,_,_,delta = self._trace_filament_move("Fast unloading move through bowden", -length, track=True, encoder_dwell=bool(self.auto_calibrate_gates))
             delta -= self._get_encoder_dead_space()
+            ratio = (length - delta) / length
 
             # Encoder based validation test
             if self._can_use_encoder() and delta >= self.bowden_allowable_unload_delta and not self.calibrating:
+                ratio = 0.
                 # Only a warning because _unload_gate() will deal with it
                 self.log_info("Warning: Excess slippage was detected in bowden tube unload. Gear moved %.1fmm, Encoder delta %.1fmm" % (length, delta))
 
@@ -4671,13 +4651,16 @@
             self._set_filament_pos_state(self.FILAMENT_POS_START_BOWDEN)
         elif not self.filament_pos == self.FILAMENT_POS_IN_BOWDEN:
             self._set_filament_pos_state(self.FILAMENT_POS_IN_BOWDEN)
+            ratio = 0.
+        return ratio # For auto-calibration
 
     # Optionally home filament to designated homing location at the extruder
     # Returns any homing distance for automatic calibration logic
     def _home_to_extruder(self, max_length):
         self._set_filament_direction(self.DIRECTION_LOAD)
         self._servo_down()
-        measured = homing_movement = 0.
+        measured = 0.
+        homing_movement = -1
 
         if self.extruder_homing_endstop == self.ENDSTOP_EXTRUDER_COLLISION:
             if self._has_encoder():
@@ -4753,7 +4736,7 @@
             # Important to wait for filaments with wildy different print temps. In practice, the time taken
             # to perform a swap should be adequate to reach the target temp but better safe than sorry
             self._ensure_safe_extruder_temperature(wait=True)
-            homing_movement = 0.
+            homing_movement = -1
 
             synced = not extruder_only
             if synced:
@@ -4774,7 +4757,7 @@
                 actual,fhomed,measured,_ = self._trace_filament_move("Homing to toolhead sensor", self.toolhead_homing_max, motor=motor, homing_move=1, endstop_name=self.ENDSTOP_TOOLHEAD)
                 if fhomed:
                     self._set_filament_pos_state(self.FILAMENT_POS_HOMED_TS)
-                    homing_movement += actual - (self.toolhead_extruder_to_nozzle - self.toolhead_sensor_to_nozzle)
+                    homing_movement = actual - (self.toolhead_extruder_to_nozzle - self.toolhead_sensor_to_nozzle)
                 else:
                     self._set_filament_pos_state(self.FILAMENT_POS_EXTRUDER_ENTRY) # But could also still be POS_IN_BOWDEN!
                     raise MmuError("Failed to reach toolhead sensor after moving %.1fmm" % self.toolhead_homing_max)
@@ -4808,7 +4791,6 @@
             self._set_filament_pos_state(self.FILAMENT_POS_LOADED)
             self.log_debug("Filament should loaded to nozzle")
             return homing_movement
-
 
     # Extract filament past extruder gear (to end of bowden). Assume that tip has already been formed
     # and we are parked somewhere in the extruder either by slicer or by stand alone tip creation
@@ -4840,8 +4822,11 @@
                 motor = "gear+extruder"
 
                 if not self._check_sensor(self.ENDSTOP_EXTRUDER_ENTRY):
-                    self.log_info("Warning: Filament was not detected by extruder (entry) sensor at start of extruder unload")
-                    fhomed = True # Assumption
+                    if self._check_sensor(self.ENDSTOP_TOOLHEAD):
+                        raise MmuError("Toolhead or extruder sensor failure. Extruder sensor reports no filament but toolhead sensor is still triggered") # TODO this kind of check could be made generic to check for all proceeding sensors
+                    else:
+                        self.log_info("Warning: Filament was not detected by extruder (entry) sensor at start of extruder unload")
+                        fhomed = True # Assumption
                 else:
                     hlength = self.toolhead_extruder_to_nozzle + self.toolhead_entry_to_extruder + self.toolhead_unload_safety_margin - self.toolhead_ooze_reduction - (self.toolchange_retract if self._is_in_print() else 0)
                     self.log_debug("Reverse homing up to %.1fmm to extruder sensor (synced) to exit extruder" % hlength)
@@ -4907,6 +4892,65 @@
             self._random_failure() # Testing
             self.movequeues_wait()
             self.log_debug("Filament should be out of extruder")
+            return 0. # PAUL TODO .. need ratio
+
+    # Use data from load or unload operation to auto-calibrate / auto-tune
+    #
+    # Data we can use:
+    #  - ratio of large bowden move to that measure by encoder (0 if it can't be relied on)
+    #  - the amount of unexpected homing necessary to reach endstop. We want some homing
+    #    movement but we can use excessive numbers for tuning (-1 if not available)
+    #  - the direction of filament movement
+    #
+    # Things we can tune:
+    #  - If gate 0, use the bowden move ratio to update encoder calibration ("encoder calibration"). Dangerous so not done!
+    #  - If gate 0, use excess homing move to tune the calibrated bowden length ("bowden calibration")
+    #    but only do this if bowden move ratio is reasonable. Can be done in both directions
+    #  - If gate >0, use the bowden move ratio to set/tune the gear rotation_distance ("gate calibration")
+    #    but only do this if homing movement data tells us we haven't overshot. Can be done in both directions
+    #
+    # Calibration replaces the previous value. Autotuning applies a moving average
+    def _auto_calibrate(self, direction, bowden_move_ratio, homing_movement):
+        msg = "Autotune report: bowden move ratio: %.6f, homing_movement: %.1fmm" % (bowden_move_ratio, homing_movement)
+        if self.auto_calibrate_gates and self.gate_selected > 0 and bowden_move_ratio > 0 and homing_movement > 0:
+            if direction in [self.DIRECTION_LOAD]: # TODO only load direction verifed so far
+                # Encoder based automatic calibration of gate's gear rotation_distance
+                current_rd = self.gear_stepper.get_rotation_distance()[0]
+                new_rd = round(bowden_move_ratio * current_rd, 6)
+                gate0_rd = self.rotation_distances[0]
+                tolerance_range = (gate0_rd - gate0_rd * 0.1, gate0_rd + gate0_rd * 0.1) # Allow max 10% variation from gate 0 for autotune
+                if tolerance_range[0] <= new_rd < tolerance_range[1]:
+                    if not self.calibrating and self.rotation_distances[self.gate_selected] > 0:
+                        # Tuning existing calibration
+                        new_rd = round((self.rotation_distances[self.gate_selected] * 5 + new_rd) / 6, 6) # Moving average
+                        msg += "\nAutotuned rotation_distance: %.6f for gate %d (ratio: %.6f)" % (new_rd, self.gate_selected, bowden_move_ratio)
+                    else:
+                        # First time calibration or forced re-calibration
+                        self.log_always("Calibrated rotation_distance: %.6f has been automatically saved for gate %d (ratio: %.6f)" % (new_rd, self.gate_selected, bowden_move_ratio))
+                    self._set_rotation_distance(new_rd)
+                    self.rotation_distances[self.gate_selected] = new_rd
+                    self._save_variable(self.VARS_MMU_GEAR_ROTATION_DISTANCES, self.rotation_distances, write=True)
+                else:
+                    msg += "\nCalculated rotation_distance: %.6f for gate %d failed sanity check and has been ignored (ratio: %.6f)" % (new_rd, self.gate_selected, bowden_move_ratio)
+
+        if self.auto_calibrate_bowden and self.gate_selected == 0 and homing_movement >= 0 and bowden_move_ratio > 0.9 and bowden_move_ratio < 1.1:
+            if direction in [self.DIRECTION_LOAD]: # TODO only load direction verifed so far
+                if homing_movement > 10: # Represents padding because we want some homing room
+                    new_bl = self.calibrated_bowden_length + homing_movement - 10.
+                elif homing_movement == 0:
+                    new_bl = self.calibrated_bowden_length - 5. # Reduce slightly
+                else:
+                    new_bl = self.calibrated_bowden_length
+                new_bl = round((self.calibrated_bowden_length * 5 + new_bl) / 6, 1) # Moving average
+                if new_bl != self.calibrated_bowden_length:
+                    self.calibrated_bowden_length = new_bl
+                    msg += "\nAutotuned bowden length: %.1f" % new_bl
+
+        if self.gate_selected == 0 and homing_movement > 0 and bowden_move_ratio > 0:
+            if not(0.95 < bowden_move_ratio < 1.05):
+                msg += "\nEncoder measurement on gate 0 was outside of desired calibration range. You may want to check function or recalibrate"
+
+        self.log_debug(msg)
 
 
 ##############################################
@@ -4937,8 +4981,8 @@
 
         try:
             self.log_info("Loading %s..." % ("extruder" if extruder_only else "filament"))
-
             homing_movement = 0. # Track how much homing is done for calibrated bowden length optimization
+            bowden_move_ratio = 0. # Track mismatch in moved vs measured bowden distance
             start_filament_pos = self.filament_pos
 
             # Note: Conditionals deliberately coded this way to match macro alternative
@@ -4962,7 +5006,7 @@
                     self._load_gate()
 
                 if start_filament_pos < self.FILAMENT_POS_END_BOWDEN:
-                    self._load_bowden(full, length=bowden_move)
+                    bowden_move_ratio = self._load_bowden(full, length=bowden_move)
 
                 if start_filament_pos < self.FILAMENT_POS_HOMED_EXTRUDER and home:
                     homing_movement += self._home_to_extruder(self.extruder_homing_max)
@@ -4977,9 +5021,8 @@
             self.log_info(msg, color=True)
 
             # Finally autotune calibrated bowden length
-            if full and not self.gcode_load_sequence:
-                self.log_debug("Total homing movement during load: %.1fmm" % homing_movement)
-                self.log_error("PAUL: Necessary homing movement = %s" % homing_movement) # PAUL TODO
+            if full and not extruder_only and not self.gcode_load_sequence:
+                self._auto_calibrate(self.DIRECTION_LOAD, bowden_move_ratio, homing_movement)
 
         except MmuError as ee:
             if full:
@@ -5045,6 +5088,7 @@
 
             # Note: Conditionals deliberately coded this way to match macro alternative
             homing_movement = 0. # Track how much homing is done for calibrated bowden length optimization
+            bowden_move_ratio = 0. # Track mismatch in moved vs measured bowden distance
             start_filament_pos = self.filament_pos
             unload_to_buffer = (start_filament_pos >= self.FILAMENT_POS_END_BOWDEN and not extruder_only)
 
@@ -5066,11 +5110,11 @@
             else:
                 if start_filament_pos >= self.FILAMENT_POS_EXTRUDER_ENTRY:
                     # Exit extruder, fast unload of bowden, then slow unload encoder
-                    self._unload_extruder(validate=not skip_tip)
+                    homing_movement = self._unload_extruder(validate=not skip_tip)
 
                 if start_filament_pos >= self.FILAMENT_POS_END_BOWDEN:
                     # Fast unload of bowden, then unload encoder
-                    self._unload_bowden(full, length=bowden_move)
+                    bowden_move_ratio = self._unload_bowden(full, length=bowden_move)
                     self._unload_gate()
 
                 elif start_filament_pos >= self.FILAMENT_POS_HOMED_GATE:
@@ -5100,9 +5144,8 @@
             self.log_info(msg)
 
             # Finally autotune calibrated bowden length
-            if full and not self.gcode_unload_sequence:
-                self.log_debug("Total homing movement during unload: %.1fmm" % homing_movement)
-                self.log_error("PAUL: Unload: Necessary homing movement = %s" % homing_movement) # PAUL TODO
+            if full and not extruder_only and not self.gcode_unload_sequence:
+                self._auto_calibrate(self.DIRECTION_UNLOAD, bowden_move_ratio, homing_movement)
 
         except MmuError as ee:
             if not extruder_only:
@@ -6767,6 +6810,7 @@
         self.preload_attempts = gcmd.get_int('PRELOAD_ATTEMPTS', self.preload_attempts, minval=1, maxval=20)
         self.encoder_move_validation = gcmd.get_int('ENCODER_MOVE_VALIDATION', self.encoder_move_validation, minval=0, maxval=1)
         self.auto_calibrate_gates = gcmd.get_int('AUTO_CALIBRATE_GATES', self.auto_calibrate_gates, minval=0, maxval=1)
+        self.auto_calibrate_bowden = gcmd.get_int('AUTO_CALIBRATE_BOWDEN', self.auto_calibrate_bowden, minval=0, maxval=1)
         self.retry_tool_change_on_error = gcmd.get_int('RETRY_TOOL_CHANGE_ON_ERROR', self.retry_tool_change_on_error, minval=0, maxval=1)
         self.print_start_detection = gcmd.get_int('PRINT_START_DETECTION', self.print_start_detection, minval=0, maxval=1)
         self.show_error_dialog = gcmd.get_int('SHOW_ERROR_DIALOG', self.show_error_dialog, minval=0, maxval=1)
@@ -6884,6 +6928,7 @@
                 msg += "\nstrict_filament_recovery = %d" % self.strict_filament_recovery
                 msg += "\nencoder_move_validation = %d" % self.encoder_move_validation
                 msg += "\nauto_calibrate_gates = %d" % self.auto_calibrate_gates
+            msg += "\nauto_calibrate_bowden = %d" % self.auto_calibrate_bowden
             msg += "\nfilament_recovery_on_pause = %d" % self.filament_recovery_on_pause
             msg += "\nretry_tool_change_on_error = %d" % self.retry_tool_change_on_error
             msg += "\nprint_start_detection = %d" % self.print_start_detection
