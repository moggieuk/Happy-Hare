--- conflicted
+++ resolved
@@ -717,12 +717,8 @@
         self.calibrating = False
         self.saved_toolhead_position = None
         self._servo_reset_state()
-<<<<<<< HEAD
         self._reset_job_statistics()
         self.print_state = self.resume_to_state = "standby"
-=======
-        self._reset_statistics()
->>>>>>> 253ac8b1
         self.form_tip_vars = None
 
     def _load_persisted_state(self):
@@ -2840,21 +2836,6 @@
 
         # Restore original macro variables
         gcode_macro.variables = orig_v
-<<<<<<< HEAD
-
-# PAUL
-#                park_pos = self.printer.lookup_object("gcode_macro _MMU_FORM_TIP_STANDALONE").variables.get("output_park_pos", -1)
-#        final_eject = bool(gcmd.get_int('FINAL_EJECT', 1))
-#        extruder_stepper_only = bool(gcmd.get_int('EXTRUDER_ONLY', 1))
-#        try:
-#            detected, park_pos = self._form_tip_standalone(extruder_stepper_only, final_eject=final_eject)
-#            msg = "Filament: %s" % ("Detected" if detected else "Not detected")
-#            msg += (", Park Position: %.1f" % park_pos) if detected else ""
-#            self._log_always(msg)
-#        except MmuError as ee:
-#            raise gcmd.error(str(ee))
-=======
->>>>>>> 253ac8b1
 
     cmd_MMU_STEP_LOAD_ENCODER_help = "User composable loading step: Move filament from gate to start of bowden using encoder"
     def cmd_MMU_STEP_LOAD_ENCODER(self, gcmd):
