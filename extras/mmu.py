# Happy Hare MMU Software
# Main module
#
# Copyright (C) 2022  moggieuk#6538 (discord)
#                     moggieuk@hotmail.com
#
# Goal: Firmware to control any Klipper based MMU
#
# (\_/)
# ( *,*)
# (")_(") Happy Hare Ready
#
# This file may be distributed under the terms of the GNU GPLv3 license.
#
import sys # To detect python2 or python3
import logging, logging.handlers, threading, queue, time, contextlib, math, os.path, re
from random import randint
from extras.mmu_toolhead import MmuToolHead, MmuHoming
from extras.homing import Homing, HomingMove
from extras.mmu_leds import MmuLeds
import chelper, ast

# Default to no unicode on Python2. Not worth the hassle!
UI_SPACE, UI_SEPARATOR, UI_DASH, UI_DEGREE, UI_BLOCK, UI_CASCADE = ' ', '.', '-', '^', '*', '-'
UI_BOX_TL, UI_BOX_BL, UI_BOX_TR, UI_BOX_BR = '+', '+', '+', '+'
UI_BOX_L,  UI_BOX_R,  UI_BOX_T,  UI_BOX_B  = '+', '+', '+', '+'
UI_BOX_M,  UI_BOX_H,  UI_BOX_V             = '+', '-', '|'
UI_EMOTICONS = ['?', 'A+', 'A', 'B', 'C', 'C-', 'D', 'F']

if sys.version_info[0] >= 3:
    # Use (common) unicode for improved formatting and klipper layout
    UI_SPACE, UI_SEPARATOR, UI_DASH, UI_DEGREE, UI_BLOCK, UI_CASCADE = '\u00A0', '\u00A0', '\u2014', '\u00B0', '\u2588', '\u2514'
# Not all character sets include these so best to use defaults above
#    UI_BOX_TL, UI_BOX_BL, UI_BOX_TR, UI_BOX_BR = '\u250C', '\u2514', '\u2510', '\u2518'
#    UI_BOX_L,  UI_BOX_R,  UI_BOX_T,  UI_BOX_B  = '\u251C', '\u2524', '\u252C', '\u2534'
#    UI_BOX_M,  UI_BOX_H,  UI_BOX_V             = '\u253C', '\u2500', '\u2502'
    UI_EMOTICONS = [UI_DASH, '\U0001F60E', '\U0001F603', '\U0001F60A', '\U0001F610', '\U0001F61F', '\U0001F622', '\U0001F631']

# Forward all messages through a queue (polled by background thread)
class QueueHandler(logging.Handler):
    def __init__(self, queue):
        logging.Handler.__init__(self)
        self.queue = queue

    def emit(self, record):
        try:
            self.format(record)
            record.msg = record.message
            record.args = None
            record.exc_info = None
            self.queue.put_nowait(record)
        except Exception:
            self.handleError(record)

# Poll log queue on background thread and log each message to logfile
class QueueListener(logging.handlers.TimedRotatingFileHandler):
    def __init__(self, filename):
        logging.handlers.TimedRotatingFileHandler.__init__(self, filename, when='midnight', backupCount=5)
        self.bg_queue = queue.Queue()
        self.bg_thread = threading.Thread(target=self._bg_thread)
        self.bg_thread.start()

    def _bg_thread(self):
        while True:
            record = self.bg_queue.get(True)
            if record is None:
                break
            self.handle(record)

    def stop(self):
        self.bg_queue.put_nowait(None)
        self.bg_thread.join()

# Class to improve formatting of multi-line messages
class MultiLineFormatter(logging.Formatter):
    def format(self, record):
        indent = ' ' * 9
        lines = super(MultiLineFormatter, self).format(record)
        return lines.replace('\n', '\n' + indent)

# Mmu exception error class
class MmuError(Exception):
    pass

# Main klipper module
class Mmu:
    VERSION = 2.60 # When this is revved, Happy Hare will instruct users to re-run ./install.sh. Sync with install.sh!

    BOOT_DELAY = 2.0 # Delay before running bootup tasks

    # Calibration steps
    CALIBRATED_GEAR     = 0b00001
    CALIBRATED_ENCODER  = 0b00010
    CALIBRATED_SELECTOR = 0b00100
    CALIBRATED_BOWDEN   = 0b01000
    CALIBRATED_GATES    = 0b10000
    CALIBRATED_ALL      = 0b01111 # Calibrated gates is optional

    SERVO_MOVE_STATE = 2
    SERVO_DOWN_STATE = 1
    SERVO_UP_STATE = 0
    SERVO_UNKNOWN_STATE = -1

    TOOL_GATE_UNKNOWN = -1
    TOOL_GATE_BYPASS = -2

    GATE_UNKNOWN = -1
    GATE_EMPTY = 0
    GATE_AVAILABLE = 1 # Available to load from either buffer or spool
    GATE_AVAILABLE_FROM_BUFFER = 2

    FILAMENT_POS_UNKNOWN = -1
    FILAMENT_POS_UNLOADED = 0
    FILAMENT_POS_HOMED_GATE = 1
    FILAMENT_POS_START_BOWDEN = 2
    FILAMENT_POS_IN_BOWDEN = 3
    FILAMENT_POS_END_BOWDEN = 4
    FILAMENT_POS_HOMED_ENTRY = 5
    FILAMENT_POS_HOMED_EXTRUDER = 6
    FILAMENT_POS_EXTRUDER_ENTRY = 7 # Past extruder entry
    FILAMENT_POS_HOMED_TS = 8
    FILAMENT_POS_IN_EXTRUDER = 9    # AKA FILAMENT_POS_PAST_TS
    FILAMENT_POS_LOADED = 10        # AKA FILAMENT_POS_HOMED_NOZZLE

    DIRECTION_LOAD = 1
    DIRECTION_UNKNOWN = 0
    DIRECTION_UNLOAD = -1

    ACTION_IDLE = 0
    ACTION_LOADING = 1
    ACTION_LOADING_EXTRUDER = 2
    ACTION_UNLOADING = 3
    ACTION_UNLOADING_EXTRUDER = 4
    ACTION_FORMING_TIP = 5
    ACTION_HEATING = 6
    ACTION_CHECKING = 7
    ACTION_HOMING = 8
    ACTION_SELECTING = 9

    # Standard sensor and endstop or pseudo endstop names
    ENDSTOP_ENCODER            = "encoder"        # Fake Gate endstop
    ENDSTOP_GATE               = "mmu_gate"       # Gate

    ENDSTOP_EXTRUDER_NONE      = "none"           # Fake Extruder endstop aka don't attempt home
    ENDSTOP_EXTRUDER_COLLISION = "collision"      # Fake Extruder endstop
    ENDSTOP_EXTRUDER_ENTRY     = "extruder"       # Extruder entry sensor
    ENDSTOP_GEAR_TOUCH         = "mmu_gear_touch" # Extruder

    ENDSTOP_TOOLHEAD           = "toolhead"
    ENDSTOP_EXTRUDER_TOUCH     = "mmu_ext_touch"

    ENDSTOP_SELECTOR_TOUCH     = "mmu_sel_touch"
    ENDSTOP_SELECTOR_HOME      = "mmu_sel_home"
    PRE_GATE_SENSOR_PREFIX     = "mmu_pre_gate"

    EXTRUDER_ENDSTOPS = [ENDSTOP_EXTRUDER_COLLISION, ENDSTOP_GEAR_TOUCH, ENDSTOP_EXTRUDER_ENTRY, ENDSTOP_EXTRUDER_NONE]
    GATE_ENDSTOPS     = [ENDSTOP_GATE, ENDSTOP_ENCODER]

    # Statistics output types
    GATE_STATS_STRING     = "string"
    GATE_STATS_PERCENTAGE = "percentage"
    GATE_STATS_EMOTICON   = "emoticon"

    GATE_STATS_TYPES = [GATE_STATS_STRING, GATE_STATS_PERCENTAGE, GATE_STATS_EMOTICON]

    # Stepper config sections
    SELECTOR_STEPPER_CONFIG    = "stepper_mmu_selector"
    GEAR_STEPPER_CONFIG        = "stepper_mmu_gear"

    # Gear/Extruder syncing
    SWITCH_SYNC_FEEDBACK_TENSION     = "sync_feedback_tension"
    SWITCH_SYNC_FEEDBACK_COMPRESSION = "sync_feedback_compression"
    SYNC_FEEDBACK_INTERVAL  = 0.5   # How often to check extruder direction
    SYNC_POSITION_TIMERANGE = 0.6   # Interval to compare movement
    SYNC_POSITION_MIN_DELTA = 0.001 # Min extruder move distance to be significant

    # Vendor MMU's supported
    VENDOR_ERCF     = "ERCF"
    VENDOR_TRADRACK = "Tradrack"
    VENDOR_PRUSA    = "Prusa"
    VENDOR_OTHER    = "Other"

    VENDORS = [VENDOR_ERCF, VENDOR_TRADRACK, VENDOR_PRUSA, VENDOR_OTHER]

    # Levels of logging
    LOG_ESSENTIAL = 0
    LOG_INFO      = 1
    LOG_DEBUG     = 2
    LOG_TRACE     = 3
    LOG_STEPPER   = 4

    LOG_LEVELS = ['ESSENTAL', 'INFO', 'DEBUG', 'TRACE', 'STEPPER']

    # mmu_vars.cfg variables
    VARS_MMU_CALIB_CLOG_LENGTH      = "mmu_calibration_clog_length"
    VARS_MMU_ENABLE_ENDLESS_SPOOL   = "mmu_state_enable_endless_spool"
    VARS_MMU_ENDLESS_SPOOL_GROUPS   = "mmu_state_endless_spool_groups"
    VARS_MMU_TOOL_TO_GATE_MAP       = "mmu_state_tool_to_gate_map"
    VARS_MMU_GATE_STATUS            = "mmu_state_gate_status"
    VARS_MMU_GATE_MATERIAL          = "mmu_state_gate_material"
    VARS_MMU_GATE_COLOR             = "mmu_state_gate_color"
    VARS_MMU_GATE_FILAMENT_NAME     = "mmu_state_gate_filament_name"
    VARS_MMU_GATE_SPOOL_ID          = "mmu_state_gate_spool_id"
    VARS_MMU_GATE_SPEED_OVERRIDE    = "mmu_state_gate_speed_override"
    VARS_MMU_GATE_SELECTED          = "mmu_state_gate_selected"
    VARS_MMU_TOOL_SELECTED          = "mmu_state_tool_selected"
    VARS_MMU_LAST_TOOL              = "mmu_state_last_tool"
    VARS_MMU_FILAMENT_POS           = "mmu_state_filament_pos"
    VARS_MMU_FILAMENT_REMAINING     = "mmu_state_filament_remaining"
    VARS_MMU_CALIB_BOWDEN_LENGTH    = "mmu_calibration_bowden_length"
    VARS_MMU_CALIB_BOWDEN_HOME      = "mmu_calibration_bowden_home"
    VARS_MMU_CALIB_PREFIX           = "mmu_calibration_"
    VARS_MMU_GATE_STATISTICS_PREFIX = "mmu_statistics_gate_"
    VARS_MMU_SWAP_STATISTICS        = "mmu_statistics_swaps"
    VARS_MMU_COUNTERS               = "mmu_statistics_counters"
    VARS_MMU_SELECTOR_OFFSETS       = "mmu_selector_offsets"
    VARS_MMU_SELECTOR_BYPASS        = "mmu_selector_bypass"
    VARS_MMU_ENCODER_RESOLUTION     = "mmu_encoder_resolution"
    VARS_MMU_GEAR_ROTATION_DISTANCE = "mmu_gear_rotation_distance"
    VARS_MMU_SERVO_ANGLES           = "mmu_servo_angles"

    EMPTY_GATE_STATS_ENTRY = {'pauses': 0, 'loads': 0, 'load_distance': 0.0, 'load_delta': 0.0, 'unloads': 0, 'unload_distance': 0.0, 'unload_delta': 0.0, 'servo_retries': 0, 'load_failures': 0, 'unload_failures': 0, 'quality': -1.}

    W3C_COLORS = [('aliceblue','#F0F8FF'), ('antiquewhite','#FAEBD7'), ('aqua','#00FFFF'), ('aquamarine','#7FFFD4'), ('azure','#F0FFFF'), ('beige','#F5F5DC'),
                  ('bisque','#FFE4C4'), ('black','#000000'), ('blanchedalmond','#FFEBCD'), ('blue','#0000FF'), ('blueviolet','#8A2BE2'), ('brown','#A52A2A'),
                  ('burlywood','#DEB887'), ('cadetblue','#5F9EA0'), ('chartreuse','#7FFF00'), ('chocolate','#D2691E'), ('coral','#FF7F50'),
                  ('cornflowerblue','#6495ED'), ('cornsilk','#FFF8DC'), ('crimson','#DC143C'), ('cyan','#00FFFF'), ('darkblue','#00008B'), ('darkcyan','#008B8B'),
                  ('darkgoldenrod','#B8860B'), ('darkgray','#A9A9A9'), ('darkgreen','#006400'), ('darkgrey','#A9A9A9'), ('darkkhaki','#BDB76B'),
                  ('darkmagenta','#8B008B'), ('darkolivegreen','#556B2F'), ('darkorange','#FF8C00'), ('darkorchid','#9932CC'), ('darkred','#8B0000'),
                  ('darksalmon','#E9967A'), ('darkseagreen','#8FBC8F'), ('darkslateblue','#483D8B'), ('darkslategray','#2F4F4F'), ('darkslategrey','#2F4F4F'),
                  ('darkturquoise','#00CED1'), ('darkviolet','#9400D3'), ('deeppink','#FF1493'), ('deepskyblue','#00BFFF'), ('dimgray','#696969'),
                  ('dimgrey','#696969'), ('dodgerblue','#1E90FF'), ('firebrick','#B22222'), ('floralwhite','#FFFAF0'), ('forestgreen','#228B22'),
                  ('fuchsia','#FF00FF'), ('gainsboro','#DCDCDC'), ('ghostwhite','#F8F8FF'), ('gold','#FFD700'), ('goldenrod','#DAA520'), ('gray','#808080'),
                  ('green','#008000'), ('greenyellow','#ADFF2F'), ('grey','#808080'), ('honeydew','#F0FFF0'), ('hotpink','#FF69B4'), ('indianred','#CD5C5C'),
                  ('indigo','#4B0082'), ('ivory','#FFFFF0'), ('khaki','#F0E68C'), ('lavender','#E6E6FA'), ('lavenderblush','#FFF0F5'), ('lawngreen','#7CFC00'),
                  ('lemonchiffon','#FFFACD'), ('lightblue','#ADD8E6'), ('lightcoral','#F08080'), ('lightcyan','#E0FFFF'), ('lightgoldenrodyellow','#FAFAD2'),
                  ('lightgray','#D3D3D3'), ('lightgreen','#90EE90'), ('lightgrey','#D3D3D3'), ('lightpink','#FFB6C1'), ('lightsalmon','#FFA07A'),
                  ('lightseagreen','#20B2AA'), ('lightskyblue','#87CEFA'), ('lightslategray','#778899'), ('lightslategrey','#778899'),
                  ('lightsteelblue','#B0C4DE'), ('lightyellow','#FFFFE0'), ('lime','#00FF00'), ('limegreen','#32CD32'), ('linen','#FAF0E6'),
                  ('magenta','#FF00FF'), ('maroon','#800000'), ('mediumaquamarine','#66CDAA'), ('mediumblue','#0000CD'), ('mediumorchid','#BA55D3'),
                  ('mediumpurple','#9370DB'), ('mediumseagreen','#3CB371'), ('mediumslateblue','#7B68EE'), ('mediumspringgreen','#00FA9A'),
                  ('mediumturquoise','#48D1CC'), ('mediumvioletred','#C71585'), ('midnightblue','#191970'), ('mintcream','#F5FFFA'), ('mistyrose','#FFE4E1'),
                  ('moccasin','#FFE4B5'), ('navajowhite','#FFDEAD'), ('navy','#000080'), ('oldlace','#FDF5E6'), ('olive','#808000'),
                  ('olivedrab','#6B8E23'), ('orange','#FFA500'), ('orangered','#FF4500'), ('orchid','#DA70D6'), ('palegoldenrod','#EEE8AA'),
                  ('palegreen','#98FB98'), ('paleturquoise','#AFEEEE'), ('palevioletred','#DB7093'), ('papayawhip','#FFEFD5'), ('peachpuff','#FFDAB9'),
                  ('peru','#CD853F'), ('pink','#FFC0CB'), ('plum','#DDA0DD'), ('powderblue','#B0E0E6'), ('purple','#800080'), ('red','#FF0000'),
                  ('rosybrown','#BC8F8F'), ('royalblue','#4169E1'), ('saddlebrown','#8B4513'), ('salmon','#FA8072'), ('sandybrown','#F4A460'),
                  ('seagreen','#2E8B57'), ('seashell','#FFF5EE'), ('sienna','#A0522D'), ('silver','#C0C0C0'), ('skyblue','#87CEEB'), ('slateblue','#6A5ACD'),
                  ('slategray','#708090'), ('slategrey','#708090'), ('snow','#FFFAFA'), ('springgreen','#00FF7F'), ('steelblue','#4682B4'),
                  ('tan','#D2B48C'), ('teal','#008080'), ('thistle','#D8BFD8'), ('tomato','#FF6347'), ('turquoise','#40E0D0'), ('violet','#EE82EE'),
                  ('wheat','#F5DEB3'), ('white','#FFFFFF'), ('whitesmoke','#F5F5F5'), ('yellow','#FFFF00'), ('yellowgreen','#9ACD32')]

    UPGRADE_REMINDER = "Sorry but Happy Hare requires you to re-run\n'./install.sh' to complete the update.\nMore details: https://github.com/moggieuk/Happy-Hare/wiki/Upgrade-Notice"

    def __init__(self, config):
        self.config = config
        self.printer = config.get_printer()
        self.reactor = self.printer.get_reactor()
        self.estimated_print_time = None
        self.last_selector_move_time = 0
        self.calibration_status = 0b0
        self.calibrated_bowden_length = -1
        self.ref_gear_rotation_distance = 1.
        self.encoder_force_validation = False
        self.sync_feedback_last_state = 0. # Neutral
        self.sync_feedback_last_direction = 0 # Extruder not moving
        self.sync_feedback_operational = False
        self.w3c_colors = dict(self.W3C_COLORS)
        self.filament_remaining = 0.
        self._last_tool = self.TOOL_GATE_UNKNOWN
        self._toolhead_max_accel = self.config.getsection('printer').getsection('toolhead').getint('max_accel', 5000)

        self.printer.register_event_handler('klippy:connect', self.handle_connect)
        self.printer.register_event_handler("klippy:disconnect", self.handle_disconnect)
        self.printer.register_event_handler("klippy:ready", self.handle_ready)

        # Instruct users to re-run ./install.sh if version number changes
        self.config_version = config.getfloat('happy_hare_version', 2.2) # v2.2 was the last release before versioning
        if self.config_version is not None and self.config_version < self.VERSION:
            raise self.config.error("Looks like you upgraded (v%s -> v%s)?\n%s" % (self.config_version, self.VERSION, self.UPGRADE_REMINDER))

        # MMU hardware (steppers, servo, encoder and optional sensors)
        self.selector_stepper = self.gear_stepper = self.mmu_extruder_stepper = self.encoder_sensor = self.servo = None
        self.sensors = {}
        bmg_circ = 23.

        self.mmu_vendor = config.getchoice('mmu_vendor', {o: o for o in self.VENDORS}, self.VENDOR_ERCF)
        self.mmu_version_string = config.get('mmu_version', "1.1")
        version = re.sub("[^0-9.]", "", self.mmu_version_string) or "1.0"
        try:
            self.mmu_version = float(version)
        except ValueError:
            raise self.config.error("Invalid mmu_version parameter")

        # To simplfy config some parameters, mostly CAD related but a few exceptions
        # like default encoder resolution are set based on vendor and version setting

        # Set CAD default parameters to ensure everything is set
        # These are default for ERCFv1.1 - the first MMU supported by Happy Hare
        #  cad_gate0_pos          - approximate distance from endstop to first gate
        #  cad_gate_width         - width of each gate
        #  cad_bypass_offset      - distance from end of travel to the bypass
        #  cad_last_gate_offset   - distance from end of travel to last gate
        #  cad_block_width        - width of bearing block (ERCF v1.1)
        #  cad_bypass_block_width - width of bypass block (ERCF v1.1)
        #  cad_bypass_block_delta - distance from previous gate to bypass (ERCF v1.1)
        #
        #  encoder_default_resolution - resolution of a single encoder "count"
        self.cad_gate0_pos = 4.2
        self.cad_gate_width = 21.
        self.cad_bypass_offset = 0
        self.cad_last_gate_offset = 2.
        self.cad_block_width = 5.
        self.cad_bypass_block_width = 6.
        self.cad_bypass_block_delta = 9.
        self.cad_selector_tolerance = 10.

        # Vendor specific attributes
        self.variable_gate_ratios = 1 # Whether ratio of each gate can be different and needs separate calibration

        # Non CAD default parameters
        self.encoder_default_resolution = bmg_circ / (2 * 17) # TRCT5000 based sensor

        # Specific vendor build parameters / tuning.
        if self.mmu_vendor.lower() == self.VENDOR_ERCF.lower():
            if self.mmu_version >= 2.0: # V2 community edition
                self.cad_gate0_pos = 4.0
                self.cad_gate_width = 23.
                self.cad_bypass_offset = 0.72
                self.cad_last_gate_offset = 14.4

                self.encoder_default_resolution = bmg_circ / (2 * 12) # Binky 12 tooth disc with BMG gear

            else: # V1.1 original
                # Modifications:
                #  t = TripleDecky filament blocks
                #  s = Springy sprung servo selector
                #  b = Binky encoder upgrade
                if "t" in self.mmu_version_string:
                    self.cad_gate_width = 23. # Triple Decky is wider filament block
                    self.cad_block_width = 0. # Bearing blocks are not used

                if "s" in self.mmu_version_string:
                    self.cad_last_gate_offset = 1.2 # Springy has additional bump stops

                if "b" in self.mmu_version_string:
                    self.encoder_default_resolution = bmg_circ / (2 * 12) # Binky 12 tooth disc with BMG gear

        elif self.mmu_vendor.lower() == self.VENDOR_TRADRACK.lower():
            self.cad_gate0_pos = 2.5
            self.cad_gate_width = 17.
            self.cad_bypass_offset = 0 # Doesn't have bypass
            self.cad_last_gate_offset = 0. # Doesn't have reliable hard stop at limit of travel

            self.encoder_default_resolution = bmg_circ / (2 * 12) # If fitted, assumed to by Binky
            self.variable_gate_ratios = 0

            # Modifications:
            #  e = has encoder modification
            if "e" in self.mmu_version_string:
                pass

        elif self.mmu_vendor.lower() == self.VENDOR_PRUSA.lower():
            raise self.config.error("Support for Prusa systems is comming soon! You can try with vendor=Other and configure 'cad' dimensions (see doc)")

        # Allow all CAD parameters to be customized
        self.cad_gate0_pos = config.getfloat('cad_gate0_pos', self.cad_gate0_pos, minval=0.)
        self.cad_gate_width = config.getfloat('cad_gate_width', self.cad_gate_width, above=0.)
        self.cad_bypass_offset = config.getfloat('cad_bypass_offset', self.cad_bypass_offset, minval=0.)
        self.cad_last_gate_offset = config.getfloat('cad_last_gate_offset', self.cad_last_gate_offset, above=0.)
        self.cad_block_width = config.getfloat('cad_block_width', self.cad_block_width, above=0.) # ERCF v1.1 only
        self.cad_bypass_block_width = config.getfloat('cad_bypass_block_width', self.cad_bypass_block_width, above=0.) # ERCF v1.1 only
        self.cad_bypass_block_delta = config.getfloat('cad_bypass_block_delta', self.cad_bypass_block_delta, above=0.) # ERCF v1.1 only
        self.cad_selector_tolerance = config.getfloat('cad_selector_tolerance', self.cad_selector_tolerance, above=0.) # Extra movement allowed by selector
        # Allow model parameters to be customized
        self.variable_gate_ratios = config.getint('variable_gate_ratios', self.variable_gate_ratios, minval=0, maxval=1)

        # Printer interaction config
        self.extruder_name = config.get('extruder', 'extruder')
        self.timeout_pause = config.getint('timeout_pause', 72000, minval=120)
        self.default_idle_timeout = config.getint('default_idle_timeout', -1, minval=120)
        self.pending_spool_id_timeout = config.getint('pending_spool_id_timeout', default=20, minval=-1) # Not currently exposed
        self.disable_heater = config.getint('disable_heater', 600, minval=60)
        self.default_extruder_temp = config.getfloat('default_extruder_temp', 200.)
        self.extruder_temp_variance = config.getfloat('extruder_temp_variance', 2., minval=1.)
        self.gcode_load_sequence = config.getint('gcode_load_sequence', 0)
        self.gcode_unload_sequence = config.getint('gcode_unload_sequence', 0)
        self.slicer_tip_park_pos = config.getfloat('slicer_tip_park_pos', 0., minval=0.)
        self.force_form_tip_standalone = config.getint('force_form_tip_standalone', 0, minval=0, maxval=1)
        self.persistence_level = config.getint('persistence_level', 0, minval=0, maxval=4)
        self.auto_calibrate_gates = config.getint('auto_calibrate_gates', 0, minval=0, maxval=1)
        self.strict_filament_recovery = config.getint('strict_filament_recovery', 0, minval=0, maxval=1)
        self.filament_recovery_on_pause = config.getint('filament_recovery_on_pause', 1, minval=0, maxval=1)
        self.retry_tool_change_on_error = config.getint('retry_tool_change_on_error', 0, minval=0, maxval=1)
        self.print_start_detection = config.getint('print_start_detection', 1, minval=0, maxval=1)
        self.show_error_dialog = config.getint('show_error_dialog', 1, minval=0, maxval=1)

        # Toolchange blob and stringing control
        self.z_hop_height_toolchange = config.getfloat('z_hop_height_toolchange', 0.4, minval=0.)
        self.z_hop_height_error = config.getfloat('z_hop_height_error', 2., minval=0.)
        self.z_hop_ramp = config.getfloat('z_hop_ramp', 15., minval=0.)
        self.z_hop_speed = config.getfloat('z_hop_speed', 150., minval=1.)
        self.z_hop_accel = config.getint('z_hop_accel', self._toolhead_max_accel, minval=1)
        self.toolchange_retract = config.getfloat('toolchange_retract', 2., minval=0., maxval=5.)
        self.toolchange_retract_speed = config.getfloat('toolchange_retract_speed', 20, minval=0.)
        self.restore_toolhead_xy_position = config.getint('restore_toolhead_xy_postion', 0) # Not currently exposed

        # Internal macro overrides
        self.pause_macro = config.get('pause_macro', 'PAUSE')
        self.action_changed_macro = config.get('action_changed_macro', '_MMU_ACTION_CHANGED')
        self.print_state_changed_macro = config.get('print_state_changed_macro', '_MMU_PRINT_STATE_CHANGED')
        self.gate_map_changed_macro = config.get('gate_map_changed_macro', '_MMU_GATE_MAP_CHANGED')
        self.form_tip_macro = config.get('form_tip_macro', '_MMU_FORM_TIP')
        self.pre_unload_macro = config.get('pre_unload_macro', '_MMU_PRE_UNLOAD')
        self.post_form_tip_macro = config.get('post_form_tip_macro', '_MMU_POST_FORM_TIP')
        self.post_unload_macro = config.get('post_unload_macro', '_MMU_POST_UNLOAD')
        self.pre_load_macro = config.get('pre_load_macro', '_MMU_PRE_LOAD')
        self.post_load_macro = config.get('post_load_macro', '_MMU_POST_LOAD_MACRO')
        self.unload_sequence_macro = config.get('unload_sequence_macro', '_MMU_UNLOAD_SEQUENCE')
        self.load_sequence_macro = config.get('load_sequence_macro', '_MMU_LOAD_SEQUENCE')
        self.error_dialog_macro = config.get('error_dialog_macro', '_MMU_ERROR_DIALOG') # Not currently exposed
        self.clear_position_macro = config.get('clear_position_macro', '_MMU_CLEAR_POSITION') # Not currently exposed

        # User MMU setup
        self.mmu_num_gates = config.getint('mmu_num_gates')
        self.selector_offsets = list(config.getfloatlist('selector_offsets', []))
        self.bypass_offset = config.getfloat('selector_bypass', 0)
        self.default_ttg_map = list(config.getintlist('tool_to_gate_map', []))
        self.default_gate_status = list(config.getintlist('gate_status', []))
        self.default_gate_material = list(config.getlist('gate_material', []))
        self.default_gate_color = list(config.getlist('gate_color', []))
        self.default_gate_filament_name = list(config.getlist('gate_filament_name', []))
        self.default_gate_spool_id = list(config.getintlist('gate_spool_id', []))
        self.default_gate_speed_override = list(config.getintlist('gate_speed_override', []))

        # Configuration for gate loading and unloading
        self.gate_homing_endstop = config.getchoice('gate_homing_endstop', {o: o for o in self.GATE_ENDSTOPS}, self.ENDSTOP_ENCODER)
        self.gate_endstop_to_encoder = config.getfloat('gate_endstop_to_encoder', 0., minval=0.)
        self.gate_unload_buffer = config.getfloat('gate_unload_buffer', 30., minval=0.) # How far to short bowden move to avoid overshooting
        self.gate_homing_max = config.getfloat('gate_homing_max', 2 * self.gate_unload_buffer, minval=self.gate_unload_buffer)
        self.gate_parking_distance = config.getfloat('gate_parking_distance', 23.) # Can be +ve or -ve
        self.gate_load_retries = config.getint('gate_load_retries', 2, minval=1, maxval=5)
        self.gate_autoload = config.getint('gate_autoload', 1, minval=0, maxval=1)
        self.encoder_move_step_size = config.getfloat('encoder_move_step_size', 15., minval=5., maxval=25.) # Not exposed
        self.encoder_dwell = config.getfloat('encoder_dwell', 0.1, minval=0., maxval=2.) # Not exposed
        self.encoder_default_resolution = config.getfloat('encoder_default_resolution', self.encoder_default_resolution)

        # Configuration for (fast) bowden move
        self.bowden_apply_correction = config.getint('bowden_apply_correction', 0, minval=0, maxval=1)
        self.bowden_allowable_load_delta = config.getfloat('bowden_allowable_load_delta', 10., minval=1.)
        self.bowden_allowable_unload_delta = config.getfloat('bowden_allowable_unload_delta', self.bowden_allowable_load_delta, minval=1.)
        self.bowden_move_error_tolerance = config.getfloat('bowden_move_error_tolerance', 60, minval=0, maxval=100) # Percentage of delta of move that results in error
        self.bowden_pre_unload_test = config.getint('bowden_pre_unload_test', 0, minval=0, maxval=1) # Check for bowden movement before full pull
        self.bowden_pre_unload_error_tolerance = config.getfloat('bowden_pre_unload_error_tolerance', 100, minval=0, maxval=100) # Allowable delta movement % before error

        # Configuration for extruder and toolhead homing
        self.extruder_force_homing = config.getint('extruder_force_homing', 0, minval=0, maxval=1)
        self.extruder_homing_endstop = config.getchoice('extruder_homing_endstop', {o: o for o in self.EXTRUDER_ENDSTOPS}, self.ENDSTOP_EXTRUDER_COLLISION)
        self.extruder_homing_max = config.getfloat('extruder_homing_max', 50., above=10.)
        self.extruder_collision_homing_step = config.getint('extruder_collision_homing_step', 3,  minval=2, maxval=5)
        self.toolhead_homing_max = config.getfloat('toolhead_homing_max', 20., minval=0.)
        self.toolhead_extruder_to_nozzle = config.getfloat('toolhead_extruder_to_nozzle', 0., minval=5.) # For "sensorless"
        self.toolhead_sensor_to_nozzle = config.getfloat('toolhead_sensor_to_nozzle', 0., minval=1.) # For toolhead sensor
        self.toolhead_entry_to_extruder = config.getfloat('toolhead_entry_to_extruder', 0., minval=0.) # For extruder (entry) sensor
        self.toolhead_ooze_reduction = config.getfloat('toolhead_ooze_reduction', 0., minval=-10., maxval=35.) # +ve value = reduction of load length
        self.toolhead_unload_safety_margin = config.getfloat('toolhead_unload_safety_margin', 10., minval=0.) # Extra unload distance
        self.toolhead_move_error_tolerance = config.getfloat('toolhead_move_error_tolerance', 60, minval=0, maxval=100) # Allowable delta movement % before error

        # Extra Gear/Extruder synchronization controls
        self.sync_to_extruder = config.getint('sync_to_extruder', 0, minval=0, maxval=1)
        self.sync_form_tip = config.getint('sync_form_tip', 0, minval=0, maxval=1)
        self.sync_multiplier_high = config.getfloat('sync_multiplier_high', 1.05, minval=1., maxval=2.)
        self.sync_multiplier_low = config.getfloat('sync_multipler_low', 0.95, minval=0.5, maxval=1.)
        self.sync_feedback_enable = config.getint('sync_feedback_enable', 0, minval=0, maxval=1)

        # Servo control
        self.servo_angles = {}
        self.servo_angles['down'] = config.getint('servo_down_angle', 90)
        self.servo_angles['up'] = config.getint('servo_up_angle', 90)
        self.servo_angles['move'] = config.getint('servo_move_angle', self.servo_angles['up'])
        self.servo_duration = config.getfloat('servo_duration', 0.2, minval=0.1)
        self.servo_always_active = config.getint('servo_always_active', 0, minval=0, maxval=1)
        self.servo_active_down = config.getint('servo_active_down', 0, minval=0, maxval=1)
        self.servo_dwell = config.getfloat('servo_dwell', 0.4, minval=0.1)
        self.servo_buzz_gear_on_down = config.getint('servo_buzz_gear_on_down', 3, minval=0, maxval=10)

        # TMC current control
        self.extruder_collision_homing_current = config.getint('extruder_collision_homing_current', 50, minval=10, maxval=100)
        self.extruder_form_tip_current = config.getint('extruder_form_tip_current', 100, minval=100, maxval=150)
        self.sync_gear_current = config.getint('sync_gear_current', 50, minval=10, maxval=100)

        # Filament move speeds and accelaration
        self.gear_from_buffer_speed = config.getfloat('gear_from_buffer_speed', 150., minval=10.)
        self.gear_from_buffer_accel = config.getfloat('gear_from_buffer_accel', 400, minval=10.)
        self.gear_from_spool_speed = config.getfloat('gear_from_spool_speed', 60, minval=10.)
        self.gear_from_spool_accel = config.getfloat('gear_from_spool_accel', 100, minval=10.)
        self.gear_short_move_speed = config.getfloat('gear_short_move_speed', 60., minval=1.)
        self.gear_short_move_accel = config.getfloat('gear_short_move_accel', 400, minval=10.)
        self.gear_short_move_threshold = config.getfloat('gear_short_move_threshold', self.gate_homing_max, minval=1.)
        self.gear_homing_speed = config.getfloat('gear_homing_speed', 150, minval=1.)

        self.extruder_load_speed = config.getfloat('extruder_load_speed', 15, minval=1.)
        self.extruder_unload_speed = config.getfloat('extruder_unload_speed', 15, minval=1.)
        self.extruder_sync_load_speed = config.getfloat('extruder_sync_load_speed', 15., minval=1.)
        self.extruder_sync_unload_speed = config.getfloat('extruder_sync_unload_speed', 15., minval=1.)
        self.extruder_accel = config.getfloat('extruder_accel', 400, above=10.)
        self.extruder_homing_speed = config.getfloat('extruder_homing_speed', 15, minval=1.)

        self.gear_buzz_accel = config.getfloat('gear_buzz_accel', 1000, minval=10.) # Not exposed

        # Selector speeds
        self.selector_move_speed = config.getfloat('selector_move_speed', 200, minval=1.)
        self.selector_homing_speed = config.getfloat('selector_homing_speed', 100, minval=1.)
        self.selector_touch_speed = config.getfloat('selector_touch_speed', 60, minval=1.)

        # Optional features
        self.encoder_move_validation = config.getint('encoder_move_validation', 1, minval=0, maxval=1) # Use encoder to check load/unload movement
        self.selector_touch_enable = config.getint('selector_touch_enable', 1, minval=0, maxval=1)
        self.enable_clog_detection = config.getint('enable_clog_detection', 2, minval=0, maxval=2)
        self.enable_spoolman = config.getint('enable_spoolman', 0, minval=0, maxval=1)
        self.enable_remote_gate_map = config.getint('enable_remote_gate_map', 0, minval=0, maxval=1)
        self.default_enable_endless_spool = config.getint('enable_endless_spool', 0, minval=0, maxval=1)
        self.endless_spool_final_eject = config.getfloat('endless_spool_final_eject', 50, minval=0.)
        self.endless_spool_on_load = config.getint('endless_spool_on_load', 0, minval=0, maxval=1)
        self.endless_spool_eject_gate = config.getint('endless_spool_eject_gate', -1, minval=-1, maxval=self.mmu_num_gates - 1)
        self.default_endless_spool_groups = list(config.getintlist('endless_spool_groups', []))
        self.tool_extrusion_multipliers = []
        self.tool_speed_multipliers = []

        # Logging
        self.log_level = config.getint('log_level', 1, minval=0, maxval=4)
        self.log_file_level = config.getint('log_file_level', 2, minval=-1, maxval=4)
        self.log_statistics = config.getint('log_statistics', 0, minval=0, maxval=1)
        self.log_visual = config.getint('log_visual', 1, minval=0, maxval=1)
        self.log_startup_status = config.getint('log_startup_status', 1, minval=0, maxval=2)

        # Cosmetic console stuff
        self.console_stat_columns = list(config.getlist('console_stat_columns', ['unload', 'load', 'total']))
        self.console_stat_rows = list(config.getlist('console_stat_rows', ['total', 'job', 'job_average']))
        self.console_gate_stat = config.get('console_gate_stat', {o: o for o in self.GATE_STATS_TYPES}, self.GATE_STATS_STRING)
        self.console_always_output_full = config.getint('console_always_output_full', 1, minval=0, maxval=1)

        # Currently hidden and testing options
        self.test_random_failures = config.getint('test_random_failures', 0, minval=0, maxval=1)
        self.test_disable_encoder = config.getint('test_disable_encoder', 0, minval=0, maxval=1)
        self.test_force_in_print = config.getint('test_force_in_print', 0, minval=0, maxval=1)
        self.canbus_comms_retries = config.getint('canbus_comms_retries', 3, minval=1, maxval=10) # Workaround CANbus communication timeout error

        # Hidden feature development
        self.homing_extruder = config.getint('homing_extruder', 1, minval=0, maxval=1) # Special MMU homing extruder or klipper default
        self.virtual_selector = bool(config.getint('virtual_selector', 0, minval=0, maxval=1))

        # The following lists are the defaults (when reset) and will be overriden by values in mmu_vars.cfg...

        # Endless spool groups
        self.enable_endless_spool = self.default_enable_endless_spool
        if len(self.default_endless_spool_groups) > 0:
            if self.enable_endless_spool == 1 and len(self.default_endless_spool_groups) != self.mmu_num_gates:
                raise self.config.error("endless_spool_groups has a different number of values than the number of gates")
        else:
            self.default_endless_spool_groups = list(range(self.mmu_num_gates))
        self.endless_spool_groups = list(self.default_endless_spool_groups)

        # Components of the gate map (status, material, color, spool_id and speed override)
        self.gate_map_vars = [ (self.VARS_MMU_GATE_STATUS, 'gate_status', self.GATE_UNKNOWN),
                               (self.VARS_MMU_GATE_MATERIAL, 'gate_material', ""),
                               (self.VARS_MMU_GATE_COLOR, 'gate_color', ""),
                               (self.VARS_MMU_GATE_SPOOL_ID, 'gate_spool_id', -1),
                               (self.VARS_MMU_GATE_FILAMENT_NAME, 'gate_filament_name', ""),
                               (self.VARS_MMU_GATE_SPEED_OVERRIDE, 'gate_speed_override', 100) ]

        for var, attr, default in self.gate_map_vars:
            default_attr_name = "default_" + attr
            default_attr = getattr(self, default_attr_name)
            if len(default_attr) > 0:
                if len(default_attr) != self.mmu_num_gates:
                    raise self.config.error("%s has different number of entries than the number of gates" % attr)
            else:
                default_attr.extend([default] * self.mmu_num_gates)
            setattr(self, attr, list(default_attr))
            if attr == 'gate_color':
                self._update_gate_color(getattr(self, attr))

        # Tool to gate mapping
        if len(self.default_ttg_map) > 0:
            if not len(self.default_ttg_map) == self.mmu_num_gates:
                raise self.config.error("tool_to_gate_map has different number of values than the number of gates")
        else:
            self.default_ttg_map = list(range(self.mmu_num_gates))
        self.ttg_map = list(self.default_ttg_map)

        # Tool speed and extrusion multipliers
        for i in range(self.mmu_num_gates):
            self.tool_extrusion_multipliers.append(1.)
            self.tool_speed_multipliers.append(1.)

        # Initialize state and statistics variables
        self._initialize_state()
        self._reset_statistics()
        self.counters = {}

        # Logging
        self.queue_listener = None
        self.mmu_logger = None

        # Register GCODE commands
        self.gcode = self.printer.lookup_object('gcode')
        self.gcode_move = self.printer.load_object(config, 'gcode_move')

        # Logging and Stats
        self.gcode.register_command('MMU_RESET', self.cmd_MMU_RESET, desc = self.cmd_MMU_RESET_help)
        self.gcode.register_command('MMU_STATS', self.cmd_MMU_STATS, desc = self.cmd_MMU_STATS_help)
        self.gcode.register_command('MMU_STATUS', self.cmd_MMU_STATUS, desc = self.cmd_MMU_STATUS_help)
        self.gcode.register_command('MMU_SENSORS', self.cmd_MMU_SENSORS, desc = self.cmd_MMU_SENSORS_help)

        # Calibration
        self.gcode.register_command('MMU_CALIBRATE_GEAR', self.cmd_MMU_CALIBRATE_GEAR, desc=self.cmd_MMU_CALIBRATE_GEAR_help)
        self.gcode.register_command('MMU_CALIBRATE_ENCODER', self.cmd_MMU_CALIBRATE_ENCODER, desc=self.cmd_MMU_CALIBRATE_ENCODER_help)
        self.gcode.register_command('MMU_CALIBRATE_SELECTOR', self.cmd_MMU_CALIBRATE_SELECTOR, desc = self.cmd_MMU_CALIBRATE_SELECTOR_help)
        self.gcode.register_command('MMU_CALIBRATE_BOWDEN', self.cmd_MMU_CALIBRATE_BOWDEN, desc = self.cmd_MMU_CALIBRATE_BOWDEN_help)
        self.gcode.register_command('MMU_CALIBRATE_GATES', self.cmd_MMU_CALIBRATE_GATES, desc = self.cmd_MMU_CALIBRATE_GATES_help)
        self.gcode.register_command('MMU_CALIBRATE_TOOLHEAD', self.cmd_MMU_CALIBRATE_TOOLHEAD, desc = self.cmd_MMU_CALIBRATE_TOOLHEAD_help)

        # Servo and motor control
        self.gcode.register_command('MMU_SERVO', self.cmd_MMU_SERVO, desc = self.cmd_MMU_SERVO_help)
        self.gcode.register_command('MMU_MOTORS_OFF', self.cmd_MMU_MOTORS_OFF, desc = self.cmd_MMU_MOTORS_OFF_help)
        self.gcode.register_command('MMU_SYNC_GEAR_MOTOR', self.cmd_MMU_SYNC_GEAR_MOTOR, desc=self.cmd_MMU_SYNC_GEAR_MOTOR_help)

        # Core MMU functionality
        self.gcode.register_command('MMU', self.cmd_MMU, desc = self.cmd_MMU_help)

        # Endstops for print start / stop. Automatically called if printing from virtual SD-card
        self.gcode.register_command('_MMU_PRINT_START', self.cmd_MMU_PRINT_START, desc = self.cmd_MMU_PRINT_START_help)
        self.gcode.register_command('_MMU_PRINT_END', self.cmd_MMU_PRINT_END, desc = self.cmd_MMU_PRINT_END_help)

        self.gcode.register_command('MMU_HELP', self.cmd_MMU_HELP, desc = self.cmd_MMU_HELP_help)
        self.gcode.register_command('MMU_ENCODER', self.cmd_MMU_ENCODER, desc = self.cmd_MMU_ENCODER_help)
        self.gcode.register_command('MMU_LED', self.cmd_MMU_LED, desc = self.cmd_MMU_LED_help)
        self.gcode.register_command('MMU_HOME', self.cmd_MMU_HOME, desc = self.cmd_MMU_HOME_help)
        self.gcode.register_command('MMU_SELECT', self.cmd_MMU_SELECT, desc = self.cmd_MMU_SELECT_help)
        self.gcode.register_command('MMU_PRELOAD', self.cmd_MMU_PRELOAD, desc = self.cmd_MMU_PRELOAD_help)
        self.gcode.register_command('MMU_SELECT_BYPASS', self.cmd_MMU_SELECT_BYPASS, desc = self.cmd_MMU_SELECT_BYPASS_help)
        self.gcode.register_command('MMU_CHANGE_TOOL', self.cmd_MMU_CHANGE_TOOL, desc = self.cmd_MMU_CHANGE_TOOL_help)
        # TODO currently not registered directly as Tx commands because not visible by Mainsail/Fluuid
        # for tool in range(self.mmu_num_gates):
        #     self.gcode.register_command('T%d' % tool, self.cmd_MMU_CHANGE_TOOL, desc = "Change to tool T%d" % tool)
        self.gcode.register_command('MMU_LOAD', self.cmd_MMU_LOAD, desc=self.cmd_MMU_LOAD_help)
        self.gcode.register_command('MMU_EJECT', self.cmd_MMU_EJECT, desc = self.cmd_MMU_EJECT_help)
        self.gcode.register_command('MMU_UNLOAD', self.cmd_MMU_EJECT, desc = self.cmd_MMU_EJECT_help) # Alias for MMU_EJECT
        self.gcode.register_command('MMU_PAUSE', self.cmd_MMU_PAUSE, desc = self.cmd_MMU_PAUSE_help)
        self.gcode.register_command('MMU_UNLOCK', self.cmd_MMU_UNLOCK, desc = self.cmd_MMU_UNLOCK_help)
        self.gcode.register_command('MMU_RECOVER', self.cmd_MMU_RECOVER, desc = self.cmd_MMU_RECOVER_help)

        # User Setup and Testing
        self.gcode.register_command('MMU_TEST_BUZZ_MOTOR', self.cmd_MMU_TEST_BUZZ_MOTOR, desc=self.cmd_MMU_TEST_BUZZ_MOTOR_help)
        self.gcode.register_command('MMU_TEST_GRIP', self.cmd_MMU_TEST_GRIP, desc = self.cmd_MMU_TEST_GRIP_help)
        self.gcode.register_command('MMU_TEST_LOAD', self.cmd_MMU_TEST_LOAD, desc=self.cmd_MMU_TEST_LOAD_help)
        self.gcode.register_command('MMU_TEST_MOVE', self.cmd_MMU_TEST_MOVE, desc = self.cmd_MMU_TEST_MOVE_help)
        self.gcode.register_command('MMU_TEST_HOMING_MOVE', self.cmd_MMU_TEST_HOMING_MOVE, desc = self.cmd_MMU_TEST_HOMING_MOVE_help)
        self.gcode.register_command('MMU_TEST_TRACKING', self.cmd_MMU_TEST_TRACKING, desc=self.cmd_MMU_TEST_TRACKING_help)
        self.gcode.register_command('MMU_TEST_CONFIG', self.cmd_MMU_TEST_CONFIG, desc = self.cmd_MMU_TEST_CONFIG_help)
        self.gcode.register_command('MMU_TEST_RUNOUT', self.cmd_MMU_TEST_RUNOUT, desc = self.cmd_MMU_TEST_RUNOUT_help)
        self.gcode.register_command('MMU_TEST_FORM_TIP', self.cmd_MMU_TEST_FORM_TIP, desc = self.cmd_MMU_TEST_FORM_TIP_help)
        self.gcode.register_command('_MMU_TEST', self.cmd_MMU_TEST, desc = self.cmd_MMU_TEST_help) # Internal for testing

        # Soak Testing
        self.gcode.register_command('MMU_SOAKTEST_SELECTOR', self.cmd_MMU_SOAKTEST_SELECTOR, desc = self.cmd_MMU_SOAKTEST_SELECTOR_help)
        self.gcode.register_command('MMU_SOAKTEST_LOAD_SEQUENCE', self.cmd_MMU_SOAKTEST_LOAD_SEQUENCE, desc = self.cmd_MMU_SOAKTEST_LOAD_SEQUENCE_help)

        # TTG and Endless spool
        self.gcode.register_command('MMU_TTG_MAP', self.cmd_MMU_TTG_MAP, desc = self.cmd_MMU_TTG_MAP_help)
        self.gcode.register_command('MMU_GATE_MAP', self.cmd_MMU_GATE_MAP, desc = self.cmd_MMU_GATE_MAP_help)
        self.gcode.register_command('MMU_ENDLESS_SPOOL', self.cmd_MMU_ENDLESS_SPOOL, desc = self.cmd_MMU_ENDLESS_SPOOL_help)
        self.gcode.register_command('MMU_CHECK_GATE', self.cmd_MMU_CHECK_GATE, desc = self.cmd_MMU_CHECK_GATE_help)
        self.gcode.register_command('MMU_TOOL_OVERRIDES', self.cmd_MMU_TOOL_OVERRIDES, desc = self.cmd_MMU_TOOL_OVERRIDES_help)
        self.gcode.register_command('MMU_SLICER_TOOL_MAP', self.cmd_MMU_SLICER_TOOL_MAP, desc = self.cmd_MMU_SLICER_TOOL_MAP_help)

        # For use in user controlled load and unload macros
        self.gcode.register_command('_MMU_STEP_LOAD_GATE', self.cmd_MMU_STEP_LOAD_GATE, desc = self.cmd_MMU_STEP_LOAD_GATE_help)
        self.gcode.register_command('_MMU_STEP_UNLOAD_GATE', self.cmd_MMU_STEP_UNLOAD_GATE, desc = self.cmd_MMU_STEP_UNLOAD_GATE_help)
        self.gcode.register_command('_MMU_STEP_LOAD_BOWDEN', self.cmd_MMU_STEP_LOAD_BOWDEN, desc = self.cmd_MMU_STEP_LOAD_BOWDEN_help)
        self.gcode.register_command('_MMU_STEP_UNLOAD_BOWDEN', self.cmd_MMU_STEP_UNLOAD_BOWDEN, desc = self.cmd_MMU_STEP_UNLOAD_BOWDEN_help)
        self.gcode.register_command('_MMU_STEP_HOME_EXTRUDER', self.cmd_MMU_STEP_HOME_EXTRUDER, desc = self.cmd_MMU_STEP_HOME_EXTRUDER_help)
        self.gcode.register_command('_MMU_STEP_LOAD_TOOLHEAD', self.cmd_MMU_STEP_LOAD_TOOLHEAD, desc = self.cmd_MMU_STEP_LOAD_TOOLHEAD_help)
        self.gcode.register_command('_MMU_STEP_UNLOAD_TOOLHEAD', self.cmd_MMU_STEP_UNLOAD_TOOLHEAD, desc = self.cmd_MMU_STEP_UNLOAD_TOOLHEAD_help)
        self.gcode.register_command('_MMU_STEP_HOMING_MOVE', self.cmd_MMU_STEP_HOMING_MOVE, desc = self.cmd_MMU_STEP_HOMING_MOVE_help)
        self.gcode.register_command('_MMU_STEP_MOVE', self.cmd_MMU_STEP_MOVE, desc = self.cmd_MMU_STEP_MOVE_help)
        self.gcode.register_command('_MMU_STEP_SET_FILAMENT', self.cmd_MMU_STEP_SET_FILAMENT, desc = self.cmd_MMU_STEP_SET_FILAMENT_help)
        self.gcode.register_command('_MMU_M400', self.cmd_MMU_M400, desc = self.cmd_MMU_M400_help) # Wait on both movequeues

        # Internal handlers for Runout & Insertion for all sensor options
        self.gcode.register_command('__MMU_ENCODER_RUNOUT', self.cmd_MMU_ENCODER_RUNOUT, desc = self.cmd_MMU_ENCODER_RUNOUT_help)
        self.gcode.register_command('__MMU_ENCODER_INSERT', self.cmd_MMU_ENCODER_INSERT, desc = self.cmd_MMU_ENCODER_INSERT_help)
        self.gcode.register_command('__MMU_GATE_RUNOUT', self.cmd_MMU_GATE_RUNOUT, desc = self.cmd_MMU_GATE_RUNOUT_help)
        self.gcode.register_command('__MMU_GATE_INSERT', self.cmd_MMU_GATE_INSERT, desc = self.cmd_MMU_GATE_INSERT_help)

        # Initializer tasks
        self.gcode.register_command('__MMU_BOOTUP_TASKS', self.cmd_MMU_BOOTUP_TASKS, desc = self.cmd_MMU_BOOTUP_TASKS_help) # Bootup tasks

        # We setup MMU hardware during configuration since some hardware like endstop requires
        # configuration during the MCU config phase, which happens before klipper connection
        # This assumes that the hardware configuartion appears before the '[mmu]' section
        # the installer by default already guarantees this order
        self._setup_mmu_hardware(config)

    def _setup_mmu_hardware(self, config):
        logging.info("MMU Hardware Initialization -------------------------------")
        self.has_leds = False

        # Selector and Gear h/w setup ------
        section = self.SELECTOR_STEPPER_CONFIG
        if config.has_section(section):
            # Inject options into selector stepper config regardless or what user sets
            config.fileconfig.set(section, 'position_min', -1.)
            config.fileconfig.set(section, 'position_max', self._get_max_selector_movement())
            config.fileconfig.set(section, 'homing_speed', self.selector_homing_speed)
        self.mmu_toolhead = MmuToolHead(config, self.homing_extruder)
        self.mmu_kinematics = self.mmu_toolhead.get_kinematics()
        rails = self.mmu_toolhead.get_kinematics().rails
        self.selector_rail = rails[0]
        self.selector_stepper = self.selector_rail.steppers[0]
        self.gear_rail = rails[1]
        self.gear_stepper = self.gear_rail.steppers[0]
        self.mmu_extruder_stepper = self.mmu_toolhead.mmu_extruder_stepper # Available now if 'self.homing_extruder' is True

        # Detect if selector touch is possible
        self.selector_touch = self.ENDSTOP_SELECTOR_TOUCH in self.selector_rail.get_extra_endstop_names() and self.selector_touch_enable

        # Setup filament homing sensors ------
        for name in [self.ENDSTOP_TOOLHEAD, self.ENDSTOP_GATE, self.ENDSTOP_EXTRUDER_ENTRY]:
            sensor = self.printer.lookup_object("filament_switch_sensor %s_sensor" % name, None)
            if sensor is not None:
                self.sensors[name] = sensor
                # With MMU toolhead sensors must not accidentally pause nor call user defined macros
                # (this is done in [mmu_sensors] but legacy setups may have discrete [filament_switch_sensors])
                if name not in [self.ENDSTOP_GATE]:
                    self.sensors[name].runout_helper.runout_pause = False
                    self.sensors[name].runout_helper.runout_gcode = None
                    self.sensors[name].runout_helper.insert_gcode = None

                # Add sensor pin as an extra endstop for gear rail
                sensor_pin = self.config.getsection("filament_switch_sensor %s_sensor" % name).get("switch_pin")
                ppins = self.printer.lookup_object('pins')
                pin_params = ppins.parse_pin(sensor_pin, True, True)
                share_name = "%s:%s" % (pin_params['chip_name'], pin_params['pin'])
                ppins.allow_multi_use_pin(share_name)
                mcu_endstop = self.gear_rail.add_extra_endstop(sensor_pin, name)

                # This ensures rapid stopping of extruder stepper when endstop is hit on synced homing
                if self.homing_extruder:
                    mcu_endstop.add_stepper(self.mmu_extruder_stepper.stepper)

        # Get servo and (optional) encoder setup -----
        self.servo = self.printer.lookup_object('mmu_servo mmu_servo', None)
        if not self.servo:
            raise self.config.error("No [mmu_servo] definition found in mmu_hardware.cfg")
        self.encoder_sensor = self.printer.lookup_object('mmu_encoder mmu_encoder', None)
        if not self.encoder_sensor:
            # MMU logging not set up so use main klippy logger
            logging.warn("No [mmu_encoder] definition found in mmu_hardware.cfg. Assuming encoder is not available")

    def _setup_logging(self):
        # Setup background file based logging before logging any messages
        if self.log_file_level >= 0:
            logfile_path = self.printer.start_args['log_file']
            dirname = os.path.dirname(logfile_path)
            if dirname is None:
                mmu_log = '/tmp/mmu.log'
            else:
                mmu_log = dirname + '/mmu.log'
            self._log_debug("mmu_log=%s" % mmu_log)
            self.queue_listener = QueueListener(mmu_log)
            self.queue_listener.setFormatter(MultiLineFormatter('%(asctime)s %(message)s', datefmt='%H:%M:%S'))
            queue_handler = QueueHandler(self.queue_listener.bg_queue)
            self.mmu_logger = logging.getLogger('mmu')
            self.mmu_logger.setLevel(logging.INFO)
            self.mmu_logger.addHandler(queue_handler)

    def handle_connect(self):
        self._setup_logging()
        self.toolhead = self.printer.lookup_object('toolhead')
        self.mmu_sensors = self.printer.lookup_object('mmu_sensors', None)

        # Sanity check extruder name
        extruder = self.printer.lookup_object(self.extruder_name, None)
        if not extruder:
            raise self.config.error("Extruder named '%s' not found on printer" % self.extruder_name)

        # See if we have a TMC controller capable of current control for filament collision detection and syncing
        # on gear_stepper and tip forming on extruder
        self.selector_tmc = self.gear_tmc = self.extruder_tmc = None
        tmc_chips = ["tmc2209", "tmc2130", "tmc2208", "tmc2660", "tmc5160", "tmc2240"]
        for chip in tmc_chips:
            if self.selector_tmc is None:
                self.selector_tmc = self.printer.lookup_object('%s stepper_mmu_selector' % chip, None)
                if self.selector_tmc is not None:
                    self._log_debug("Found %s on selector_stepper. Stallguard 'touch' homing possible." % chip)
            if self.gear_tmc is None:
                self.gear_tmc = self.printer.lookup_object('%s stepper_mmu_gear' % chip, None)
                if self.gear_tmc is not None:
                    self._log_debug("Found %s on gear_stepper. Current control enabled. Stallguard 'touch' homing possible." % chip)
            if self.extruder_tmc is None:
                self.extruder_tmc = self.printer.lookup_object("%s %s" % (chip, self.extruder_name), None)
                if self.extruder_tmc is not None:
                    self._log_debug("Found %s on extruder. Current control enabled. %s" % (chip, "Stallguard 'touch' homing possible." if self.homing_extruder else ""))

        if self.selector_tmc is None:
            self._log_debug("TMC driver not found for selector_stepper, cannot use sensorless homing and recovery")
        if self.gear_tmc is None:
            self._log_debug("TMC driver not found for gear_stepper, cannot use current reduction for collision detection or while synchronized printing")
        if self.extruder_tmc is None:
            self._log_debug("TMC driver not found for extruder, cannot use current increase for tip forming move")

        # Establish gear_stepper initial gear_stepper and extruder currents
        self.gear_default_run_current = self.gear_tmc.get_status(0)['run_current'] if self.gear_tmc else None
        self.extruder_default_run_current = self.extruder_tmc.get_status(0)['run_current'] if self.extruder_tmc else None
        self.gear_percentage_run_current = self.gear_restore_percent_run_current = self.extruder_percentage_run_current = 100.

        # Sanity check that required klipper options are enabled
        self.print_stats = self.printer.lookup_object("print_stats", None)
        if self.print_stats is None:
            self._log_debug("[virtual_sdcard] is not found in config, advanced state control is not possible")
        self.pause_resume = self.printer.lookup_object('pause_resume', None)
        if self.pause_resume is None:
            raise self.config.error("MMU requires [pause_resume] to work, please add it to your config!")

        # Sanity check to see that mmu_vars.cfg is included. This will verify path because default has single entry
        self.save_variables = self.printer.lookup_object('save_variables')
        if self.save_variables.allVariables == {}:
            raise self.config.error("Calibration settings not found: mmu_vars.cfg probably not found. Check [save_variables] section in mmu_macro_vars.cfg")

        # Remember user setting of idle_timeout so it can be restored (if not overridden)
        if self.default_idle_timeout < 0:
            self.default_idle_timeout = self.printer.lookup_object("idle_timeout").idle_timeout

        # Configure gear stepper calibration (set with MMU_CALIBRATE_GEAR)
        rotation_distance = self.save_variables.allVariables.get(self.VARS_MMU_GEAR_ROTATION_DISTANCE, None)
        if rotation_distance:
            self.gear_stepper.set_rotation_distance(rotation_distance)
            self._log_debug("Loaded saved gear rotation distance: %.6f" % rotation_distance)
            self.calibration_status |= self.CALIBRATED_GEAR
        else:
            self._log_always("Warning: Gear rotation_distance not found in mmu_vars.cfg. Probably not calibrated")
        self.ref_gear_rotation_distance = self.gear_stepper.get_rotation_distance()[0]

        # Configure encoder calibration (set with MMU_CALIBRATE_ENCODER)
        self.encoder_resolution = self.encoder_default_resolution
        if self._has_encoder():
            self.encoder_sensor.set_logger(self._log_debug) # Combine with MMU log
            self.encoder_sensor.set_extruder(self.extruder_name)
            self.encoder_sensor.set_mode(self.enable_clog_detection)

            resolution = self.save_variables.allVariables.get(self.VARS_MMU_ENCODER_RESOLUTION, None)
            if resolution:
                self.encoder_resolution = resolution
                self.encoder_sensor.set_resolution(resolution)
                self._log_debug("Loaded saved encoder resolution: %.6f" % resolution)
                self.calibration_status |= self.CALIBRATED_ENCODER
            else:
                self._log_always("Warning: Encoder resolution not found in mmu_vars.cfg. Probably not calibrated")
        else:
            self.calibration_status |= self.CALIBRATED_ENCODER # Pretend we are calibrated to avoid warnings

        # The threshold (mm) that determines real encoder movement (set to 1.5 pulses of encoder. i.e. allow one error pulse)
        self.encoder_min = 1.5 * self.encoder_resolution

        # Configure selector calibration (set with MMU_CALIBRATE_SELECTOR)
        selector_offsets = self.save_variables.allVariables.get(self.VARS_MMU_SELECTOR_OFFSETS, None)
        if selector_offsets:
            if len(selector_offsets) == self.mmu_num_gates:
                self.selector_offsets = selector_offsets
                self._log_debug("Loaded saved selector offsets: %s" % selector_offsets)
                self.calibration_status |= self.CALIBRATED_SELECTOR
            else:
                self._log_error("Incorrect number of gates specified in %s" % self.VARS_MMU_SELECTOR_OFFSETS)
                self.selector_offsets = [0.] * self.mmu_num_gates
        else:
            self._log_always("Warning: Selector offsets not found in mmu_vars.cfg. Probably not calibrated")
            self.selector_offsets = [0.] * self.mmu_num_gates
        bypass_offset = self.save_variables.allVariables.get(self.VARS_MMU_SELECTOR_BYPASS, None)
        if bypass_offset:
            self.bypass_offset = bypass_offset
            self._log_debug("Loaded saved bypass offset: %s" % bypass_offset)
        else:
            self.bypass_offset = 0

        # Set bowden length from calibration
        bowden_length = self.save_variables.allVariables.get(self.VARS_MMU_CALIB_BOWDEN_LENGTH, None)
        bowden_home = self.save_variables.allVariables.get(self.VARS_MMU_CALIB_BOWDEN_HOME, self.ENDSTOP_ENCODER)
        if bowden_length and bowden_home in self.GATE_ENDSTOPS:
            self.calibrated_bowden_length = bowden_length
            if bowden_home != self.gate_homing_endstop:
                if bowden_home == self.ENDSTOP_ENCODER:
                    self.calibrated_bowden_length += self.gate_endstop_to_encoder
                else:
                    self.calibrated_bowden_length -= self.gate_endstop_to_encoder
                self._log_debug("Loaded and adjusted reference bowden length: %.1f" % bowden_length)
            else:
                self._log_debug("Loaded saved reference bowden length: %.1f" % bowden_length)
            self.calibration_status |= self.CALIBRATED_BOWDEN
        else:
            self._log_always("Warning: Reference bowden length not found in mmu_vars.cfg. Probably not calibrated")

        # Override with saved/calibrated servo positions
        try:
            servo_angles = self.save_variables.allVariables.get(self.VARS_MMU_SERVO_ANGLES, {})
            self.servo_angles.update(servo_angles)
        except Exception as e:
            raise self.config.error("Exception whilst parsing servo angles from 'mmu_vars.cfg': %s" % str(e))

    def handle_disconnect(self):
        self._log_debug('Klipper disconnected! MMU Shutdown')
        if self.queue_listener is not None:
            self.queue_listener.stop()

    def handle_ready(self):
        # Reference correct extruder stepper which will definitely be available now
        self.mmu_extruder_stepper = self.mmu_toolhead.mmu_extruder_stepper
        if not self.homing_extruder:
            self._log_debug("Warning: Using original klipper extruder stepper")

        # Restore state if fully calibrated
        if not self._check_is_calibrated(silent=True):
            self._load_persisted_state()

        # Setup events for managing internal print state machine
        self.printer.register_event_handler("idle_timeout:printing", self._handle_idle_timeout_printing)
        self.printer.register_event_handler("idle_timeout:ready", self._handle_idle_timeout_ready)
        self.printer.register_event_handler("idle_timeout:idle", self._handle_idle_timeout_idle)

        # Setup events for managing motor synchronization. We use 'mmu:print_synced' instead of
        # 'mmu:print_synced' events so feedback only used while actually printing
        self.printer.register_event_handler("mmu:print_synced", self._enable_sync_feedback)
        self.printer.register_event_handler("mmu:print_unsynced", self._disable_sync_feedback)
        self.printer.register_event_handler("mmu:sync_feedback", self._handle_sync_feedback)
        self._setup_sync_feedback()

        self._setup_heater_off_timer()
        self._setup_pending_spool_id_timer()
        self._clear_saved_toolhead_position()

        # This is a bit naughty to register commands here but I need to make sure we are the outermost wrapper
        try:
            prev_pause = self.gcode.register_command('PAUSE', None)
            if prev_pause is not None:
                self.gcode.register_command('__PAUSE', prev_pause)
                self.gcode.register_command('PAUSE', self.cmd_PAUSE, desc = self.cmd_PAUSE_help)
            else:
                self._log_error('No existing PAUSE macro found!')

            prev_resume = self.gcode.register_command('RESUME', None)
            if prev_resume is not None:
                self.gcode.register_command('__RESUME', prev_resume)
                self.gcode.register_command('RESUME', self.cmd_MMU_RESUME, desc = self.cmd_MMU_RESUME_help)
            else:
                self._log_error('No existing RESUME macro found!')

            prev_clear_pause = self.gcode.register_command('CLEAR_PAUSE', None)
            if prev_clear_pause is not None:
                self.gcode.register_command('__CLEAR_PAUSE', prev_clear_pause)
                self.gcode.register_command('CLEAR_PAUSE', self.cmd_CLEAR_PAUSE, desc = self.cmd_CLEAR_PAUSE_help)
            else:
                self._log_error('No existing CLEAR_PAUSE macro found!')

            prev_cancel = self.gcode.register_command('CANCEL_PRINT', None)
            if prev_cancel is not None:
                self.gcode.register_command('__CANCEL_PRINT', prev_cancel)
                self.gcode.register_command('CANCEL_PRINT', self.cmd_MMU_CANCEL_PRINT, desc = self.cmd_MMU_CANCEL_PRINT_help)
            else:
                self._log_error('No existing CANCEL_PRINT macro found!')
        except Exception as e:
            self._log_error('Error trying to wrap PAUSE/RESUME/CLEAR_PAUSE/CANCEL_PRINT macros: %s' % str(e))

        # Ensure that the LED control macro knows the indices of the segments of the LED chain and other essential data
        gcode_macro = self.printer.lookup_object("gcode_macro _MMU_SET_LED", None)
        if gcode_macro:
            try:
                led_chains = MmuLeds.chains
                led_vars = {}
                if led_chains:
                    led_vars['led_enable'] = True
                    exit = led_chains['exit']
                    led_vars['exit_first_led_index'] = exit[0] if exit else -1
                    led_vars['exit_reverse_order'] = int(exit[0] > exit[-1]) if exit else 0
                    entry = led_chains['entry']
                    led_vars['entry_first_led_index'] = entry[0] if entry else -1
                    led_vars['entry_reverse_order'] = int(entry[0] > entry[-1]) if entry else 0
                    led_vars['status_led_index'] = led_chains['status'][0] if led_chains['status'] else -1
                    led_vars['led_strip'] = MmuLeds.led_strip
                    self.has_leds = True
                    self._log_debug("LEDs support enabled")
                else:
                    led_vars['led_enable'] = False
                    self._log_debug("LEDs support is not configured")
                gcode_macro.variables.update(led_vars)
            except Exception as e:
                self._log_error('Error setting up the _MMU_SET_LED macro: %s' % str(e))
        else:
            self._log_error("LEDs macro _MMU_SET_LED not available")

        self.estimated_print_time = self.printer.lookup_object('mcu').estimated_print_time
        self.last_selector_move_time = self.estimated_print_time(self.reactor.monotonic())

        # Important to ensure correct sync_feedback starting assumption by generating a fake event
        if self.mmu_sensors:
            eventtime = self.reactor.monotonic()
            if self.mmu_sensors.has_tension_switch and not self.mmu_sensors.has_compression_switch:
                self._handle_sync_feedback(eventtime, 1) # Assume compressed starting state
            elif self.mmu_sensors.has_compression_switch and not self.mmu_sensors.has_tension_switch:
                self._handle_sync_feedback(eventtime, -1) # Assume expanded starting state

        # Runout bootup tasks
        self._schedule_mmu_bootup_tasks(self.BOOT_DELAY)

    def _initialize_state(self):
        self.is_enabled = self.runout_enabled = True
        self.is_homed = self.is_handling_runout = self.calibrating = False
        self.last_print_stats = self.paused_extruder_temp = self.reason_for_pause = None
        self.tool_selected = self._next_tool = self.TOOL_GATE_UNKNOWN
        self._last_toolchange = "Unknown"
        self.gate_selected = self.TOOL_GATE_UNKNOWN # We keep record of gate selected in case user messes with mapping in print
        self.active_filament = {}
        self.servo_state = self.servo_angle = self.SERVO_UNKNOWN_STATE
        self.filament_pos = self.FILAMENT_POS_UNKNOWN
        self.filament_direction = self.DIRECTION_UNKNOWN
        self.action = self.ACTION_IDLE
        self._clear_saved_toolhead_position()
        self._servo_reset_state()
        self._reset_job_statistics()
        self.print_state = self.resume_to_state = "ready"
        self.form_tip_vars = None # Current defaults of gcode variables for tip forming macro
        self._clear_slicer_tool_map()
        self.pending_spool_id = None # For automatic assignment of spool_id if set perhaps by rfid reader

    def _clear_slicer_tool_map(self):
        self.slicer_tool_map = {'tools': {}, 'referenced_tools': [], 'initial_tool': None, 'purge_volumes': []}
        self.slicer_color_rgb = [(0.,0.,0.)] * self.mmu_num_gates

        # Clear 'color' on Tx macros
        for tool in range(self.mmu_num_gates):
            t_macro = self.printer.lookup_object("gcode_macro T%d" % tool, None)
            if t_macro:
                try:
                    del t_macro.variables['color']
                except:
                    pass

    # Helper to infer type for setting gcode macro variables
    def _fix_type(self, s):
        try:
            return float(s)
        except ValueError:
            try:
                return int(s)
            except ValueError:
                return s

    # This retuns a convenient RGB spec for controlling LEDs in form (0.32, 0.56, 1.00)
    def _color_to_hex_rgb(self, color):
        if color in self.w3c_colors:
            color = self.w3c_colors.get(color)
        elif color == '':
            color = "#000000"
        hex_rgb = color.lstrip('#')
        return hex_rgb

    # This retuns a convenient RGB spec for controlling LEDs in form (0.32, 0.56, 1.00)
    def _color_to_rgb(self, color):
        hex_rgb = self._color_to_hex_rgb(color)
        length = len(hex_rgb)
        if length % 3 == 0:
            return tuple(round(float(int(hex_rgb[i:i + length // 3], 16)) / 255, 3) for i in range(0, length, length // 3))
        return (0.,0.,0.)

    # Helper to return validated color string or None if invalid
    def _validate_color(self, color):
        color = color.lower()
        if color == "":
            return ""

        # Try w3c named color
        if color in self.w3c_colors:
            return color

        # Try RGB color
        color = color.lstrip('#')
        x = re.search("^([a-f\d]{6})$", color)
        if x is not None and x.group() == color:
            return color

        return None # Not valid

    # Helper to keep parallel RGB color map updated when color changes
    def _update_gate_color(self, new_color_map):
        self.gate_color = new_color_map

        # Recalculate RGB map for easy LED support
        self.gate_color_rgb = [self._color_to_rgb(i) for i in self.gate_color]

    # Helper to keep parallel RGB color map updated when slicer color or TTG changes
    def _update_slicer_color(self):
        self.slicer_color_rgb = [(0.,0.,0.)] * self.mmu_num_gates
        for tool_key, tool_value in self.slicer_tool_map['tools'].items():
            tool = int(tool_key)
            gate = self.ttg_map[tool]
            self.slicer_color_rgb[gate] = self._color_to_rgb(tool_value['color'])

            # Set 'color' variable on the Tx macro for Mainsail/Fluidd to pick up
            t_macro = self.printer.lookup_object("gcode_macro T%d" % tool, None)
            if t_macro:
                hex_rgb = self._color_to_hex_rgb(tool_value['color'])
                t_macro.variables.update({'color': hex_rgb})

        if self.printer.lookup_object("gcode_macro %s" % self.gate_map_changed_macro, None) is not None:
            self._wrap_gcode_command("%s GATE=-1" % self.gate_map_changed_macro) # Cheat to force LED update

    def _load_persisted_state(self):
        self._log_debug("Loaded persisted MMU state, level: %d" % self.persistence_level)
        errors = []

        # Always load length of filament remaining in extruder (after cut) and last tool loaded
        self.filament_remaining = self.save_variables.allVariables.get(self.VARS_MMU_FILAMENT_REMAINING, self.filament_remaining)
        self._last_tool = self.save_variables.allVariables.get(self.VARS_MMU_LAST_TOOL, self._last_tool)

        if self.persistence_level >= 1:
            # Load EndlessSpool config
            self.enable_endless_spool = self.save_variables.allVariables.get(self.VARS_MMU_ENABLE_ENDLESS_SPOOL, self.enable_endless_spool)
            endless_spool_groups = self.save_variables.allVariables.get(self.VARS_MMU_ENDLESS_SPOOL_GROUPS, self.endless_spool_groups)
            if len(endless_spool_groups) == self.mmu_num_gates:
                self.endless_spool_groups = endless_spool_groups
            else:
                errors.append("Incorrect number of gates specified in %s" % self.VARS_MMU_ENDLESS_SPOOL_GROUPS)

        if self.persistence_level >= 2:
            # Load TTG map
            tool_to_gate_map = self.save_variables.allVariables.get(self.VARS_MMU_TOOL_TO_GATE_MAP, self.ttg_map)
            if len(tool_to_gate_map) == self.mmu_num_gates:
                self.ttg_map = tool_to_gate_map
            else:
                errors.append("Incorrect number of gates specified in %s" % self.VARS_MMU_TOOL_TO_GATE_MAP)

        if self.persistence_level >= 3:
            # Load gate map
            for var, attr, default in self.gate_map_vars:
                value = self.save_variables.allVariables.get(var, getattr(self, attr))
                if len(value) == self.mmu_num_gates:
                    if attr == "gate_color":
                        self._update_gate_color(value)
                    else:
                        setattr(self, attr, value)
                else:
                    errors.append("Incorrect number of gates specified in %s" % var)

        if self.persistence_level >= 4:
            # Load selected tool and gate
            tool_selected = self.save_variables.allVariables.get(self.VARS_MMU_TOOL_SELECTED, self.tool_selected)
            gate_selected = self.save_variables.allVariables.get(self.VARS_MMU_GATE_SELECTED, self.gate_selected)
            if gate_selected < self.mmu_num_gates and tool_selected < self.mmu_num_gates:
                self._set_tool_selected(tool_selected)
                self._set_gate_selected(gate_selected)
                self._ensure_ttg_match() # Ensure tool/gate consistency
                if self.gate_selected >= 0:
                    self._set_selector_pos(self.selector_offsets[self.gate_selected])
                elif self.gate_selected == self.TOOL_GATE_BYPASS:
                    self._set_selector_pos(self.bypass_offset)
                elif self.gate_selected == self.TOOL_GATE_UNKNOWN:
                    self.is_homed = False
            else:
                errors.append("Incorrect number of gates specified in %s or %s" % (self.VARS_MMU_TOOL_SELECTED, self.VARS_MMU_GATE_SELECTED))

            # Previous filament position
            if gate_selected != self.TOOL_GATE_UNKNOWN and tool_selected != self.TOOL_GATE_UNKNOWN:
                self.filament_pos = self.save_variables.allVariables.get(self.VARS_MMU_FILAMENT_POS, self.filament_pos)

        if len(errors) > 0:
            self._log_info("Warning: Some persisted state was ignored because it contained errors:\n%s" % ''.join(errors))

        swap_stats = self.save_variables.allVariables.get(self.VARS_MMU_SWAP_STATISTICS, {})
        counters = self.save_variables.allVariables.get(self.VARS_MMU_COUNTERS, {})
        self.counters.update(counters)

        # Auto upgrade old names
        key_map = {"time_spent_loading": "load", "time_spent_unloading": "unload", "time_spent_paused": "pause"}
        swap_stats = {key_map.get(key, key): swap_stats[key] for key in swap_stats}

        self.statistics.update(swap_stats)
        for gate in range(self.mmu_num_gates):
            self.gate_statistics[gate] = self.EMPTY_GATE_STATS_ENTRY.copy()
            gstats = self.save_variables.allVariables.get("%s%d" % (self.VARS_MMU_GATE_STATISTICS_PREFIX, gate), None)
            if gstats:
                self.gate_statistics[gate].update(gstats)

    def _schedule_mmu_bootup_tasks(self, delay=0.):
        waketime = self.reactor.monotonic() + delay
        self.reactor.register_callback(self._mmu_bootup_tasks, waketime)

    def _mmu_bootup_tasks(self, eventtime):
        self._log_trace("_bootup_tasks()")
        self._exec_gcode("__MMU_BOOTUP_TASKS")

    cmd_MMU_BOOTUP_TASKS_help = "Internal commands to complete bootup of MMU"
    def cmd_MMU_BOOTUP_TASKS(self, gcmd):
        self._log_to_file(gcmd.get_commandline())
        fversion = lambda f: "v{}.".format(int(f)) + '.'.join("{:0<2}".format(int(str(f).split('.')[1])))
        try:
            self._log_always('(\_/)\n( *,*)\n(")_(") Happy Hare %s Ready' % fversion(self.config_version))
            if self.log_startup_status > 0:
                self._log_always(self._ttg_map_to_string(summary=self.log_startup_status == 1))
                self._display_visual_state(silent=self.persistence_level < 4)
            self._set_print_state("initialized")
            if self._has_encoder():
                self.encoder_sensor.set_clog_detection_length(self.save_variables.allVariables.get(self.VARS_MMU_CALIB_CLOG_LENGTH, 15))
                self._disable_runout() # Initially disable clog/runout detection

            # Sanity check filament pos if toolhead sensor available
            ts = self._check_sensor(self.ENDSTOP_TOOLHEAD)
            if ts is True and self.filament_pos != self.FILAMENT_POS_LOADED or ts is False and self.filament_pos != self.FILAMENT_POS_UNLOADED:
                self._recover_filament_pos(message=True)

            self._servo_move()
<<<<<<< HEAD
            self.gate_status = self._validate_gate_status(self.gate_status) # Delay to allow for correct initial state
            if self.enable_remote_gate_map:
                self._gate_map_from_spoolman()
            else :
                self._update_filaments_from_spoolman()
=======
            self.gate_status = self._validate_gate_status(self.gate_status) # Delayed to allow for correct initial state
            self._update_filaments_from_spoolman()
>>>>>>> 6e671595
        except Exception as e:
            self._log_error('Warning: Error booting up MMU: %s' % str(e))

    cmd_MMU_TEST_help = "Internal Happy Hare testing"
    def cmd_MMU_TEST(self, gcmd):
        self._log_to_file(gcmd.get_commandline())
        if self._check_is_disabled(): return

        if gcmd.get_int('HELP', 0, minval=0, maxval=1):
            self._log_info("SYNC_EVENT=[-1.0 ... 1.0] : Generate sync feedback event")
            self._log_info("DUMP_UNICODE=1 : Display special characters used in display")
            self._log_info("RUN_SEQUENCE=1 : Run through the set of sequence macros tracking time")

        feedback = gcmd.get_float('SYNC_EVENT', None, minval=-1., maxval=1.)
        if feedback is not None:
            self._log_info("Sending 'mmu:sync_feedback %.2f' event" % feedback)
            self.printer.send_event("mmu:sync_feedback", self.reactor.monotonic(), feedback)

        if gcmd.get_int('DUMP_UNICODE', 0, minval=0, maxval=1):
            self._log_info("UI_SPACE=%s, UI_SEPARATOR=%s, UI_DASH=%s, UI_DEGREE=%s, UI_BLOCK=%s, UI_CASCADE=%s" % (UI_SPACE, UI_SEPARATOR, UI_DASH, UI_DEGREE, UI_BLOCK, UI_CASCADE))
            self._log_info("{}{}{}{}".format(UI_BOX_TL, UI_BOX_T, UI_BOX_H, UI_BOX_TR))
            self._log_info("{}{}{}{}".format(UI_BOX_L,  UI_BOX_M, UI_BOX_H, UI_BOX_R))
            self._log_info("{}{}{}{}".format(UI_BOX_V,  UI_BOX_V, UI_SPACE, UI_BOX_V))
            self._log_info("{}{}{}{}".format(UI_BOX_BL, UI_BOX_B, UI_BOX_H, UI_BOX_BR))
            self._log_info("UI_EMOTICONS=%s" % UI_EMOTICONS)

        if gcmd.get_int('RUN_SEQUENCE', 0, minval=0, maxval=1):
            with self._wrap_track_time('total'):
                with self._wrap_track_time('unload'):
                    with self._wrap_track_time('pre_unload'):
                        self._wrap_gcode_command(self.pre_unload_macro, exception=False)
                    self._wrap_gcode_command(self.post_form_tip_macro, exception=False)
                    with self._wrap_track_time('post_unload'):
                        self._wrap_gcode_command(self.post_unload_macro, exception=False)
                with self._wrap_track_time('load'):
                    with self._wrap_track_time('pre_load'):
                        self._wrap_gcode_command(self.pre_load_macro, exception=False)
                    with self._wrap_track_time('post_load'):
                        self._wrap_gcode_command(self.post_load_macro, exception=False)

    def _wrap_gcode_command(self, command, exception=False, variables=None):
        try:
            macro = command.split()[0]
            if variables is not None:
                gcode_macro = self.printer.lookup_object("gcode_macro %s" % macro)
                gcode_macro.variables.update(variables)
            self._log_trace("Running macro: %s%s" % (command, " (with override variables)" if variables is not None else ""))
            self.gcode.run_script_from_command(command)
        except Exception as e:
            if exception is not None:
                if exception:
                    raise MmuError("Error running %s: %s" % (macro, str(e)))
                else:
                    self._log_error("Error running %s: %s" % (macro, str(e)))
            else:
                raise

    def _movequeues_wait_moves(self, toolhead=True, mmu_toolhead=True):
        #self._log_trace("_movequeues_wait_moves(toolhead=%s, mmu_toolhead=%s)" % (toolhead, mmu_toolhead))
        if toolhead:
            self.toolhead.wait_moves()
        if mmu_toolhead:
            self.mmu_toolhead.wait_moves()

    def _movequeues_dwell(self, dwell, toolhead=True, mmu_toolhead=True):
        if dwell > 0.:
            if toolhead and mmu_toolhead:
                self._movequeues_sync()
            if toolhead:
                self.toolhead.dwell(dwell)
            if mmu_toolhead:
                self.mmu_toolhead.dwell(dwell)

    def _movequeues_sync(self):
        mmu_last_move = self.mmu_toolhead.get_last_move_time()
        last_move = self.toolhead.get_last_move_time()
        delta = mmu_last_move - last_move
        if delta > 0:
            self.toolhead.dwell(abs(delta))
        elif delta < 0:
            self.mmu_toolhead.dwell(abs(delta))


####################################
# LOGGING AND STATISTICS FUNCTIONS #
####################################

    def _get_action_string(self, action=None):
        if action is None:
            action = self.action

        return ("Idle" if action == self.ACTION_IDLE else
                "Loading" if action == self.ACTION_LOADING else
                "Unloading" if action == self.ACTION_UNLOADING else
                "Loading Ext" if action == self.ACTION_LOADING_EXTRUDER else
                "Exiting Ext" if action == self.ACTION_UNLOADING_EXTRUDER else
                "Forming Tip" if action == self.ACTION_FORMING_TIP else
                "Heating" if action == self.ACTION_HEATING else
                "Checking" if action == self.ACTION_CHECKING else
                "Homing" if action == self.ACTION_HOMING else
                "Selecting" if action == self.ACTION_SELECTING else
                "Unknown") # Error case - should not happen

    def _get_sync_feedback_string(self):
        if self.sync_feedback_enable and self.sync_feedback_operational:
            return 'compressed' if self.sync_feedback_last_state > 0.1 else 'expanded' if self.sync_feedback_last_state < -0.1 else 'neutral'
        return "disabled"

    # Returning new list() is so that clients like KlipperScreen sees the change
    def get_status(self, eventtime):
        return {
                'enabled': self.is_enabled,
                'is_paused': self._is_mmu_paused(),
                'is_locked': self._is_mmu_paused(), # Alias for is_paused
                'is_homed': self.is_homed,
                'tool': self.tool_selected,
                'gate': self.gate_selected,
                'active_filament': self.active_filament,
                'next_tool': self._next_tool,
                'last_tool': self._last_tool,
                'last_toolchange': self._last_toolchange,
                'runout': self.is_handling_runout,
                'filament': "Loaded" if self.filament_pos == self.FILAMENT_POS_LOADED else
                            "Unloaded" if self.filament_pos == self.FILAMENT_POS_UNLOADED else
                            "Unknown",
                'filament_position': self._get_filament_position(),
                'filament_pos': self.filament_pos,
                'filament_direction': self.filament_direction,
                'servo': "Up" if self.servo_state == self.SERVO_UP_STATE else
                         "Down" if self.servo_state == self.SERVO_DOWN_STATE else
                         "Move" if self.servo_state == self.SERVO_MOVE_STATE else
                         "Unknown",
                'ttg_map': list(self.ttg_map),
                'gate_status': list(self.gate_status),
                'gate_material': list(self.gate_material),
                'gate_color': list(self.gate_color),
                'gate_color_rgb': self.gate_color_rgb,
                'gate_filament_name': list(self.gate_filament_name),
                'gate_spool_id': list(self.gate_spool_id),
                'slicer_color_rgb': self.slicer_color_rgb,
                'endless_spool_groups': list(self.endless_spool_groups),
                'tool_extrusion_multipliers': self.tool_extrusion_multipliers,
                'tool_speed_multipliers': self.tool_speed_multipliers,
                'slicer_tool_map': self.slicer_tool_map,
                'action': self._get_action_string(),
                'has_bypass': self.bypass_offset > 0.,
                'sync_drive': self.mmu_toolhead.is_synced(),
                'sync_feedback_state': self._get_sync_feedback_string(),
                'print_state': self.print_state,
                'clog_detection': self.enable_clog_detection,
                'endless_spool': self.enable_endless_spool,
                'print_start_detection': self.print_start_detection, # For Klippain. Not really sure it is necessary
                'reason_for_pause': self.reason_for_pause if self._is_mmu_paused() else "",
                'extruder_filament_remaining': self.filament_remaining,
                'extruder_residual_filament': self.toolhead_ooze_reduction,
                'toolchange_retract': self.toolchange_retract,
        }

    def _reset_statistics(self):
        self.statistics = {}
        self.last_statistics = {}
        self.track = {}
        self.gate_statistics = []
        for gate in range(self.mmu_num_gates):
            self.gate_statistics.append(self.EMPTY_GATE_STATS_ENTRY.copy())
        self._reset_job_statistics()

    def _reset_job_statistics(self):
        self.job_statistics = {}

    def _track_time_start(self, name):
        #self.track[name] = time.time()
        self.track[name] = self.toolhead.get_last_move_time()
        #self._log_trace("Track times: %s" % self.track)

    def _track_time_end(self, name):
        if name not in self.track:
            return # Timer not initialized
        self.statistics.setdefault(name, 0)
        self.job_statistics.setdefault(name, 0)
        #self._log_trace("Statistics: %s" % self.statistics)

        #elapsed = time.time() - self.track[name]
        elapsed = self.toolhead.get_last_move_time() - self.track[name]
        self.statistics[name] += elapsed
        self.job_statistics[name] += elapsed
        self.last_statistics[name] = elapsed

    @contextlib.contextmanager
    def _wrap_track_time(self, name):
        self._track_time_start(name)
        try:
            yield self
        finally:
            self._track_time_end(name)

    def _track_swap_completed(self):
        self.statistics.setdefault('total_swaps', 0)
        self.job_statistics.setdefault('total_swaps', 0)
        self.statistics.setdefault('swaps_since_pause', 0)
        self.statistics.setdefault('swaps_since_pause_record', 0)

        self.statistics['swaps_since_pause'] += 1
        self.statistics['swaps_since_pause_record'] = max(self.statistics['swaps_since_pause_record'], self.statistics['swaps_since_pause'])
        self.statistics['total_swaps'] += 1
        self.job_statistics['total_swaps'] += 1

    def _track_pause_start(self):
        self.statistics.setdefault('total_pauses', 0)
        self.job_statistics.setdefault('total_pauses', 0)

        self.statistics['total_pauses'] += 1
        self.job_statistics['total_pauses'] += 1
        self.statistics['swaps_since_pause'] = 0

        self._track_time_start('pause')
        self._track_gate_statistics('pauses', self.gate_selected)

    def _track_pause_end(self):
        self._track_time_end('pause')

    # Per gate tracking
    def _track_gate_statistics(self, key, gate, count=1):
        try:
            if gate >= self.TOOL_GATE_UNKNOWN:
                if isinstance(count, float):
                    self.gate_statistics[gate][key] = round(self.gate_statistics[gate][key] + count, 3)
                else:
                    self.gate_statistics[gate][key] += count
            else:
                self._log_debug("Unknown gate provided to record gate stats")
        except Exception as e:
            self._log_debug("Exception whilst tracking gate stats: %s" % str(e))

    def _seconds_to_short_string(self, seconds):
        if isinstance(seconds, float) or isinstance(seconds, int) or seconds.isnumeric():
            s = int(seconds)
            h = s // 3600
            m = (s // 60) % 60
            ms = int(round((seconds * 1000) % 1000, 0))
            s = s % 60

            if h > 0:
                return "{hour}:{min:0>2}:{sec:0>2}".format(hour=h, min=m, sec=s)
            if m > 0:
                return "{min}:{sec:0>2}".format(min=m, sec=s)
            if s >= 10:
                return "{sec}.{tenths}".format(sec=s, tenths=int(round(ms / 100, 0)))
            return "{sec}.{hundreds:0>2}".format(sec=s, hundreds=int(round(ms / 10, 0)))
        return seconds

    def _seconds_to_string(self, seconds):
        result = ""
        hours = int(math.floor(seconds / 3600.))
        if hours >= 1:
            result += "%d hours " % hours
        minutes = int(math.floor(seconds / 60.) % 60)
        if hours >= 1 or minutes >= 1:
            result += "%d minutes " % minutes
        result += "%d seconds" % int((math.floor(seconds) % 60))
        return result

    def _swap_statistics_to_string(self, total=True):
        #
        # +-----------+---------------------+----------------------+----------+
        # |  114(46)  |      unloading      |       loading        | complete |
        # |   swaps   | pre  |   -   | post | pre  |   -   | post  |   swap   |
        # +-----------+------+-------+------+------+-------+-------+----------+
        # |   total   | 0:07 | 47:19 | 0:00 | 0:01 | 37:11 | 33:39 |  2:00:38 |
        # |     - avg | 0:00 |  0:24 | 0:00 | 0:00 |  0:19 |  0:17 |     1:03 |
        # | this job  | 0:00 | 10:27 | 0:00 | 0:00 |  8:29 |  8:30 |    28:02 |
        # |     - avg | 0:00 |  0:13 | 0:00 | 0:00 |  0:11 |  0:11 |     0:36 |
        # |      last | 0:00 |  0:12 | 0:00 | 0:00 |  0:10 |  0:14 |     0:39 |
        # +-----------+------+-------+------+------+-------+-------+----------+
        # Time spent paused: ...
        #
        msg = "MMU Statistics:\n"
        lifetime = self.statistics
        job = self.job_statistics
        last = self.last_statistics
        total = self.console_always_output_full or total or not self._is_in_print()

        table_column_order = ['pre_unload', 'unload', 'post_unload', 'pre_load', 'load', 'post_load', 'total']
        table_include_columns = self._list_intersection(table_column_order, self.console_stat_columns) # To maintain the correct order and filter incorrect ones

        table_row_options = ['total', 'total_average', 'job', 'job_average', 'last']
        table_include_rows = self._list_intersection(self.console_stat_rows, table_row_options) # Keep the user provided order

        # Remove totals from table if not in print and not forcing total
        if not self.console_always_output_full and not total:
            if 'total'         in table_include_rows: table_include_rows.remove('total')
            if 'total_average' in table_include_rows: table_include_rows.remove('total_average')
        if not self._is_in_print():
            if 'job'           in table_include_rows: table_include_rows.remove('job')
            if 'job_average'   in table_include_rows: table_include_rows.remove('job_average')

        if len(table_include_rows) > 0:
            # Map the row names (as described in macro_vars) to the proper values. stats is mandatory
            table_rows_map = {
                'total':         {'stats': lifetime, 'name': 'total '},
                'total_average': {'stats': lifetime, 'name': UI_CASCADE + ' avg', 'devide': lifetime.get('total_swaps', 1)},
                'job':           {'stats': job,      'name': 'this job '},
                'job_average':   {'stats': job,      'name': UI_CASCADE + ' avg', 'devide': job.get('total_swaps', 1)},
                'last':          {'stats': last,     'name': 'last'}
            }
            # Map the saved timing values to proper column titles
            table_headers_map = {
                'pre_unload': 'pre',
                'unload': '-',
                'post_unload': 'post',
                'pre_load': 'pre',
                'load': '-',
                'post_load': 'post',
                'total': 'swap'
            }
            # Group the top headers map. Omit the first column, because that'll be filled with the nr. of swaps
            table_extra_headers_map = {
                'unloading': ['pre_unload', 'unload', 'post_unload'],
                'loading': ['pre_load', 'load', 'post_load'],
                'complete': ['total']
            }
            # Extract the table headers that will be used
            table_headers = [table_headers_map[key] for key in table_include_columns]
            # Insert the first column. This is normally empty but will sit below the number of swaps
            table_headers.insert(0, 'swaps')

            # Filter out the top (group) headers ( If none of the unload columns are present, unloading can be removed)
            table_extra_headers = [key for key in table_extra_headers_map if len(self._list_intersection(table_extra_headers_map[key], table_include_columns)) > 0]
            # Dictionary keys have no predefined order, so re-order them (Lucky the columns are alphabetical)
            table_extra_headers.sort(reverse=True)
            # Include the number of swaps in the top-left corner of the table
            if self._is_in_print():
                if total:
                    table_extra_headers.insert(0, '%d(%d)' % (lifetime.get('total_swaps', 0), job.get('total_swaps', 0)))
                else:
                    table_extra_headers.insert(0, '%d' % (job.get('total_swaps', 0)))
            else:
                table_extra_headers.insert(0, '%d' % (lifetime.get('total_swaps', 0)))

            # Build the table and populate with times
            table = []
            for row in table_include_rows:
                name = table_rows_map[row].get('name', row)
                stats = table_rows_map[row]['stats']
                devide = max(1, table_rows_map[row].get('devide', 1))
                table.append([name])
                table[-1].extend(["-" if key not in stats else self._seconds_to_short_string(stats.get(key, 0) / devide) for key in table_include_columns])

            # Calculate the needed column widths (The +2 is for a margin on both ends)
            column_extra_header_widths = [len(table_extra_header) + 2 for table_extra_header in table_extra_headers]
            column_widths =              [max(len(table_headers[c]), max(len(row[c]) for row in table)) + 2 for c in range(len(table_include_columns) + 1) ]

            # If an 'extra_header' is wider then the sum of the columns beneath it, widen up those columns
            for i in range(len(column_extra_header_widths)):
                w = column_extra_header_widths[i]

                start = sum(max(1, len(self._list_intersection(table_extra_headers_map.get(table_extra_header, ['']), table_include_columns)))
                    for table_extra_header in table_extra_headers[0:i])
                end = start + max(1, len(self._list_intersection(table_extra_headers_map.get(table_extra_headers[i], ['']), table_include_columns)))
                while (sum(column_widths[start:end]) + (end - start - 1)) < w:
                    for c in range(start, end):
                        column_widths[c] += 1
                column_extra_header_widths[i] = sum(column_widths[start:end]) + (end - start - 1)

            # Build the table header
            msg += UI_BOX_TL    + UI_BOX_T.join([UI_BOX_H * width for width in column_extra_header_widths]) + UI_BOX_TR + "\n"
            msg += UI_BOX_V     + UI_BOX_V.join([table_extra_headers[i].center(column_extra_header_widths[i], UI_SEPARATOR)
                for i in range(len(column_extra_header_widths))]) + UI_BOX_V + "\n"
            msg += UI_BOX_V     + UI_BOX_V.join([table_headers[i].center(column_widths[i], UI_SEPARATOR)
                for i in range(len(column_widths))]) + UI_BOX_V + "\n"
            msg += UI_BOX_L     + UI_BOX_M.join([UI_BOX_H * (width) for width in column_widths]) + UI_BOX_R + "\n"

            # Build the table body
            for row in table:
                msg += UI_BOX_V + UI_BOX_V.join([row[i].rjust(column_widths[i] - 1, UI_SEPARATOR) + UI_SEPARATOR
                    for i in range(len(column_widths))]) + UI_BOX_V + "\n"

            # Table footer
            msg += UI_BOX_BL    + UI_BOX_B.join([UI_BOX_H * width for width in column_widths]) + UI_BOX_BR + "\n"

        # Pause data
        if total:
            msg += "\n%s spent paused over %d pauses (All time)" % (self._seconds_to_short_string(lifetime.get('pause', 0)), lifetime.get('total_pauses', 0))
        if self._is_in_print():
            msg += "\n%s spent paused over %d pauses (This job)" % (self._seconds_to_short_string(job.get('pause', 0)), job.get('total_pauses', 0))
        msg += "\nNumber of swaps since last incident: %d (Record: %d)" % (lifetime.get('swaps_since_pause', 0), lifetime.get('swaps_since_pause_record', 0))

        return msg

    def _list_intersection(self, list1, list2):
        result = []
        for item in list1:
            if item in list2:
                result.append(item)
        return result

    def _dump_statistics(self, force_log=False, total=False, job=False, gate=False, detail=False, showcounts=False):
        msg = ""
        if self.log_statistics or force_log:
            if job or total:
                msg += self._swap_statistics_to_string(total=total)
            if self._can_use_encoder() and gate:
                m,d = self._gate_statistics_to_string()
                msg += "\n\n" if msg != "" else ""
                msg += m
                if detail:
                    msg += "\n" if msg != "" else ""
                    msg += d

        if showcounts and self.counters:
            if msg:
                msg += "\n\n"
            msg += "Consumption counters:\n"
            for counter, metric in self.counters.items():
                if metric['count'] > metric['limit']:
                    msg += "Warning: Count %s (%d) above limit %d : %s" % (counter, metric['count'], metric['limit'], metric['warning'])
                else:
                    msg += "Count %s: %d (limit %d%s)\n" % (counter, metric['count'], metric['limit'], ", will pause" if metric['pause'] else "")

        if msg:
            self._log_always(msg)

        # This is good place to update the persisted stats...
        self._persist_swap_statistics()
        self._persist_gate_statistics()

    def _gate_statistics_to_string(self):
        msg = "Gate Statistics:\n"
        dbg = ""
        t = self.console_gate_stat
        for gate in range(self.mmu_num_gates):
            #rounded = {k:round(v,1) if isinstance(v,float) else v for k,v in self.gate_statistics[gate].items()}
            rounded = self.gate_statistics[gate]
            load_slip_percent = (rounded['load_delta'] / rounded['load_distance']) * 100 if rounded['load_distance'] != 0. else 0.
            unload_slip_percent = (rounded['unload_delta'] / rounded['unload_distance']) * 100 if rounded['unload_distance'] != 0. else 0.
            quality = rounded['quality']
            # Give the gate a reliability grading based on "quality" which is based on slippage
            if t == 'percentage':
                status = '%s%%' % min(100, round(quality * 100, 1)) if quality >= 0 else "n/a"
            elif quality < 0:
                status = UI_EMOTICONS[0] if t == 'emoticon' else "n/a"
            elif quality >= 0.985:
                status = UI_EMOTICONS[1] if t == 'emoticon' else "Perfect"
            elif quality >= 0.965:
                status = UI_EMOTICONS[2] if t == 'emoticon' else "Great"
            elif quality >= 0.95:
                status = UI_EMOTICONS[3] if t == 'emoticon' else "Good"
            elif quality >= 0.925:
                status = UI_EMOTICONS[4] if t == 'emoticon' else "Marginal"
            elif quality >= 0.90:
                status = UI_EMOTICONS[5] if t == 'emoticon' else "Degraded"
            elif quality >= 0.85:
                status = UI_EMOTICONS[6] if t == 'emoticon' else "Poor"
            else:
                status = UI_EMOTICONS[7] if t == 'emoticon' else "Terrible"
            msg += "#%d: %s" % (gate, status)
            msg += ", " if gate < (self.mmu_num_gates - 1) else ""
            dbg += "\nGate %d: " % gate
            dbg += "Load: (monitored: %.1fmm slippage: %.1f%%)" % (rounded['load_distance'], load_slip_percent)
            dbg += "; Unload: (monitored: %.1fmm slippage: %.1f%%)" % (rounded['unload_distance'], unload_slip_percent)
            dbg += "; Failures: (servo: %d load: %d unload: %d pauses: %d)" % (rounded['servo_retries'], rounded['load_failures'], rounded['unload_failures'], rounded['pauses'])
            dbg += "; Quality: %.1f%%" % ((rounded['quality'] * 100.) if rounded['quality'] >= 0. else 0.)
        return msg, dbg

    def _persist_gate_statistics(self):
        for gate in range(self.mmu_num_gates):
            self._save_variable("%s%d" % (self.VARS_MMU_GATE_STATISTICS_PREFIX, gate), self.gate_statistics[gate])
        # Good place to persist current clog length
        if self._has_encoder():
            self._save_variable(self.VARS_MMU_CALIB_CLOG_LENGTH, round(self.encoder_sensor.get_clog_detection_length(), 1))
        self._write_variables()

    def _persist_swap_statistics(self):
        for key in self.statistics:
            if isinstance(self.statistics[key], float):
                self.statistics[key] = round(self.statistics[key], 2)
        self._save_variable(self.VARS_MMU_SWAP_STATISTICS, self.statistics, write=True)

    def _persist_counters(self):
        self._save_variable(self.VARS_MMU_COUNTERS, self.counters, write=True)

<<<<<<< HEAD
    def _persist_gate_map(self, sync=False):
        self.gcode.run_script_from_command("SAVE_VARIABLE VARIABLE=%s VALUE='%s'" % (self.VARS_MMU_GATE_STATUS, self.gate_status))
        self.gcode.run_script_from_command("SAVE_VARIABLE VARIABLE=%s VALUE=\"%s\"" % (self.VARS_MMU_GATE_MATERIAL, list(map(lambda x: ('%s' %x), self.gate_material))))
        self.gcode.run_script_from_command("SAVE_VARIABLE VARIABLE=%s VALUE=\"%s\"" % (self.VARS_MMU_GATE_COLOR, list(map(lambda x: ('%s' %x), self.gate_color))))
        self.gcode.run_script_from_command("SAVE_VARIABLE VARIABLE=%s VALUE=\"%s\"" % (self.VARS_MMU_GATE_FILAMENT_NAME, list(map(lambda x: ('%s' %x), self.gate_filament_name))))
        self.gcode.run_script_from_command("SAVE_VARIABLE VARIABLE=%s VALUE='%s'" % (self.VARS_MMU_GATE_SPOOL_ID, self.gate_spool_id))
        if self.enable_remote_gate_map and sync:
            self._spoolman_set_gate_map()

        self.gcode.run_script_from_command("SAVE_VARIABLE VARIABLE=%s VALUE='%s'" % (self.VARS_MMU_GATE_SPEED_OVERRIDE, self.gate_speed_override))
=======
    def _persist_gate_map(self):
        self._save_variable(self.VARS_MMU_GATE_STATUS, self.gate_status)
        self._save_variable(self.VARS_MMU_GATE_MATERIAL, self.gate_material)
        self._save_variable(self.VARS_MMU_GATE_COLOR, self.gate_color)
        self._save_variable(self.VARS_MMU_GATE_SPOOL_ID, self.gate_spool_id)
        self._save_variable(self.VARS_MMU_GATE_SPEED_OVERRIDE, self.gate_speed_override)
        self._write_variables()
>>>>>>> 6e671595
        if self.printer.lookup_object("gcode_macro %s" % self.gate_map_changed_macro, None) is not None:
            self._wrap_gcode_command("%s GATE=-1" % self.gate_map_changed_macro)

    def _log_to_file(self, message):
        message = "> %s" % message
        if self.mmu_logger:
            self.mmu_logger.info(message)

    def _log_error(self, message):
        if self.mmu_logger:
            self.mmu_logger.info(message)
        self.gcode.respond_raw("!! %s" % message)

    def _log_always(self, message):
        if self.mmu_logger:
            self.mmu_logger.info(message)
        self.gcode.respond_info(message)

    def _log_info(self, message):
        if self.mmu_logger and self.log_file_level > 0:
            self.mmu_logger.info(message)
        if self.log_level > 0:
            self.gcode.respond_info(message)

    def _log_debug(self, message):
        message = "%s DEBUG: %s" % (UI_SEPARATOR, message)
        if self.mmu_logger and self.log_file_level > 1:
            self.mmu_logger.info(message)
        if self.log_level > 1:
            self.gcode.respond_info(message)

    def _log_trace(self, message):
        message = "%s %s TRACE: %s" % (UI_SEPARATOR, UI_SEPARATOR, message)
        if self.mmu_logger and self.log_file_level > 2:
            self.mmu_logger.info(message)
        if self.log_level > 2:
            self.gcode.respond_info(message)

    def _log_stepper(self, message):
        message = "%s %s %s STEPPER: %s" % (UI_SEPARATOR, UI_SEPARATOR, UI_SEPARATOR, message)
        if self.mmu_logger and self.log_file_level > 3:
            self.mmu_logger.info(message)
        if self.log_level > 3:
            self.gcode.respond_info(message)

    def _log_enabled(self, level):
        return (self.mmu_logger and self.log_file_level >= level) or self.log_level >= level

    # Fun visual display of MMU state
    def _display_visual_state(self, direction=None, silent=False):
        if direction is not None:
            self.filament_direction = direction
        if not silent and self.log_visual and not self.calibrating:
            visual_str = self._state_to_string()
            self._log_always(visual_str)

    def _state_to_string(self, direction=None):
        arrow = "<" if self.filament_direction == self.DIRECTION_UNLOAD else ">"
        space = "."
        home  = "|"
        gs = "(g)"
        es = "(e)"
        ts = "(t)"
        past  = lambda pos: arrow if self.filament_pos >= pos else space
        homed = lambda pos, sensor: (' ',arrow,sensor) if self.filament_pos > pos else (home,space,sensor) if self.filament_pos == pos else (' ',space,sensor)
        trig  = lambda name, sensor: re.sub(r'[a-zA-Z]', '*', name) if self._check_sensor(sensor) else name

        t_str   = ("[T%s] " % str(self.tool_selected)) if self.tool_selected >= 0 else "BYPASS " if self.tool_selected == self.TOOL_GATE_BYPASS else "[T?] "
        g_str   = "{}".format(past(self.FILAMENT_POS_UNLOADED))
        gs_str  = "{0}{2} {1}{1}".format(*homed(self.FILAMENT_POS_HOMED_GATE, trig(gs, self.ENDSTOP_GATE))) if self._has_sensor(self.ENDSTOP_GATE) else ""
        en_str  = " En {0}".format(past(self.FILAMENT_POS_IN_BOWDEN if self.gate_homing_endstop == self.ENDSTOP_GATE else self.FILAMENT_POS_START_BOWDEN)) if self._has_encoder() else ""
        bowden1 = "{0}{0}{0}{0}".format(past(self.FILAMENT_POS_IN_BOWDEN))
        bowden2 = "{0}{0}{0}{0}".format(past(self.FILAMENT_POS_END_BOWDEN))
        es_str  = "{0}{2} {1}{1}".format(*homed(self.FILAMENT_POS_HOMED_ENTRY, trig(es, self.ENDSTOP_EXTRUDER_ENTRY))) if self._has_sensor(self.ENDSTOP_EXTRUDER_ENTRY) else ""
        ex_str  = "{0}[{2} {1}{1}".format(*homed(self.FILAMENT_POS_HOMED_EXTRUDER, "Ex"))
        ts_str  = "{0}{2} {1}".format(*homed(self.FILAMENT_POS_HOMED_TS, trig(ts, self.ENDSTOP_TOOLHEAD))) if self._has_sensor(self.ENDSTOP_TOOLHEAD) else ""
        nz_str  = "{} Nz]".format(past(self.FILAMENT_POS_LOADED))
        summary = " LOADED" if self.filament_pos == self.FILAMENT_POS_LOADED else " UNLOADED" if self.filament_pos == self.FILAMENT_POS_UNLOADED else " UNKNOWN" if self.filament_pos == self.FILAMENT_POS_UNKNOWN else ""
        counter = " %.1fmm%s" % (self.mmu_toolhead.get_position()[1], " (e:%.1fmm)" % self._get_encoder_distance(dwell=None) if self._has_encoder() and self.encoder_move_validation else "")

        visual = "".join((t_str, g_str, gs_str, en_str, bowden1, bowden2, es_str, ex_str, ts_str, nz_str, summary, counter))
        return visual

### LOGGING AND STATISTICS FUNCTIONS GCODE FUNCTIONS

    cmd_MMU_STATS_help = "Dump and optionally reset the MMU statistics"
    def cmd_MMU_STATS(self, gcmd):
        self._log_to_file(gcmd.get_commandline())
        if self._check_is_disabled(): return
        counter = gcmd.get('COUNTER', None)
        reset = bool(gcmd.get_int('RESET', 0, minval=0, maxval=1))
        total = bool(gcmd.get_int('TOTAL', 0, minval=0, maxval=1))
        detail = bool(gcmd.get_int('DETAIL', 0, minval=0, maxval=1))
        showcounts = bool(gcmd.get_int('SHOWCOUNTS', 0, minval=0, maxval=1))

        if counter:
            counter = counter.strip()
            delete = bool(gcmd.get_int('DELETE', 0, minval=0, maxval=1))
            limit = gcmd.get_int('LIMIT', 0, minval=1)
            incr = gcmd.get_int('INCR', 0, minval=1)
            if delete:
                _ = self.counters.pop(counter, None)
            elif reset:
                if counter in self.counters:
                    self.counters[counter]['count'] = 0
            elif limit:
                warning = gcmd.get('WARNING', "")
                pause = bool(gcmd.get_int('PAUSE', 0, minval=0, maxval=1))
                if counter not in self.counters:
                    self.counters[counter] = {'count': 0}
                self.counters[counter].update({'limit': limit, 'warning': warning, 'pause': pause})
            elif incr:
                if counter in self.counters:
                    metric = self.counters[counter]
                    metric['count'] += incr
                    if metric['count'] > metric['limit']:
                        msg = "Count %s (%d) above limit %d : %s" % (counter, metric['count'], metric['limit'], metric['warning'])
                        msg += "\nUse 'MMU_STATS COUNTER=%s RESET=1' to reset" % counter
                        if metric['pause']:
                            self._mmu_pause(msg)
                        else:
                            self._log_always("Warning: " + msg)
            self._persist_counters()
        elif reset:
            self._reset_statistics()
            self._persist_swap_statistics()
            self._persist_gate_statistics()
            self._dump_statistics(force_log=True, total=True)
            return

        self._dump_statistics(force_log=True, total=total or detail, job=True, gate=True, detail=detail, showcounts=showcounts)

    cmd_MMU_STATUS_help = "Complete dump of current MMU state and important configuration"
    def cmd_MMU_STATUS(self, gcmd):
        self._log_to_file(gcmd.get_commandline())
        config = gcmd.get_int('SHOWCONFIG', 0, minval=0, maxval=1)
        detail = gcmd.get_int('DETAIL', 0, minval=0, maxval=1)
        on_off = lambda x: "ON" if x else "OFF"

        fversion = lambda f: "v{}.".format(int(f)) + '.'.join("{:0<2}".format(int(str(f).split('.')[1])))
        msg = "MMU: Happy Hare %s running %s v%s" % (fversion(self.config_version), self.mmu_vendor, self.mmu_version_string)
        msg += " with %d gates" % (self.mmu_num_gates)
        msg += " (%s)" % ("DISABLED" if not self.is_enabled else "PAUSED" if self._is_mmu_paused() else "OPERATIONAL")
        msg += "\nServo in %s position" % ("UP" if self.servo_state == self.SERVO_UP_STATE else \
                "DOWN" if self.servo_state == self.SERVO_DOWN_STATE else "MOVE" if self.servo_state == self.SERVO_MOVE_STATE else "unknown")
        if self._has_encoder():
            msg += ", Encoder reads %.1fmm" % self._get_encoder_distance()
        msg += "\nPrint state is %s" % self.print_state.upper()
        msg += ". Selector is %s" % ("HOMED" if self.is_homed else "NOT HOMED")
        msg += ". Tool %s selected " % self._selected_tool_string()
        msg += " on Gate %s" % self._selected_gate_string()
        msg += ". Toolhead position saved" if self.saved_toolhead_position else ""
        msg += "\nGear stepper is at %d%% and is %s to extruder" % (self.gear_percentage_run_current, "SYNCED" if self.mmu_toolhead.is_gear_synced_to_extruder() else "not synced")
        if self.mmu_toolhead.is_gear_synced_to_extruder():
            msg += "\nSync feedback indicates filament in bowden is: %s" % self._get_sync_feedback_string().upper()

        if config:
            msg += "\n\nLoad Sequence:"
            msg += "\n- Filament loads into gate by homing a maximum of %s to %s" % (self._f_calc("gate_homing_max"), self._gate_homing_string())
            msg += "\n- Bowden is loaded with a fast%s %s move" % (" CORRECTED" if self.bowden_apply_correction else "", self._f_calc("calibrated_bowden_length"))
            if self._must_home_to_extruder():
                if self.extruder_homing_endstop == self.ENDSTOP_EXTRUDER_COLLISION:
                    msg += ", then homes to extruder using COLLISION detection (at %d%% current)" % self.extruder_collision_homing_current
                else:
                    if self.extruder_homing_endstop == self.ENDSTOP_EXTRUDER_NONE:
                        msg += ", no extruder homing is performed!"
                    else:
                        msg += ", then homes to extruder using ENDSTOP '%s'" % self.extruder_homing_endstop
                    if self.extruder_homing_endstop == self.ENDSTOP_EXTRUDER_ENTRY:
                        msg += " and then moves %s to extruder extrance" % self._f_calc("toolhead_entry_to_extruder")
            if self._has_sensor(self.ENDSTOP_TOOLHEAD):
                msg += "\n- Extruder (synced) loads by homing a maximum of %s to TOOLHEAD SENSOR before moving the last %s to the nozzle" % (self._f_calc("toolhead_homing_max"), self._f_calc("toolhead_sensor_to_nozzle - toolhead_ooze_reduction - toolchange_retract"))
            else:
                msg += "\n- Extruder (synced) loads by moving %s to the nozzle" % self._f_calc("toolhead_extruder_to_nozzle - toolhead_ooze_reduction - toolchange_retract")

            msg += "\n\nUnload Sequence:"
            msg += "\n- Tip is %s formed by %s%s" % (("sometimes", "SLICER", "") if not self.force_form_tip_standalone else ("always", ("'%s' macro" % self.form_tip_macro), " after initial retraction of %s" % self._f_calc("toolchange_retract")))
            msg += " and tip forming extruder current is %d%%" % self.extruder_form_tip_current

            msg += "\n- An estimated %s of filament is left in the hotend plus any tip-cutting reported fragment" % self._f_calc("toolhead_ooze_reduction")

            if self._has_sensor(self.ENDSTOP_EXTRUDER_ENTRY):
                msg += "\n- Extruder (synced) unloads by reverse homing a maximum of %s to EXTRUDER SENSOR" % self._f_calc("toolhead_entry_to_extruder + toolhead_extruder_to_nozzle - toolhead_ooze_reduction - toolchange_retract + toolhead_unload_safety_margin")
            elif self._has_sensor(self.ENDSTOP_TOOLHEAD):
                msg += "\n- Extruder (optionally synced) unloads by reverse homing a maximum %s to TOOLHEAD SENSOR" % self._f_calc("toolhead_sensor_to_nozzle - toolhead_ooze_reduction - toolchange_retract + toolhead_unload_safety_margin")
                msg += ", then unloads by moving %s to exit extruder" % self._f_calc("toolhead_extruder_to_nozzle - toolhead_sensor_to_nozzle + toolhead_unload_safety_margin")
            else:
                msg += "\n- Extruder (optionally synced) unloads by moving %s less tip-cutting reported park position to exit extruder" % self._f_calc("toolhead_extruder_to_nozzle + toolhead_unload_safety_margin")

            if self._has_encoder() and self.bowden_pre_unload_test and not self._has_sensor(self.ENDSTOP_EXTRUDER_ENTRY):
                msg += "\n- Bowden is unloaded with a short %s validation move before %s fast move" % (self._f_calc("encoder_move_step_size"), self._f_calc("calibrated_bowden_length - gate_unload_buffer - encoder_move_step_size"))
            else:
                msg += "\n- Bowden is unloaded with a fast %s move" % self._f_calc("calibrated_bowden_length - gate_unload_buffer")
            msg += "\n- Filament is stored by homing a maximum of %s to %s and parking %s in the gate" % (self._f_calc("gate_homing_max"), self._gate_homing_string(), self._f_calc("gate_parking_distance"))

            msg += "\n\nNote that toolchange_retract is always 0 when not in print"
            if self.sync_form_tip or self.sync_to_extruder:
                msg += "\nGear and Extruder steppers are synchronized during: "
                msg += ("Print (at %d%% current %s sync feedback)" % (self.sync_gear_current, "with" if self.sync_feedback_enable else "without")) if self.sync_to_extruder else ""
                msg += " and tip forming" if self.sync_form_tip else ""

            msg += "\n\nSelector touch (stallguard) is %s - blocked gate recovery %s possible" % (("ENABLED", "is") if self.selector_touch else ("DISABLED", "is not"))
            p = self.persistence_level
            msg += "\nPersistence: %s state is persisted across restarts" % ("All" if p == 4 else "Gate status, TTG map & EndlessSpool groups" if p == 3 else "TTG map & EndlessSpool groups" if p == 2 else "EndlessSpool groups" if p == 1 else "No")
            if self._has_encoder():
                msg += "\nMMU has an encoder. Non essential move validation is %s" % ("ENABLED" if self._can_use_encoder() else "DISABLED")
                msg += "\nRunout/Clog detection is %s" % ("AUTOMATIC" if self.enable_clog_detection == self.encoder_sensor.RUNOUT_AUTOMATIC else "ENABLED" if self.enable_clog_detection == self.encoder_sensor.RUNOUT_STATIC else "DISABLED")
                msg += " (%.1fmm runout)" % self.encoder_sensor.get_clog_detection_length()
                msg += ", EndlessSpool is %s" % ("ENABLED" if self.enable_endless_spool else "DISABLED")
            else:
                msg += "\nMMU does not have an encoder - move validation or clog detection / endless spool is not possible"
            msg += "\nSpoolMan is %s. " % ("ENABLED" if self.enable_spoolman else "DISABLED")
            msg += "Sensors: "
            sensors = self._check_all_sensors()
            for name, state in sensors.items():
                msg += "%s (%s), " % (name.upper(), "Disabled" if state is None else ("Detected" if state == True else "Empty"))
            msg += "\nLogging: Console %d(%s)" % (self.log_level, self.LOG_LEVELS[self.log_level])

            msg += ", Logfile %d(%s)" % (self.log_file_level, self.LOG_LEVELS[self.log_file_level])
            msg += ", Visual %d(%s)" % (self.log_visual, on_off(self.log_visual))
            msg += ", Statistics %d(%s)" % (self.log_statistics, on_off(self.log_statistics))

        if not detail:
            msg += "\n\nFor details on TTG and EndlessSpool groups add 'DETAIL=1'"
            if not config:
                msg += ", for configuration add 'SHOWCONFIG=1'"

        msg += "\n\n%s" % self._ttg_map_to_string(summary=True)
        msg += "\n\n%s" % self._state_to_string()

        if detail:
            msg += "\n\n%s" % self._ttg_map_to_string(title="TTG Map & EndlessSpool Groups")
            msg += "\n\n%s" % self._gate_map_to_string()

        self._log_always(msg)

    def _f_calc(self, formula):
        format_var = lambda p: p + ':' + "%.1f" % vars(self).get(p.lower())
        terms = re.split(r'(\+|\-)', formula)
        result = eval(formula, {}, vars(self))
        formatted_formula = "%.1fmm (" % result
        for term in terms:
            term = term.strip()
            if term in ('+', '-'):
                formatted_formula += " " + term + " "
            elif len(terms) > 1:
                formatted_formula += format_var(term)
            else:
                formatted_formula += term
        formatted_formula += ")"
        return formatted_formula

    cmd_MMU_SENSORS_help = "Query state of sensors fitted to mmu"
    def cmd_MMU_SENSORS(self, gcmd):
        self._log_to_file(gcmd.get_commandline())
        if self._check_is_disabled(): return
        detail = bool(gcmd.get_int('DETAIL', 0, minval=0, maxval=1))
        eventtime = self.reactor.monotonic()
        if self.mmu_sensors:

            # Sync feedback sensors
            trg_string = lambda s : 'TRIGGERED' if s == 1 else 'open' if s == 0 else '(disabled)'
            for sensor in [self.SWITCH_SYNC_FEEDBACK_TENSION, self.SWITCH_SYNC_FEEDBACK_COMPRESSION]:
                state = self.mmu_sensors.get_status(eventtime)[sensor]
                if state != -1 or detail:
                    self._log_always("%s: %s" % (sensor, trg_string(state)))

            # Endstop sensors
            sensors = self._check_all_sensors()
            for name, state in sensors.items():
                if state is not None or detail:
                    self._log_always("%s: %s" % (name, trg_string(state)))

            # Pre-gate sensors
            for gate in range(self.mmu_num_gates):
                name, state = "%s_%d" % (self.PRE_GATE_SENSOR_PREFIX, gate), self._check_pre_gate_sensor(gate)
                if state is not None or detail:
                    self._log_always("%s: %s" % (name, trg_string(state)))
        else:
            self._log_always("No MMU sensors configured")


#############################
# SERVO AND MOTOR FUNCTIONS #
#############################

    def _servo_reset_state(self):
        self.servo_state = self.SERVO_UNKNOWN_STATE
        self.servo_angle = self.SERVO_UNKNOWN_STATE

    def _servo_set_angle(self, angle):
        self.servo.set_value(angle=angle, duration=None if self.servo_always_active else self.servo_duration)
        self.servo_angle = angle
        self.servo_state = self.SERVO_UNKNOWN_STATE

    def _servo_save_pos(self, pos):
        if self.servo_angle != self.SERVO_UNKNOWN_STATE:
            self.servo_angles[pos] = self.servo_angle
            self._save_variable(self.VARS_MMU_SERVO_ANGLES, self.servo_angles, write=True)
            self._log_info("Servo angle '%d' for position '%s' has been saved" % (self.servo_angle, pos))
        else:
            self._log_info("Servo angle unknown")

    def _servo_down(self, buzz_gear=True):
        if self.gate_selected == self.TOOL_GATE_BYPASS: return
        if self.servo_state == self.SERVO_DOWN_STATE: return
        self._log_debug("Setting servo to down (filament drive) position at angle: %d" % self.servo_angles['down'])
        self._movequeues_wait_moves()
        self.servo.set_value(angle=self.servo_angles['down'], duration=None if self.servo_active_down or self.servo_always_active else self.servo_duration)
        if self.servo_angle != self.servo_angles['down'] and buzz_gear and self.servo_buzz_gear_on_down > 0:
            self.gear_buzz_accel = 1000
            for i in range(self.servo_buzz_gear_on_down):
                self._trace_filament_move(None, 0.8, speed=25, accel=self.gear_buzz_accel, encoder_dwell=None)
                self._trace_filament_move(None, -0.8, speed=25, accel=self.gear_buzz_accel, encoder_dwell=None)
            self._movequeues_dwell(max(self.servo_dwell, self.servo_duration, 0))
        self.servo_angle = self.servo_angles['down']
        self.servo_state = self.SERVO_DOWN_STATE

    def _servo_move(self): # Position servo for selector movement
        if self.servo_state == self.SERVO_MOVE_STATE: return
        self._log_debug("Setting servo to move (filament hold) position at angle: %d" % self.servo_angles['move'])
        if self.servo_angle != self.servo_angles['move']:
            self._movequeues_wait_moves()
            self.servo.set_value(angle=self.servo_angles['move'], duration=None if self.servo_always_active else self.servo_duration)
            self._movequeues_dwell(max(self.servo_dwell, self.servo_duration, 0))
            self.servo_angle = self.servo_angles['move']
            self.servo_state = self.SERVO_MOVE_STATE

    def _servo_up(self, measure=False):
        if self.servo_state == self.SERVO_UP_STATE: return 0.
        self._log_debug("Setting servo to up (filament released) position at angle: %d" % self.servo_angles['up'])
        delta = 0.
        if self.servo_angle != self.servo_angles['up']:
            self._movequeues_wait_moves()
            if measure:
                initial_encoder_position = self._get_encoder_distance(dwell=None)
            self.servo.set_value(angle=self.servo_angles['up'], duration=None if self.servo_always_active else self.servo_duration)
            self._movequeues_dwell(max(self.servo_dwell, self.servo_duration, 0))
            if measure:
                # Report on spring back in filament then revert counter
                delta = self._get_encoder_distance() - initial_encoder_position
                if delta > 0.:
                    self._log_debug("Spring in filament measured  %.1fmm - adjusting encoder" % delta)
                    self._set_encoder_distance(initial_encoder_position, dwell=None)
        self.servo_angle = self.servo_angles['up']
        self.servo_state = self.SERVO_UP_STATE
        return delta

    def _servo_auto(self):
        if not self.is_homed or self.tool_selected < 0 or self.gate_selected < 0:
            self._servo_move()
        else:
            self._servo_up()

    # De-energize servo if 'servo_always_active' or 'servo_active_down' are being used
    def _servo_off(self):
        self.servo.set_value(width=0, duration=None)

    def _motors_off(self, motor="all"):
        stepper_enable = self.printer.lookup_object('stepper_enable')
        if motor in ["all", "gear"]:
            self._sync_gear_to_extruder(False)
            ge = stepper_enable.lookup_enable(self.gear_stepper.get_name())
            ge.motor_disable(self.mmu_toolhead.get_last_move_time())
        if motor in ["all", "selector"]:
            self._servo_move()
            self.is_homed = False
            self._set_gate_selected(self.TOOL_GATE_UNKNOWN)
            self._set_tool_selected(self.TOOL_GATE_UNKNOWN)
            se = stepper_enable.lookup_enable(self.selector_stepper.get_name())
            se.motor_disable(self.mmu_toolhead.get_last_move_time())

### SERVO AND MOTOR GCODE FUNCTIONS

    cmd_MMU_SERVO_help = "Move MMU servo to position specified position or angle"
    def cmd_MMU_SERVO(self, gcmd):
        self._log_to_file(gcmd.get_commandline())
        if self._check_is_disabled(): return
        save = gcmd.get_int('SAVE', 0)
        pos = gcmd.get('POS', "").lower()
        if pos == "off":
            self._servo_off() # For 'servo_always_active' case
        elif pos == "up":
            if save:
                self._servo_save_pos(pos)
            else:
                self._servo_up()
        elif pos == "move":
            if save:
                self._servo_save_pos(pos)
            else:
                self._servo_move()
        elif pos == "down":
            if self._check_in_bypass(): return
            if save:
                self._servo_save_pos(pos)
            else:
                self._servo_down()
        elif save:
            self._log_error("Servo position not specified for save")
        elif pos == "":
            if self._check_in_bypass(): return
            angle = gcmd.get_int('ANGLE', None)
            if angle is not None:
                self._log_debug("Setting servo to angle: %d" % angle)
                self._servo_set_angle(angle)
            else:
                self._log_always("Current servo angle: %d, Positions: %s" % (self.servo_angle, self.servo_angles))
                self._log_info("Use POS= or ANGLE= to move position")
        else:
            self._log_error("Unknown servo position '%s'" % pos)

    cmd_MMU_MOTORS_OFF_help = "Turn off both MMU motors"
    def cmd_MMU_MOTORS_OFF(self, gcmd):
        self._log_to_file(gcmd.get_commandline())
        if self._check_is_disabled(): return
        self._motors_off()
        self._servo_move()
        self._servo_off()
        self._servo_reset_state()

    cmd_MMU_TEST_BUZZ_MOTOR_help = "Simple buzz the selected motor (default gear) for setup testing"
    def cmd_MMU_TEST_BUZZ_MOTOR(self, gcmd):
        self._log_to_file(gcmd.get_commandline())
        if self._check_is_disabled(): return
        if self._check_in_bypass(): return
        motor = gcmd.get('MOTOR', "gear")
        if motor == "gear":
            found = self._buzz_gear_motor()
            self._log_info("Filament %s by gear motor buzz" % ("detected" if found else "not detected"))
        elif motor == "selector":
            pos = self.mmu_toolhead.get_position()[0]
            self._trace_selector_move(None, pos + 5, wait=False)
            self._trace_selector_move(None, pos - 5, wait=False)
        elif motor == "servo":
            self._movequeues_wait_moves()
            old_state = self.servo_state
            small=min(self.servo_angles['down'], self.servo_angles['up'])
            large=max(self.servo_angles['down'], self.servo_angles['up'])
            mid=(self.servo_angles['down'] + self.servo_angles['up'])/2
            duration=None if self.servo_always_active else self.servo_duration
            self.servo.set_value(angle=mid, duration=duration)
            self._movequeues_dwell(max(self.servo_duration, 0.5), mmu_toolhead=False)
            self.servo.set_value(angle=abs(mid+small)/2, duration=duration)
            self._movequeues_dwell(max(self.servo_duration, 0.5), mmu_toolhead=False)
            self.servo.set_value(angle=abs(mid+large)/2, duration=duration)
            self._movequeues_dwell(max(self.servo_duration, 0.5), mmu_toolhead=False)
            self._movequeues_wait_moves()
            if old_state == self.SERVO_DOWN_STATE:
                self._servo_down(buzz_gear=False)
            elif old_state == self.SERVO_MOVE_STATE:
                self._servo_move()
            else:
                self._servo_up()
        else:
            raise gcmd.error("Motor '%s' not known" % motor)

    cmd_MMU_SYNC_GEAR_MOTOR_help = "Sync the MMU gear motor to the extruder stepper"
    def cmd_MMU_SYNC_GEAR_MOTOR(self, gcmd):
        self._log_to_file(gcmd.get_commandline())
        if self._check_is_disabled(): return
        if self._check_in_bypass(): return
        servo = gcmd.get_int('SERVO', 1, minval=0, maxval=1)
        sync = gcmd.get_int('SYNC', 1, minval=0, maxval=1)
        force_in_print = bool(gcmd.get_int('FORCE_IN_PRINT', 0, minval=0, maxval=1)) # Mimick in-print current
        self._sync_gear_to_extruder(sync, servo=servo, current=self._is_in_print(force_in_print))


#########################
# CALIBRATION FUNCTIONS #
#########################

    def _set_calibrated_bowden_length(self, reference):
        self.save_variables.allVariables[self.VARS_MMU_CALIB_BOWDEN_LENGTH] = reference
        self.calibrated_bowden_length = reference
        self.calibration_status |= self.CALIBRATED_BOWDEN

    def _calibrate_encoder(self, length, repeats, speed, min_speed, max_speed, accel, save=True):
        try:
            pos_values, neg_values = [], []
            self._log_always("Testing over %.1fmm" % length)
            speed_incr = (max_speed - min_speed) / repeats
            test_speed = min_speed
            for x in range(repeats):
                if speed_incr > 0.:
                    self._log_always("Test run #%d, Speed=%.1f mm/s" % (x, test_speed))

                # Move forward
                self._initialize_filament_position(dwell=True)    # Encoder 0000
                self._trace_filament_move(None, length, speed=test_speed, accel=accel, wait=True)
                counts = self._get_encoder_counts(dwell=True)
                pos_values.append(counts)
                self._log_always("+ counts =  %d" % counts)

                # Move backward
                self._initialize_filament_position(dwell=True)    # Encoder 0000
                self._trace_filament_move(None, -length, speed=test_speed, accel=accel, wait=True)
                counts = self._get_encoder_counts(dwell=True)
                neg_values.append(counts)
                self._log_always("- counts =  %d" % counts)

                if counts == 0: break
                test_speed += speed_incr

            self._log_always("Load direction: mean=%(mean).2f stdev=%(stdev).2f min=%(min)d max=%(max)d range=%(range)d" % self._sample_stats(pos_values))
            self._log_always("Unload direction: mean=%(mean).2f stdev=%(stdev).2f min=%(min)d max=%(max)d range=%(range)d" % self._sample_stats(neg_values))

            mean_pos = self._sample_stats(pos_values)['mean']
            mean_neg = self._sample_stats(neg_values)['mean']
            mean = (float(mean_pos) + float(mean_neg)) / 2

            if mean == 0:
                self._log_always("No counts measured. Ensure a tool was selected with servo down before running calibration and that your encoder is working properly")
                return

            resolution = length / mean
            old_result = mean * self.encoder_sensor.get_resolution()
            new_result = mean * resolution

            # Sanity check to ensure all teeth are reflecting / being counted. 20% tolerance
            if (abs(resolution - self.encoder_default_resolution) / self.encoder_default_resolution) > 0.2:
                self._log_always("Warning: Encoder is not detecting the expected number of counts. It is possible that reflections from some teeth are unreliable")

            msg = "Before calibration measured length = %.2fmm" % old_result
            msg += "\nResulting resolution of the encoder = %.6fmm" % resolution
            msg += "\nAfter calibration measured length = %.2fmm" % new_result
            self._log_always(msg)

            if save:
                self.encoder_sensor.set_resolution(resolution)
                self._save_variable(self.VARS_MMU_ENCODER_RESOLUTION, round(resolution, 6), write=True)
                self._log_always("Encoder calibration has been saved")
                self.calibration_status |= self.CALIBRATED_ENCODER

        except MmuError as ee:
            # Add some more context to the error and re-raise
            raise MmuError("Calibration of encoder failed. Aborting, because:\n%s" % str(ee))
        finally:
            if mean == 0:
                self._set_filament_pos_state(self.FILAMENT_POS_UNKNOWN)
            else:
                self._set_filament_pos_state(self.FILAMENT_POS_IN_BOWDEN)

    # Calibrated bowden length is always from chosen gate homing point to the entruder gears
    # It can be adjusted if sensor setup changes post calibration, must consider:
    #   gate_endstop_to_encoder    .. potential dead space from gate sensor to encoder
    #   toolhead_entry_to_extruder .. distance for extruder entry sensor to extruder gears
    def _calibrate_bowden_length_auto(self, approximate_length, extruder_homing_max, repeats, save=True):
        try:
            self._log_always("Calibrating bowden length on reference Gate 0 using %s as gate reference point" % self._gate_homing_string())
            self._select_tool(0)
            self._set_gate_ratio(1.)
            reference_sum = spring_max = 0.
            successes = 0

            # Can't allow "none" endstop during calibration
            endstop = self.extruder_homing_endstop
            self.extruder_homing_endstop = self.ENDSTOP_EXTRUDER_COLLISION if endstop == self.ENDSTOP_EXTRUDER_NONE else self.extruder_homing_endstop
            for i in range(repeats):
                self._initialize_filament_position(dwell=True) # Encoder 0000
                self._load_gate(allow_retry=False)
                self._load_bowden(approximate_length)
                self._log_info("Finding extruder gear position (try #%d of %d)..." % (i+1, repeats))
                self._home_to_extruder(extruder_homing_max)
                actual = self._get_filament_position()
                measured = self._get_encoder_distance(dwell=True) + self._get_encoder_dead_space()
                spring = self._servo_up(measure=True) if self._has_encoder() else 0.
                reference = actual - spring

                # When homing using collision, we expect the filament to spring back.
                if not (endstop == self.ENDSTOP_EXTRUDER_COLLISION and spring == 0.):
                    msg = "Pass #%d: Filament homed to extruder after %.1fmm movement" % (i+1, actual)
                    if self._has_encoder():
                        msg += "\n(encoder measured %.1fmm, filament sprung back %.1fmm)" % (measured, spring)
                    msg += "\n- Bowden calibration based on this pass is %.1f" % reference
                    self._log_always(msg)
                    reference_sum += reference
                    spring_max = max(spring, spring_max)
                    successes += 1
                else:
                    # No spring means we haven't reliably homed
                    self._log_always("Failed to detect a reliable home position on this attempt")

                self._initialize_filament_position(True) # Encoder 0000
                self._unload_bowden(reference)
                self._unload_gate()

            if successes > 0:
                average_reference = reference_sum / successes
                detection_length = (average_reference * 2.) / 100. + spring_max # 2% of bowden length plus spring seems to be good starting point
                msg = "Recommended calibration bowden length is %.1fmm" % average_reference
                if self._has_encoder() and self.enable_clog_detection:
                    msg += ". Clog detection length: %.1fmm" % detection_length
                self._log_always(msg)

                if save:
                    self._set_calibrated_bowden_length(average_reference)
                    self._save_variable(self.VARS_MMU_CALIB_BOWDEN_HOME, self.gate_homing_endstop)
                    self._save_variable(self.VARS_MMU_CALIB_BOWDEN_LENGTH, round(average_reference, 1))
                    self._save_variable("%s0" % self.VARS_MMU_CALIB_PREFIX, 1.0)
                    self._save_variable(self.VARS_MMU_CALIB_CLOG_LENGTH, round(detection_length, 1))
                    self._write_variables()
                    if self._has_encoder():
                        self.encoder_sensor.set_clog_detection_length(detection_length)
                        self._log_always("Bowden calibration and clog detection length have been saved")
                    else:
                        self._log_always("Bowden calibration length has been saved")
            else:
                self._log_error("All %d attempts at homing failed. MMU needs some adjustments!" % repeats)
        except MmuError as ee:
            # Add some more context to the error and re-raise
            raise MmuError("Calibration of bowden length (on Gate 0) failed. Aborting, because:\n%s" % str(ee))
        finally:
            self.extruder_homing_endstop = endstop
            self._servo_auto()

    def _calibrate_bowden_length_manual(self, approx_bowden_length, save=True):
        if self.gate_selected != 0 and not self.virtual_selector:
            raise MmuError("Calibration of bowden length must be performed on gate 0")
        try:
            self._log_always("Calibrating bowden length (manual method) using %s as gate reference point" % self._gate_homing_string())
            self._set_filament_direction(self.DIRECTION_UNLOAD)
            self._servo_down()
            self._set_gate_ratio(1.)
            self._log_always("Finding gate position...")
            actual,homed,measured,_ = self._trace_filament_move("Reverse homing to gate sensor", -approx_bowden_length, motor="gear", homing_move=-1, endstop_name=self.ENDSTOP_GATE)
            if homed:
                actual = abs(actual)
                self._log_always("Recommended calibration bowden length is %.1fmm" % actual)
                if save:
                    self._set_calibrated_bowden_length(actual)
                    self._save_variable(self.VARS_MMU_CALIB_BOWDEN_HOME, self.ENDSTOP_GATE)
                    self._save_variable(self.VARS_MMU_CALIB_BOWDEN_LENGTH, round(actual, 1))
                    self._write_variables()
                    self._log_always("Bowden calibration length has been saved")
                self._unload_gate() # Use real method to park filament
            else:
                raise MmuError("Calibration of bowden length failed. Did not home to gate sensor after moving %.1fmm" % approx_bowden_length)
        finally:
            self._servo_auto()

    def _calibrate_gate(self, gate, length, repeats, save=True):
        try:
            pos_values, neg_values = [], []
            self._select_tool(gate)
            self._set_gate_ratio(1.)
            self._load_gate(allow_retry=False)
            self._log_always("%s Gate %d over %.1fmm..." % ("Calibrating" if (gate > 0 and save) else "Validating calibration of", gate, length))

            for x in range(repeats):
                self._initialize_filament_position(dwell=True)    # Encoder 0000
                _,_,measured,delta = self._trace_filament_move("Calibration load movement", length, encoder_dwell=True)
                pos_values.append(measured)
                self._log_always("+ measured =  %.1fmm (counts = %d)" % ((length - delta), self._get_encoder_counts(dwell=None)))
                self._initialize_filament_position(dwell=True)    # Encoder 0000
                _,_,measured,delta = self._trace_filament_move("Calibration unload movement", -length, encoder_dwell=True)
                neg_values.append(measured)
                self._log_always("- measured =  %.1fmm (counts = %d)" % ((length - delta), self._get_encoder_counts(dwell=None)))

            self._log_always("Load direction: mean=%(mean).1f stdev=%(stdev).2f min=%(min).1f max=%(max).1f range=%(range).1f" % self._sample_stats(pos_values))
            self._log_always("Unload direction: mean=%(mean).1f stdev=%(stdev).2f min=%(min).1f max=%(max).1f range=%(range).1f" % self._sample_stats(neg_values))

            mean_pos = self._sample_stats(pos_values)['mean']
            mean_neg = self._sample_stats(neg_values)['mean']
            mean = (float(mean_pos) + float(mean_neg)) / 2
            ratio = mean / length

            self._log_always("Calibration move of %d x %.1fmm, average encoder measurement: %.1fmm - Ratio is %.6f" % (repeats * 2, length, mean, ratio))
            self._log_always("(Gate %d rotation_distance: %.6f vs Gate 0: %.6f)" % (gate, ratio * self.ref_gear_rotation_distance, self.ref_gear_rotation_distance))
            if not gate == 0: # Gate 0 is not calibrated, it is the reference
                if ratio > 0.8 and ratio < 1.2:
                    if save:
                        self.save_variables.allVariables["%s%d" % (self.VARS_MMU_CALIB_PREFIX, gate)] = ratio
                        self._save_variable("%s%d" % (self.VARS_MMU_CALIB_PREFIX, gate), round(ratio, 6), write=True)
                        self._log_always("Calibration for Gate %d has been saved" % gate)
                        self.calibration_status |= self.CALIBRATED_GATES
                else:
                    self._log_always("Calibration ratio ignored because it is not considered valid (0.8 < ratio < 1.2)")
            self._unload_gate()
            self._set_filament_pos_state(self.FILAMENT_POS_UNLOADED)
        except MmuError as ee:
            # Add some more context to the error and re-raise
            raise MmuError("Calibration for Gate %d failed. Aborting, because: %s" % (gate, str(ee)))
        finally:
            self._servo_auto()

    def _get_max_selector_movement(self, gate=-1):
        n = gate if gate >= 0 else self.mmu_num_gates - 1

        if self.mmu_vendor.lower() == self.VENDOR_ERCF.lower():
            # ERCF Designs
            if self.mmu_version >= 2.0 or "t" in self.mmu_version_string:
                max_movement = self.cad_gate0_pos + (n * self.cad_gate_width)
            else:
                max_movement = self.cad_gate0_pos + (n * self.cad_gate_width) + (n//3) * self.cad_block_width
        else:
            # Everything else
            max_movement = self.cad_gate0_pos + (n * self.cad_gate_width)

        max_movement += self.cad_last_gate_offset if gate in [self.TOOL_GATE_UNKNOWN] else 0.
        max_movement += self.cad_selector_tolerance
        return max_movement

    def _calibrate_selector(self, gate, save=True):
        gate_str = lambda gate : ("Gate %d" % gate) if gate >= 0 else "bypass"
        try:
            self._initialize_state()
            self.calibrating = True
            self._servo_move()
            max_movement = self._get_max_selector_movement(gate)
            self._log_always("Measuring the selector position for %s" % gate_str(gate))
            traveled, found_home = self._measure_to_home()

            # Test we actually homed
            if not found_home:
                self._log_error("Selector didn't find home position")
                return

            # Warn and don't save if the measurement is unexpected
            if traveled > max_movement:
                self._log_always("Selector move measured %.1fmm. More than the anticipated maximum of %.1fmm. Save disabled\nIt is likely that your basic MMU dimensions are incorrect in mmu_parameters.cfg. Check vendor/version and optional 'cad_*' parameters" % (traveled, max_movement))
                save = 0
            else:
                self._log_always("Selector move measured %.1fmm" % traveled)

            if save:
                if gate >= 0:
                    self.selector_offsets[gate] = round(traveled, 1)
                    self._save_variable(self.VARS_MMU_SELECTOR_OFFSETS, self.selector_offsets, write=True)
                    self.calibration_status |= self.CALIBRATED_SELECTOR
                else:
                    self.bypass_offset = round(traveled, 1)
                    self._save_variable(self.VARS_MMU_SELECTOR_BYPASS, self.bypass_offset, write=True)
                self._log_always("Selector offset (%.1fmm) for %s has been saved" % (traveled, gate_str(gate)))
        except MmuError as ee:
            self._mmu_pause(str(ee))
        finally:
            self.calibrating = False
            self._motors_off()

    def _calibrate_selector_auto(self, save=True, v1_bypass_block=-1):
        # Strategy is to find the two end gates, infer and set number of gates and distribute selector positions
        # Assumption: the user has manually positioned the selector aligned with gate 0 before calling
        try:
            self._log_always("Auto calibrating the selector. Excuse the whizz, bang, buzz, clicks...")
            self._initialize_state()
            self.calibrating = True
            self._servo_move()

            # Step 1 - position of gate 0
            self._log_always("Measuring the selector position for gate 0...")
            traveled, found_home = self._measure_to_home()
            if not found_home or traveled > self.cad_gate0_pos + self.cad_selector_tolerance:
                self._log_error("Selector didn't find home position or distance moved (%.1fmm) was larger than expected.\nAre you sure you aligned selector with gate 0 and removed filament?" % traveled)
                return
            gate0_pos = traveled

            # Step 2 - end of selector
            max_movement = self._get_max_selector_movement()
            self._log_always("Searching for end of selector... (up to %.1fmm)" % max_movement)
            self._trace_selector_move("Moving off endstop", self.cad_gate0_pos)
            if self.selector_touch:
                halt_pos, found_home = self._trace_selector_move("Detecting end of selector movement",
			max_movement, speed=self.selector_touch_speed, homing_move=1, endstop_name=self.ENDSTOP_SELECTOR_TOUCH)
            else:
                # This might not sound good!
                self._trace_selector_move("Forceably detecting end of selector movement", max_movement, speed=self.selector_homing_speed)
                found_home = True
            if not found_home:
                msg = "Didn't detect the end of the selector"
                if self.cad_last_gate_offset > 0:
                    self._log_error(msg)
                    return
                else:
                    self._log_always(msg)

            # Step 3a - selector length
            self._log_always("Measuring the full selector length...")
            traveled, found_home = self._measure_to_home()
            if not found_home:
                self._log_error("Selector didn't find home position after full length move")
                return
            self._log_always("Maximum selector movement is %.1fmm" % traveled)

            # Step 3b - bypass and last gate position (measured back from limit of travel)
            if self.cad_bypass_offset > 0:
                bypass_pos = traveled - self.cad_bypass_offset
            else:
                bypass_pos = 0.
            if self.cad_last_gate_offset > 0:
                # This allows the error to be averaged
                last_gate_pos = traveled - self.cad_last_gate_offset
            else:
                # This simply assumes theoretical distance
                last_gate_pos = gate0_pos + (self.mmu_num_gates - 1) * self.cad_gate_width

            # Step 4 - the calcs
            length = last_gate_pos - gate0_pos
            self._log_debug("Results: gate0_pos=%.1f, last_gate_pos=%.1f, length=%.1f" % (gate0_pos, last_gate_pos, length))
            selector_offsets = []

            if self.mmu_vendor.lower() == self.VENDOR_ERCF.lower() and self.mmu_version == 1.1:
                # ERCF v1.1 special case
                num_gates = int(round(length / (self.cad_gate_width + self.cad_block_width / 3))) + 1
                num_blocks = (num_gates - 1) // 3
                bypass_offset = 0.
                if v1_bypass_block >= 0:
                    adj_gate_width = (length - (num_blocks - 1) * self.cad_block_width - self.cad_bypass_block_width) / (num_gates - 1)
                else:
                    adj_gate_width = (length - num_blocks * self.cad_block_width) / (num_gates - 1)
                self._log_debug("Adjusted gate width: %.1f" % adj_gate_width)
                for i in range(num_gates):
                    bypass_adj = (self.cad_bypass_block_width - self.cad_block_width) if (i // 3) >= v1_bypass_block else 0.
                    selector_offsets.append(round(gate0_pos + (i * adj_gate_width) + (i // 3) * self.cad_block_width + bypass_adj, 1))
                    if ((i + 1) / 3) == v1_bypass_block:
                        bypass_offset = selector_offsets[i] + self.cad_bypass_block_delta

            else:
                # Generic Type-A MMU case
                num_gates = int(round(length / self.cad_gate_width)) + 1
                adj_gate_width = length / (num_gates - 1)
                self._log_debug("Adjusted gate width: %.1f" % adj_gate_width)
                for i in range(num_gates):
                    selector_offsets.append(round(gate0_pos + (i * adj_gate_width), 1))
                bypass_offset = bypass_pos

            if num_gates != self.mmu_num_gates:
                self._log_error("You configued your MMU for %d gates but I counted %d! Please update 'mmu_num_gates'" % (self.mmu_num_gates, num_gates))
                return

            self._log_always("Offsets: %s%s" % (selector_offsets, (" (bypass: %.1f)" % bypass_offset) if bypass_offset > 0 else " (no bypass fitted)"))
            if save:
                self.selector_offsets = selector_offsets
                self.bypass_offset = bypass_offset
                self._save_variable(self.VARS_MMU_SELECTOR_OFFSETS, self.selector_offsets)
                self._save_variable(self.VARS_MMU_SELECTOR_BYPASS, self.bypass_offset)
                self._write_variables()
                self._log_always("Selector calibration has been saved")
                self.calibration_status |= self.CALIBRATED_SELECTOR

            self._home(0, force_unload=0)
        except MmuError as ee:
            self._mmu_pause(str(ee))
            self._motors_off()
        finally:
            self.calibrating = False

    def _sample_stats(self, values):
        mean = stdev = vmin = vmax = 0.
        if values:
            mean = sum(values) / len(values)
            diff2 = [( v - mean )**2 for v in values]
            stdev = math.sqrt( sum(diff2) / max((len(values) - 1), 1))
            vmin = min(values)
            vmax = max(values)
        return {'mean': mean, 'stdev': stdev, 'min': vmin, 'max': vmax, 'range': vmax - vmin}

    # Filament is assumed to be at the extruder and will be at extruder again when complete
    def _probe_toolhead(self, cold_temp=70, probe_depth=100, sensor_homing=50):
        # Ensure extruder is COLD
        self.gcode.run_script_from_command("SET_HEATER_TEMPERATURE HEATER=%s TARGET=0" % self.extruder_name)
        current_temp = self.printer.lookup_object(self.extruder_name).get_status(0)['temperature']
        if current_temp > cold_temp:
            self._log_always("Waiting for extruder to cool")
            self.gcode.run_script_from_command("TEMPERATURE_WAIT SENSOR=%s MINIMUM=0 MAXIMUM=%d" % (self.extruder_name, cold_temp))

        # Enable the extruder stepper
        stepper_enable = self.printer.lookup_object('stepper_enable')
        ge = stepper_enable.lookup_enable(self.mmu_extruder_stepper.stepper.get_name())
        ge.motor_enable(self.toolhead.get_last_move_time())

        # Reliably force filament to the nozzle
        self._servo_down()
        actual,fhomed,_,_ = self._trace_filament_move("Homing to toolhead sensor", self.toolhead_homing_max, motor="gear+extruder", homing_move=1, endstop_name=self.ENDSTOP_TOOLHEAD)
        if not fhomed:
            raise MmuError("Failed to reach toolhead sensor after moving %.1fmm" % self.toolhead_homing_max)
        self._servo_up()
        actual,_,measured,delta = self._trace_filament_move("Forcing filament to nozzle", probe_depth, motor="extruder")

        # Measure 'toolhead_sensor_to_nozzle'
        self._servo_down()
        actual,fhomed,_,_ = self._trace_filament_move("Reverse homing to toolhead sensor", -probe_depth, motor="gear+extruder", homing_move=-1, endstop_name=self.ENDSTOP_TOOLHEAD)
        if fhomed:
            toolhead_sensor_to_nozzle = -actual
            self._log_always("Measured toolhead_sensor_to_nozzle: %.1f" % toolhead_sensor_to_nozzle)
        else:
            raise MmuError("Failed to reverse home to toolhead sensor")

        # Move to extruder extrance again
        self._servo_up()
        actual,_,measured,delta = self._trace_filament_move("Moving to extruder entrance", -(probe_depth - toolhead_sensor_to_nozzle), motor="extruder")

        # Measure 'toolhead_extruder_to_nozzle'
        self._servo_down()
        actual,fhomed,_,_ = self._trace_filament_move("Homing to toolhead sensor", self.toolhead_homing_max, motor="gear+extruder", homing_move=1, endstop_name=self.ENDSTOP_TOOLHEAD)
        if fhomed:
            toolhead_extruder_to_nozzle = actual + toolhead_sensor_to_nozzle
            self._log_always("Measured toolhead_extruder_to_nozzle: %.1f" % toolhead_extruder_to_nozzle)
        else:
            raise MmuError("Failed to home to toolhead sensor")
    
        toolhead_entry_to_extruder = 0.
        if self._has_sensor(self.ENDSTOP_EXTRUDER_ENTRY):
            # Retract clear of extruder sensor and then home in "extrude" direction
            actual,fhomed,_,_ = self._trace_filament_move("Reverse homing to extruder entry sensor", -(sensor_homing + toolhead_extruder_to_nozzle - toolhead_sensor_to_nozzle), motor="gear+extruder", homing_move=-1, endstop_name=self.ENDSTOP_EXTRUDER_ENTRY)
            actual,_,measured,delta = self._trace_filament_move("Moving before extruder entry sensor", -20, motor="gear+extruder")
            actual,fhomed,_,_ = self._trace_filament_move("Homing to extruder entry sensor", 40, motor="gear+extruder", homing_move=1, endstop_name=self.ENDSTOP_EXTRUDER_ENTRY)

            # Measure to toolhead sensor and thus derive 'toolhead_entry_to_extruder'
            if fhomed:
                actual,fhomed,_,_ = self._trace_filament_move("Homing to toolhead sensor", sensor_homing, motor="gear+extruder", homing_move=1, endstop_name=self.ENDSTOP_TOOLHEAD)
                if fhomed:
                    toolhead_entry_to_extruder = actual - (toolhead_extruder_to_nozzle - toolhead_sensor_to_nozzle)
                    self._log_always("Measured toolhead_entry_to_extruder: %.1f" % toolhead_entry_to_extruder)
            else:
                raise MmuError("Failed to reverse home to toolhead sensor")

        # Unload and re-park filament
        self._servo_up()
        actual,_,measured,delta = self._trace_filament_move("Moving to extruder entrance", -sensor_homing, motor="extruder")

        return toolhead_extruder_to_nozzle, toolhead_sensor_to_nozzle, toolhead_entry_to_extruder


### CALIBRATION GCODE COMMANDS

    cmd_MMU_CALIBRATE_GEAR_help = "Calibration routine for gear stepper rotational distance"
    def cmd_MMU_CALIBRATE_GEAR(self, gcmd):
        self._log_to_file(gcmd.get_commandline())
        if self._check_is_disabled(): return
        length = gcmd.get_float('LENGTH', 100., above=50.)
        measured = gcmd.get_float('MEASURED', above=0.)
        save = gcmd.get_int('SAVE', 1, minval=0, maxval=1)

        new_rotation_distance = self.ref_gear_rotation_distance * measured / length

        self._log_always("Gear stepper 'rotation_distance' calculated to be %.6f" % new_rotation_distance)
        if save:
            self.gear_stepper.set_rotation_distance(new_rotation_distance)
            self.ref_gear_rotation_distance = new_rotation_distance
            self._save_variable(self.VARS_MMU_GEAR_ROTATION_DISTANCE, round(new_rotation_distance, 6), write=True)
            self._log_always("Gear calibration has been saved")
            self.calibration_status |= self.CALIBRATED_GEAR

    # Start: Assumes filament is loaded through encoder
    # End: Does not eject filament at end (filament same as start)
    cmd_MMU_CALIBRATE_ENCODER_help = "Calibration routine for the MMU encoder"
    def cmd_MMU_CALIBRATE_ENCODER(self, gcmd):
        self._log_to_file(gcmd.get_commandline())
        if self._check_is_disabled(): return
        if self._check_has_encoder(): return
        if self._check_in_bypass(): return
        if self._check_is_calibrated(self.CALIBRATED_GEAR): return

        length = gcmd.get_float('LENGTH', 400., above=0.)
        repeats = gcmd.get_int('REPEATS', 3, minval=1, maxval=10)
        speed = gcmd.get_float('SPEED', self.gear_from_buffer_speed, minval=10.)
        accel = gcmd.get_float('ACCEL', self.gear_from_buffer_accel, minval=10.)
        min_speed = gcmd.get_float('MINSPEED', speed, above=0.)
        max_speed = gcmd.get_float('MAXSPEED', speed, above=0.)
        save = gcmd.get_int('SAVE', 1, minval=0, maxval=1)
        try:
            self._servo_down()
            self.calibrating = True
            with self._require_encoder():
                self._calibrate_encoder(length, repeats, speed, min_speed, max_speed, accel, save)
        except MmuError as ee:
            self._mmu_pause(str(ee))
        finally:
            self.calibrating = False

    cmd_MMU_CALIBRATE_SELECTOR_help = "Calibration of the selector positions or postion of specified gate"
    def cmd_MMU_CALIBRATE_SELECTOR(self, gcmd):
        self._log_to_file(gcmd.get_commandline())
        if self._check_is_disabled(): return

        save = gcmd.get_int('SAVE', 1, minval=0, maxval=1)
        gate = gcmd.get_int('GATE', -1, minval=0, maxval=self.mmu_num_gates - 1)
        if gate == -1 and gcmd.get_int('BYPASS', -1, minval=0, maxval=1) == 1:
            gate = self.TOOL_GATE_BYPASS

        if gate != -1:
            self._calibrate_selector(gate, save=save)
        else:
            self._calibrate_selector_auto(save=save, v1_bypass_block=gcmd.get_int('BYPASS_BLOCK', -1, minval=1, maxval=3))

    # Start: Will home selector, select gate 0
    # End: Filament will unload
    cmd_MMU_CALIBRATE_BOWDEN_help = "Calibration of reference bowden length for gate 0"
    def cmd_MMU_CALIBRATE_BOWDEN(self, gcmd):
        self._log_to_file(gcmd.get_commandline())
        if self._check_is_disabled(): return
        if self._check_not_homed(): return
        if self._check_in_bypass(): return

        manual = bool(gcmd.get_int('MANUAL', 0, minval=0, maxval=1))
        if not self._has_encoder() and not manual:
            self._log_always("No encoder available. Use manual calibration method:\nWith gate 0 selected, manually load filament all the way to the extruder gear\nThen run 'MMU_CALIBRATE_BOWDEN MANUAL=1 BOWDEN_LENGTH=xxx'\nWhere BOWDEN_LENGTH is greater than your real length")
            return
        if manual:
            if self._check_is_calibrated(self.CALIBRATED_GEAR|self.CALIBRATED_SELECTOR): return
        else:
            if self._check_is_calibrated(self.CALIBRATED_GEAR|self.CALIBRATED_ENCODER|self.CALIBRATED_SELECTOR): return

        approx_bowden_length = gcmd.get_float('BOWDEN_LENGTH', above=0.)
        repeats = gcmd.get_int('REPEATS', 3, minval=1, maxval=10)
        extruder_homing_max = gcmd.get_float('HOMING_MAX', 150, above=0.)
        save = gcmd.get_int('SAVE', 1, minval=0, maxval=1)

        try:
            self.calibrating = True
            if manual:
                self._calibrate_bowden_length_manual(approx_bowden_length, save)
            else:
                # Automatic method with encoder
                self._reset_ttg_mapping() # To force tool = gate
                self._unload_tool()
                with self._require_encoder():
                    self._calibrate_bowden_length_auto(approx_bowden_length, extruder_homing_max, repeats, save)
        except MmuError as ee:
            self._mmu_pause(str(ee))
        finally:
            self.calibrating = False

    # Start: Will home selector, select gate 0 or required gate
    # End: Filament will unload
    cmd_MMU_CALIBRATE_GATES_help = "Optional calibration of individual MMU gate"
    def cmd_MMU_CALIBRATE_GATES(self, gcmd):
        self._log_to_file(gcmd.get_commandline())
        if self._check_is_disabled(): return
        if self._check_not_homed(): return
        if self._check_in_bypass(): return
        if self._check_is_calibrated(self.CALIBRATED_GEAR|self.CALIBRATED_ENCODER|self.CALIBRATED_SELECTOR|self.CALIBRATED_BOWDEN): return
        length = gcmd.get_float('LENGTH', 400., above=0.)
        repeats = gcmd.get_int('REPEATS', 3, minval=1, maxval=10)
        auto = gcmd.get_int('ALL', 0, minval=0, maxval=1)
        gate = gcmd.get_int('GATE', -1, minval=0, maxval=self.mmu_num_gates - 1)
        save = gcmd.get_int('SAVE', 1, minval=0, maxval=1)
        if gate == -1 and not auto:
            raise gcmd.error("Must specify 'GATE=' or 'ALL=1' for all gates")
        try:
            self._reset_ttg_mapping() # To force tool = gate
            self._unload_tool()
            self.calibrating = True
            with self._require_encoder():
                if gate == -1:
                    self._log_always("Start the complete calibration of ancillary gates...")
                    for gate in range(self.mmu_num_gates - 1):
                        self._calibrate_gate(gate + 1, length, repeats, save=save)
                    self._log_always("Phew! End of auto gate calibration")
                else:
                    self._calibrate_gate(gate, length, repeats, save=(save and gate != 0))
        except MmuError as ee:
            self._mmu_pause(str(ee))
        finally:
            self.calibrating = False

    # Start: Test gate should already be selected
    # End: Filament will unload
    cmd_MMU_CALIBRATE_TOOLHEAD_help = "Automated measurement of key toolhead parameters"
    def cmd_MMU_CALIBRATE_TOOLHEAD(self, gcmd):
        self._log_to_file(gcmd.get_commandline())
        if self._check_is_disabled(): return
        if self._check_not_homed(): return
        if self._check_in_bypass(): return
        if self._check_is_loaded(): return
        if self._check_is_calibrated(self.CALIBRATED_GEAR|self.CALIBRATED_ENCODER|self.CALIBRATED_SELECTOR|self.CALIBRATED_BOWDEN): return
        if not self._has_sensor(self.ENDSTOP_TOOLHEAD):
            raise gcmd.error("Sorry this feature requires a toolhead sensor")
        clean = gcmd.get_int('CLEAN', 0, minval=0, maxval=1)
        cut = gcmd.get_int('CUT', 0, minval=0, maxval=1)
        save = gcmd.get_int('SAVE', 1, minval=0, maxval=1)
        line = "-----------------------------------------------\n"


        msg = "Reminder:\n"
        msg += "1) 'CLEAN=1' with clean extruder for: toolhead_extruder_to_nozzle, toolhead_sensor_to_nozzle (and toolhead_entry_to_extruder)\n"
        msg += "2) No flags with dirty extruder (no cut tip) for: toolhead_ooze_reduction (and toolhead_entry_to_extruder)\n"
        msg += "3) 'CUT=1' holding blade in for: variable_blade_pos\n"
        msg += "Desired gate should be selected but the filament unloaded\n"
        self._log_always(msg)

        if cut:
            gcode_macro = self.printer.lookup_object("gcode_macro %s" % self.form_tip_macro, None)
            if gcode_macro is None:
                raise gcmd.error("Filament tip forming macro '%s' not found" % self.form_tip_macro)
            gcode_vars = self.printer.lookup_object("gcode_macro %s_VARS" % self.form_tip_macro, gcode_macro)
            if not ('blade_pos' in gcode_vars.variables and 'retract_length' in gcode_vars.variables):
                raise gcmd.error("Filament tip forming macro '%s' does not look like a cutting macro!" % self.form_tip_macro)

        try:
            self.calibrating = True
            self._initialize_filament_position(dwell=True) # Encoder 0000
            self._load_gate(allow_retry=False)
            self._load_bowden(self.calibrated_bowden_length)
            self._home_to_extruder(self.extruder_homing_max)

            if cut:
                self._log_always("Measuring blade cutter postion (with filament fragment)...")
                tetn, tstn, tete = self._probe_toolhead()
                # Blade position is the difference between empty and extruder with full cut measurements for sensor to nozzle
                vbp = self.toolhead_sensor_to_nozzle - tstn
                msg = line
                if abs(vbp - self.toolhead_ooze_reduction) < 5:
                    self._log_error("Measurements did not make sense. Looks like probing went past the blade pos!\nAre you holding the blade closed or have cut filament in the extruder?")
                else:
                    msg += "Calibration Results (cut tip):\n"
                    msg += "> variable_blade_pos: %.1f (currently: %.1f)\n" % (vbp, gcode_vars.variables['blade_pos'])
                    msg += "> variable_retract_length: %.1f-%.1f, recommend: %.1f (currently: %.1f)\n" % (self.toolhead_ooze_reduction + self.toolchange_retract, vbp, vbp - 5., gcode_vars.variables['retract_length'])
                    msg += line
                    self._log_always(msg)
                    if save:
                        self._log_always("New calibrated blade_pos and retract_length active until restart. Update mmu_macro_vars.cfg to persist")
                        gcode_vars.variables['blade_pos'] = vbp
                        gcode_vars.variables['retract_length'] = vbp - 5.

            elif clean:
                self._log_always("Measuring clean toolhead dimensions after cold pull...")
                tetn, tstn, tete = self._probe_toolhead()
                msg = line
                msg += "Calibration Results (clean nozzle):\n"
                msg += "> toolhead_extruder_to_nozzle: %.1f (currently: %.1f)\n" % (tetn, self.toolhead_extruder_to_nozzle)
                msg += "> toolhead_sensor_to_nozzle: %.1f (currently: %.1f)\n" % (tstn, self.toolhead_sensor_to_nozzle)
                if self._has_sensor(self.ENDSTOP_EXTRUDER_ENTRY):
                    msg += "> toolhead_entry_to_extruder: %.1f (currently: %.1f)\n" % (tete, self.toolhead_entry_to_extruder)
                msg += line
                self._log_always(msg)
                if save:
                    self._log_always("New toolhead calibration active until restart. Update mmu_parameters.cfg to persist settings")
                    self.toolhead_extruder_to_nozzle = round(tetn, 1)
                    self.toolhead_sensor_to_nozzle = round(tstn, 1)
                    self.toolhead_entry_to_extruder = round(tete, 1)

            else:
                self._log_always("Measuring dirty toolhead dimensions (with filament residue)...")
                tetn, tstn, tete = self._probe_toolhead()
                # Ooze reduction is the difference between empty and dirty measurements for sensor to nozzle
                tor = self.toolhead_sensor_to_nozzle - tstn
                msg = line
                msg += "Calibration Results (dirty nozzle):\n"
                msg += "> toolhead_ooze_reduction: %.1f (currently: %.1f)\n" % (tor, self.toolhead_ooze_reduction)
                if self._has_sensor(self.ENDSTOP_EXTRUDER_ENTRY):
                    msg += "> toolhead_entry_to_extruder: %.1f (currently: %.1f)\n" % (tete, self.toolhead_entry_to_extruder)
                msg += line
                self._log_always(msg)
                if save:
                    self._log_always("New calibrated ooze reduction active until restart. Update mmu_parameters.cfg to persist")
                    self.toolhead_ooze_reduction = round(tor, 1)
                    self.toolhead_entry_to_extruder = round(tete, 1)

            # Unload and park filament
            self._unload_bowden(self.calibrated_bowden_length)
            self._unload_gate()
        except MmuError as ee:
            self._mmu_pause(str(ee))
        finally:
            self.calibrating = False


#######################
# MMU STATE FUNCTIONS #
#######################

    def _setup_heater_off_timer(self):
        self.heater_off_timer = self.reactor.register_timer(self._heater_off_handler, self.reactor.NEVER)

    def _heater_off_handler(self, eventtime):
        self._log_info("Disabled extruder heater")
        self.gcode.run_script_from_command("M104 S0")
        return self.reactor.NEVER

    def _setup_pending_spool_id_timer(self):
        self.pending_spool_id_timer = self.reactor.register_timer(self._pending_spool_id_handler, self.reactor.NEVER)

    def _pending_spool_id_handler(self, eventtime):
        self.pending_spool_id = None
        return self.reactor.NEVER

    def _check_pending_spool_id(self, gate):
        if self.pending_spool_id is not None:
            self._log_info("Spool ID: %s automatically applied to Gate %d" % (self.pending_spool_id, gate))
            self.gate_spool_id[gate] = self.pending_spool_id
            self._pending_spool_id_handler(0) # Prevent resue
            self._update_filaments_from_spoolman(gate) # Request update of material & color from Spoolman

    def _handle_idle_timeout_printing(self, eventtime):
        self._handle_idle_timeout_event(eventtime, "printing")

    def _handle_idle_timeout_ready(self, eventtime):
        self._handle_idle_timeout_event(eventtime, "ready")

    def _handle_idle_timeout_idle(self, eventtime):
        self._handle_idle_timeout_event(eventtime, "idle")

    def _setup_sync_feedback(self):
        self.sync_feedback_timer = self.reactor.register_timer(self._update_sync_feedback)

    # Gear/Extruder sync feedback state should be -1 (expanded) and 1 (compressed)
    # or can be a proportional float value between -1.0 and 1.0
    def _handle_sync_feedback(self, eventtime, state):
        self._log_trace("Got sync force feedback update: eventtime=%s, state=%s" % (eventtime, state))
        if abs(state) <= 1:
            self.sync_feedback_last_state = float(state)
            if self.sync_feedback_enable and self.sync_feedback_operational:
                self._update_sync_multiplier()

    def _enable_sync_feedback(self):
        if self.sync_feedback_operational: return
        self.sync_feedback_operational = True
        self.reactor.update_timer(self.sync_feedback_timer, self.reactor.NOW)
        self._update_sync_multiplier()

    def _disable_sync_feedback(self):
        if not self.sync_feedback_operational: return
        self.reactor.update_timer(self.sync_feedback_timer, self.reactor.NEVER)
        self.sync_feedback_operational = False
        self.sync_feedback_last_direction = 0
        self._log_trace("Reset sync multiplier")
        self._set_gate_ratio(self._get_gate_ratio(self.gate_selected))

    def _update_sync_feedback(self, eventtime):
        estimated_print_time = self.printer.lookup_object('mcu').estimated_print_time(eventtime)
        extruder = self.toolhead.get_extruder()
        pos = extruder.find_past_position(estimated_print_time)
        past_pos = extruder.find_past_position(max(0., estimated_print_time - self.SYNC_POSITION_TIMERANGE))
        if abs(pos - past_pos) >= self.SYNC_POSITION_MIN_DELTA:
            prev_direction = self.sync_feedback_last_direction
            self.sync_feedback_last_direction = self.DIRECTION_LOAD if pos > past_pos else self.DIRECTION_UNLOAD if pos < past_pos else 0
            if self.sync_feedback_last_direction != prev_direction:
                d = self.sync_feedback_last_direction
                self._log_trace("New sync direction: %s" % ('extrude' if d == self.DIRECTION_LOAD else 'retract' if d == self.DIRECTION_UNLOAD else 'static'))
                self._update_sync_multiplier()
        return eventtime + self.SYNC_FEEDBACK_INTERVAL

    def _update_sync_multiplier(self):
        if not self.sync_feedback_enable or not self.sync_feedback_operational: return
        if self.sync_feedback_last_direction == 0:
            multiplier = 1.
        else:
            go_slower = lambda s, d: abs(s - d) < abs(s + d)
            if go_slower(self.sync_feedback_last_state, self.sync_feedback_last_direction):
                # Expanded when extruding or compressed when retracting, so decrease the rotation distance of gear stepper to speed it up
                multiplier = 1. - (abs(1. - self.sync_multiplier_low) * abs(self.sync_feedback_last_state))
            else:
                # Compressed when extruding or expanded when retracting, so increase the rotation distance of gear stepper to slow it down
                multiplier = 1. + (abs(1. - self.sync_multiplier_high) * abs(self.sync_feedback_last_state))
        self._log_trace("Updated sync multiplier: %.4f" % multiplier)
        self._set_gate_ratio(self._get_gate_ratio(self.gate_selected) / multiplier)

    def _is_printer_printing(self):
        return self.print_stats and self.print_stats.state == "printing"

    def _is_printer_paused(self):
        return self.pause_resume.is_paused

    def _is_printing(self, force_in_print=False): # Actively printing and not paused
        return self.print_state in ["started", "printing"] or force_in_print or self.test_force_in_print

    def _is_in_print(self, force_in_print=False): # Printing or paused
        return self.print_state in ["printing", "pause_locked", "paused"] or force_in_print or self.test_force_in_print

    def _is_mmu_paused(self): # The MMU is paused
        return self.print_state in ["pause_locked", "paused"]

    def _is_mmu_pause_locked(self): # The MMU is paused (and locked)
        return self.print_state in ["pause_locked"]

    def _is_in_endstate(self):
        return self.print_state in ["complete", "cancelled", "error", "ready", "standby", "initialized"]

    def _is_in_standby(self):
        return self.print_state in ["standby"]

    def _wakeup(self):
        if self._is_in_standby():
            self._set_print_state("idle")

    # Track print events simply to ease internal print state transitions. Specificly we want to detect
    # the start and end of a print and falling back into 'standby' state on idle
    #
    # Klipper reference sources for state:
    # print_stats: {'filename': '', 'total_duration': 0.0, 'print_duration': 0.0,
    #               'filament_used': 0.0, 'state': standby|printing|paused|complete|cancelled|error,
    #               'message': '', 'info': {'total_layer': None, 'current_layer': None}}
    # idle_status: {'state': Idle|Ready|Printing, 'printing_time': 0.0}
    # pause_resume: {'is_paused': True|False}
    #
    def _handle_idle_timeout_event(self, eventtime, event_type):
        if not self.is_enabled: return
        self._log_trace("Processing idle_timeout '%s' event" % event_type)

        if self.print_stats and self.print_start_detection:
            new_ps = self.print_stats.get_status(eventtime)
            if self.last_print_stats is None:
                self.last_print_stats = dict(new_ps)
                self.last_print_stats['state'] = 'initialized'
            prev_ps = self.last_print_stats
            old_state = prev_ps['state']
            new_state = new_ps['state']
            if new_state is not old_state:
                if new_state == "printing" and event_type == "printing":
                    # Figure out the difference between initial job start and resume
                    if prev_ps['state'] == "paused" and prev_ps['filename'] == new_ps['filename'] and prev_ps['total_duration'] < new_ps['total_duration']:
                        # This is a 'resumed' state so ignore
                        self._log_trace("Automaticaly detected RESUME (ignored), print_stats=%s, current mmu print_state=%s" % (new_state, self.print_state))
                    else:
                        # This is a 'started' state
                        self._log_trace("Automaticaly detected JOB START, print_status:print_stats=%s, current mmu print_state=%s" % (new_state, self.print_state))
                        if self.print_state not in ["started", "printing"]:
                            self._on_print_start(pre_start_only=True)
                            self.reactor.register_callback(self._print_start_event_handler)
                elif new_state in ["complete", "error"] and event_type == "ready":
                    self._log_trace("Automatically detected JOB %s, print_stats=%s, current mmu print_state=%s" % (new_state.upper(), new_state, self.print_state))
                    if new_state == "error":
                        self.reactor.register_callback(self._print_error_event_handler)
                    else:
                        self.reactor.register_callback(self._print_complete_event_handler)
                self.last_print_stats = dict(new_ps)

        # Capture transition to standby
        if event_type == "idle" and self.print_state != "standby":
            self.reactor.register_callback(self._print_standby_event_handler)

    def _exec_gcode(self, command):
        try:
            self.gcode.run_script(command)
        except Exception:
            logging.exception("Error running job state initializer/finalizer or bootup tasks")

    def _print_start_event_handler(self, eventtime):
        self._log_trace("_print_start_event_handler()")
        self._exec_gcode("_MMU_PRINT_START")

    def _print_complete_event_handler(self, eventtime):
        self._log_trace("_print_complete_event_handler()")
        self._exec_gcode("_MMU_PRINT_END STATE=complete")

    def _print_error_event_handler(self, eventtime):
        self._log_trace("_print_error_event_handler()")
        self._exec_gcode("_MMU_PRINT_END STATE=error")

    def _print_standby_event_handler(self, eventtime):
        self._log_trace("_print_standby_event_handler()")
        self._exec_gcode("_MMU_PRINT_END STATE=standby")

    # MMU job state machine: initialized|ready|started|printing|complete|cancelled|error|pause_locked|paused|standby
    def _set_print_state(self, print_state, call_macro=True):
        if print_state != self.print_state:
            idle_timeout = self.printer.lookup_object("idle_timeout").idle_timeout
            self._log_debug("Job State: %s -> %s (MMU State: Encoder: %s, Synced: %s, Paused temp: %s, Resume to state: %s, Position saved: %s, z_height saved: %.2fmm, pause_resume: %s, Idle timeout: %.2fs)"
                    % (self.print_state.upper(), print_state.upper(), self._get_encoder_state(), self.mmu_toolhead.is_gear_synced_to_extruder(), self.paused_extruder_temp,
                        self.resume_to_state, self.saved_toolhead_position, self.saved_toolhead_height, self._is_printer_paused(), idle_timeout))
            if call_macro:
                if self.printer.lookup_object("gcode_macro %s" % self.print_state_changed_macro, None) is not None:
                    self._wrap_gcode_command("%s STATE='%s' OLD_STATE='%s'" % (self.print_state_changed_macro, print_state, self.print_state))
            self.print_state = print_state

    # If this is called automatically when printing starts. The pre_start_only operations are performed on an idle_timeout
    # event so cannot block.  The remainder of moves will be called from the queue but they will be called early so
    # don't do anything that requires operating toolhead kinematics (we might not even be homed yet)
    def _on_print_start(self, pre_start_only=False):
        if self.print_state not in ["started", "printing"]:
            self._log_trace("_on_print_start(->started)")
            self._clear_saved_toolhead_position()
            self.paused_extruder_temp = None
            self._reset_job_statistics() # Reset job stats but leave persisted totals alone
            self.reactor.update_timer(self.heater_off_timer, self.reactor.NEVER) # Don't automatically turn off extruder heaters
            self.is_handling_runout = False
            self._clear_slicer_tool_map()
            self._enable_runout() # Enable runout/clog detection while printing
            self._initialize_filament_position(dwell=None) # Encoder 0000
            self._set_print_state("started", call_macro=False)

        if not pre_start_only and self.print_state not in ["printing"]:
            self._log_trace("_on_print_start(->printing)")
            self._sync_gear_to_extruder(self.sync_to_extruder, servo=True, current=True)
            self._wrap_gcode_command("SET_GCODE_VARIABLE MACRO=_MMU_PARK VARIABLE=min_lifted_z VALUE=0")
            self._wrap_gcode_command("SET_GCODE_VARIABLE MACRO=_MMU_PARK VARIABLE=next_pos VALUE=False")
            msg = "Happy Hare initialized ready for print"
            if self.filament_pos == self.FILAMENT_POS_LOADED:
                msg += " (initial tool T%s loaded)" % self.tool_selected
            else:
                msg += " (no filament preloaded)"
            if self.ttg_map != self.default_ttg_map:
                msg += "\nWarning: Non default TTG map in effect"
            self._log_info(msg)
            self._set_print_state("printing")

    # Force state transistion to printing for any early moves
    def _fix_started_state(self):
        if self._is_printer_printing() and not self._is_in_print():
            self._wrap_gcode_command("_MMU_PRINT_START")

    def _mmu_pause(self, reason, force_in_print=False):
        self._fix_started_state() # Get out of 'started' state before transistion to pause

        run_pause_macro = recover_pos = send_event = False
        if self._is_in_print(force_in_print):
            if not self._is_mmu_paused():
                self.resume_to_state = "printing" if self._is_in_print() else "ready"
                self.reason_for_pause = reason
                self._display_mmu_error()
                self.paused_extruder_temp = self.printer.lookup_object(self.extruder_name).heater.target_temp
                self._log_trace("Saved desired extruder temperature: %.1f%sC" % (self.paused_extruder_temp, UI_DEGREE))
                self._track_pause_start()
                self._log_trace("Extruder heater will be disabled in %s" % self._seconds_to_string(self.disable_heater))
                self.reactor.update_timer(self.heater_off_timer, self.reactor.monotonic() + self.disable_heater) # Set extruder off timer
                self.gcode.run_script_from_command("SET_IDLE_TIMEOUT TIMEOUT=%d" % self.timeout_pause) # Set alternative pause idle_timeout
                self._disable_runout() # Disable runout/clog detection while in pause state
                self._save_toolhead_position_and_lift("mmu_pause", z_hop_height=self.z_hop_height_error, force_in_print=force_in_print)
                run_pause_macro = not self._is_printer_paused()
                self._set_print_state("pause_locked")
                send_event = True
                recover_pos = self.filament_recovery_on_pause
            else:
                self._log_error("MMU issue detected whilst printer is paused\nReason: %s" % reason)
                recover_pos = self.filament_recovery_on_pause
        else:
            self._log_error("MMU issue detected whilst out of a print\nReason: %s" % reason)

        # Be deliberate about order of these tasks
        if run_pause_macro:
            self._wrap_gcode_command(self.pause_macro)

        if recover_pos:
            self._recover_filament_pos(strict=False, message=True)

        self._sync_gear_to_extruder(False, servo=True)

        if send_event:
            self.printer.send_event("mmu:mmu_paused") # Notify MMU paused event

    # Displays MMU error/pause as pop-up dialog and/or via console
    def _display_mmu_error(self):
        msg= "Print%s paused" % (" was already" if self._is_printer_paused() else " will be")
        dialog_macro = self.printer.lookup_object('gcode_macro %s' % self.error_dialog_macro, None)
        if self.show_error_dialog and dialog_macro is not None:
            # Klipper doesn't handle string quoting so strip problematic characters
            reason = self.reason_for_pause.replace("\n", ". ")
            for c in "#;'":
                reason = reason.replace(c, "")
            self._wrap_gcode_command('%s MSG="%s" REASON="%s"' % (self.error_dialog_macro, msg, reason))
        self._log_error("MMU issue detected. %s\nReason: %s" % (msg, self.reason_for_pause))
        self._log_always("After fixing, call RESUME to continue printing (MMU_UNLOCK to restore temperature)")

    def _clear_mmu_error_dialog(self):
        dialog_macro = self.printer.lookup_object('gcode_macro %s' % self.error_dialog_macro, None)
        if self.show_error_dialog and dialog_macro is not None:
            self._wrap_gcode_command('RESPOND TYPE=command MSG="action:prompt_end"')

    def _mmu_unlock(self):
        if self._is_mmu_paused():
            self.gcode.run_script_from_command("SET_IDLE_TIMEOUT TIMEOUT=%d" % self.default_idle_timeout)
            self.reactor.update_timer(self.heater_off_timer, self.reactor.NEVER)

            # Important to wait for stable temperature to resume exactly how we paused
            if self.paused_extruder_temp:
                self._log_info("Enabled extruder heater")
            self._ensure_safe_extruder_temperature("pause", wait=True)
            self._set_print_state("paused")

    def _mmu_resume(self, force_in_print=False):
        if self._is_mmu_paused():
            self.reason_for_pause = None
            self._ensure_safe_extruder_temperature("pause", wait=True)
            self.paused_extruder_temp = None
            self._track_pause_end()
            self._enable_runout() # Enable runout/clog detection while printing
            self._set_print_state(self.resume_to_state)
            sync = self.resume_to_state == "printing"
            self.resume_to_state = "ready"
            self._continue_printing("resume", sync=sync, force_in_print=force_in_print)
            self.printer.send_event("mmu:mmu_resumed") # Notify MMU resumed event

    def _continue_printing(self, operation, sync=True, force_in_print=False):
        self._clear_macro_state()
        self.is_handling_runout = False # Covers errorless runout handling and mmu_resume()
        if self._is_in_print(force_in_print):
            self._sync_gear_to_extruder(self.sync_to_extruder and sync, servo=True, current=sync)
        self._restore_toolhead_position(operation, force_in_print=force_in_print)
        self._initialize_filament_position(dwell=None) # Encoder 0000
        # Ready to continue printing...

    def _clear_macro_state(self):
        if self.printer.lookup_object('gcode_macro %s' % self.clear_position_macro, None) is not None:
            self._wrap_gcode_command(self.clear_position_macro)

    # If this is called automatically it will occur after the user's print ends.
    # Therefore don't do anything that requires operating kinematics or execute gcode
    def _on_print_end(self, state="complete"):
        if not self._is_in_endstate():
            self._log_trace("_on_print_end(%s)" % state)
            self._movequeues_wait_moves()
            self._clear_saved_toolhead_position()
            self.resume_to_state = "ready"
            self.paused_extruder_temp = None
            self.reactor.update_timer(self.heater_off_timer, self.reactor.NEVER) # Don't automatically turn off extruder heaters
            self._disable_runout() # Disable runout/clog detection after print

            if self.printer.lookup_object("idle_timeout").idle_timeout != self.default_idle_timeout:
                self.gcode.run_script_from_command("SET_IDLE_TIMEOUT TIMEOUT=%d" % self.default_idle_timeout) # Restore original idle_timeout
            self._sync_gear_to_extruder(False, servo=True)
            self._set_print_state(state)
        if state == "standby" and not self._is_in_standby():
            self._set_print_state(state)

    def _save_toolhead_position_and_lift(self, operation, z_hop_height=None, force_in_print=False):
        if not self.saved_toolhead_position:
            self._movequeues_wait_moves()
            eventtime = self.reactor.monotonic()
            homed = self.toolhead.get_status(eventtime)['homed_axes']
            gcode_move = self.printer.lookup_object("gcode_move")

            self._retract(force_in_print)

            # Save toolhead position
            if 'xyz' in homed:
                gcode_pos = gcode_move.get_status(eventtime)['gcode_position']
                toolhead_gcode_pos = " ".join(["%s:%.1f" % (a, v) for a, v in zip("XYZE", gcode_pos)])
                self._log_debug("Saving toolhead gcode state and position (%s) for %s" % (toolhead_gcode_pos, operation))
                self.gcode.run_script_from_command("SAVE_GCODE_STATE NAME=MMU_state")
                self.saved_toolhead_position = operation
                self.saved_toolhead_max_accel = self.toolhead.max_accel

                # Make sure we record the current speed/extruder overrides
                if self.tool_selected >= 0:
                    mmu_state = gcode_move.saved_states['MMU_state']
                    self.tool_speed_multipliers[self.tool_selected] = mmu_state['speed_factor'] * 60.
                    self.tool_extrusion_multipliers[self.tool_selected] = mmu_state['extrude_factor']

                # Lift toolhead off print the specified z-hop
                if self._is_in_print(force_in_print) and z_hop_height is not None and z_hop_height > 0:
                    axis_maximum = self.toolhead.get_status(eventtime)['axis_maximum']
                    self._log_debug("Lifting toolhead %.1fmm with %.1fmm ramp (speed:%d, accel:%d)" % (z_hop_height, self.z_hop_ramp, self.z_hop_speed, self.z_hop_accel))
                    act_z = self.saved_toolhead_height = gcode_pos.z
                    max_z = axis_maximum.z
                    max_z -= gcode_move.get_status(eventtime)['homing_origin'].z
                    safe_z = z_hop_height if (act_z < (max_z - z_hop_height)) else (max_z - act_z)

                    # Factor z_hop_ramp
                    current_x, current_y = gcode_pos.x, gcode_pos.y
                    new_x, new_y = self.move_towards_center(current_x, current_y, axis_maximum.x, axis_maximum.y, self.z_hop_ramp)

                    self.gcode.run_script_from_command("G90")
                    self.gcode.run_script_from_command("M204 S%d" % self.z_hop_accel)
                    self.gcode.run_script_from_command("G1 X%.4f Y%.4f Z%.4f F%d" % (new_x, new_y, act_z + safe_z, self.z_hop_speed * 60)) # Ramp
                    self.gcode.run_script_from_command("G1 X%.4f Y%.4f F%d" % (current_x, current_y, self.z_hop_speed * 60)) # Restore x,y
            else:
                self._log_debug("Cannot save toolhead position or z-hop for %s because not homed" % operation)

        else:
            self._log_debug("Asked to save toolhead position for %s but it is already saved for %s. Ignored" % (operation, self.saved_toolhead_position))
    # For z_hop_ramp. Return new position along move vector
    # (towards center unless at center then towards origin)
    def move_towards_center(self, x, y, w, h, d):
        cx, cy = w / 2.0, h / 2.0
        target_x, target_y = (0, 0) if (x, y) == (cx, cy) else (cx, cy)
        dx, dy = target_x - x, target_y - y
        length = math.hypot(dx, dy)
        return x + d * dx / length, y + d * dy / length

    def _restore_toolhead_position(self, operation, force_in_print=False):
        if self.saved_toolhead_position:
            eventtime = self.reactor.monotonic()
            gcode_move = self.printer.lookup_object("gcode_move")
            gcode_pos = gcode_move.get_status(eventtime)['gcode_position']

            # Inject speed/extruder overrides into gcode state restore data
            if self.tool_selected >= 0:
                mmu_state = self.printer.lookup_object("gcode_move").saved_states['MMU_state']
                mmu_state['speed_factor'] = self.tool_speed_multipliers[self.tool_selected] / 60.
                mmu_state['extrude_factor'] = self.tool_extrusion_multipliers[self.tool_selected]

            self._unretract(force_in_print)

            if self.restore_toolhead_xy_position:
                # Restore pre-pause position and state. Currently not used because we allow sequence macro to control x,y movement
                self.gcode.run_script_from_command("M204 S%d" % self.saved_toolhead_max_accel)
                self.gcode.run_script_from_command("RESTORE_GCODE_STATE NAME=MMU_state MOVE=1 MOVE_SPEED=%.1f" % self.z_hop_speed)
                toolhead_gcode_pos = " ".join(["%s:%.1f" % (a, v) for a, v in zip("XYZE", gcode_pos)])
                self._log_debug("Restored gcode state and position (%s) after %s" % (toolhead_gcode_pos, operation))
            else:
                # Default: Only undo the z-hop move so sequence macros choose what to do with x,y ('last', 'next', 'none')...
                if self.saved_toolhead_height >= 0:
                    self._log_debug("Restoring toolhead height (speed:%d, accel:%d)" % (self.z_hop_speed, self.z_hop_accel))
                    self.gcode.run_script_from_command("G90")
                    self.gcode.run_script_from_command("M204 S%d" % self.z_hop_accel)
                    self.gcode.run_script_from_command("G1 Z%.4f F%d" % (self.saved_toolhead_height, self.z_hop_speed * 60))
                # But ensure gcode state...
                self.gcode.run_script_from_command("M204 S%d" % self.saved_toolhead_max_accel)
                self.gcode.run_script_from_command("RESTORE_GCODE_STATE NAME=MMU_state")
                self._log_debug("Restored gcode state and z-hop position only (Z:%.1f) after %s" % (self.saved_toolhead_height, operation))

        self._clear_saved_toolhead_position()

    def _retract(self, force_in_print=False):
        # Retract to prevent blob
        if self._is_in_print(force_in_print) and self.toolchange_retract > 0 and self.toolhead.get_extruder().get_heater().can_extrude:
            self._log_debug("Retracting %.1fmm" % self.toolchange_retract)
            self.gcode.run_script_from_command("M83")
            self.gcode.run_script_from_command("G1 E-%.2f F%d" % (self.toolchange_retract, self.toolchange_retract_speed * 60))

    def _unretract(self, force_in_print=False):
        # Un-retract if in print
        if self._is_in_print(force_in_print) and self.toolchange_retract > 0 and self.toolhead.get_extruder().get_heater().can_extrude:
            self._log_debug("Un-retracting %.1fmm" % self.toolchange_retract)
            self.gcode.run_script_from_command("M83")
            self.gcode.run_script_from_command("G1 E%.2f F%d" % (self.toolchange_retract, self.toolchange_retract_speed * 60))

    def _clear_saved_toolhead_position(self):
        self.saved_toolhead_position = None
        self.saved_toolhead_height = -1.
        self.saved_toolhead_max_accel = 0

    def _disable_runout(self):
        enabled = self.runout_enabled
        if enabled:
            self._log_trace("Disabled runout detection")
            if self._has_encoder() and self.encoder_sensor.is_enabled():
                self.encoder_sensor.disable()
            self._set_sensor_runout(False)
            self.runout_enabled = False
        return enabled

    def _enable_runout(self):
        self.runout_enabled = True
        self._log_trace("Enabled runout detection")
        if self._has_encoder() and not self.encoder_sensor.is_enabled():
            self.encoder_sensor.enable()
        self._set_sensor_runout(True)

    def _set_sensor_runout(self, restore):
        for gate in range(self.mmu_num_gates):
            sensor = self.printer.lookup_object("filament_switch_sensor %s_%d" % (self.PRE_GATE_SENSOR_PREFIX, gate), None)
            if sensor:
                sensor.runout_helper.enable_runout(restore and (gate == self.gate_selected))
        sensor = self.sensors.get(self.ENDSTOP_GATE, None)
        if sensor is not None:
            sensor.runout_helper.enable_runout(restore and (self.gate_selected != self.TOOL_GATE_UNKNOWN))

    def _check_runout(self):
        if self._is_mmu_paused() and not self.resume_to_state == "printing": return
        if self._check_pre_gate_sensor(self.gate_selected) is False:
            raise MmuError("Runout check failed. Pre-gate sensor for gate %d does not detect filament" % self.gate_selected)
        if self._check_sensor(self.ENDSTOP_GATE) is False:
            raise MmuError("Runout check failed. %s sensor does not detect filament" % self.ENDSTOP_GATE)

    @contextlib.contextmanager
    def _wrap_suspend_runout(self):
        enabled = self._disable_runout()
        try:
            yield self
        finally:
            if enabled:
                self._enable_runout()

    def _has_encoder(self):
        return self.encoder_sensor is not None and not self.test_disable_encoder

    def _can_use_encoder(self):
        return self.encoder_sensor is not None and (self.encoder_move_validation or self.encoder_force_validation)

    def _check_has_encoder(self):
        if not self._has_encoder():
            self._log_error("No encoder fitted to MMU")
            return True
        return False

    def _get_encoder_state(self):
        if self._has_encoder():
            return "%s" % "Enabled" if self.encoder_sensor.is_enabled() else "Disabled"
        else:
            return "n/a"

    # For all encoder methods, 'dwell' means:
    #   True  - gives klipper a little extra time to deliver all encoder pulses when absolute accuracy is required
    #   False - wait for moves to complete and then read encoder
    #   None  - just read encoder without delay (assumes prior movements have completed)
    def _encoder_dwell(self, dwell):
        if self._has_encoder():
            if dwell:
                self._movequeues_dwell(self.encoder_dwell)
                self._movequeues_wait_moves()
                return True
            elif dwell is False and self._can_use_encoder():
                self._movequeues_wait_moves()
                return True
            elif dwell is None and self._can_use_encoder():
                return True
        return False

    @contextlib.contextmanager
    def _require_encoder(self):
        if not self._has_encoder():
            raise MmuError("Assertion failure: Encoder required for chosen operation but not present on MMU")
        self.encoder_force_validation = True
        try:
            yield self
        finally:
            self.encoder_force_validation = False

    def _get_encoder_distance(self, dwell=False):
        if self._encoder_dwell(dwell):
            return self.encoder_sensor.get_distance()
        else:
            return 0.

    def _get_encoder_counts(self, dwell=False):
        if self._encoder_dwell(dwell):
            return self.encoder_sensor.get_counts()
        else:
            return 0

    def _set_encoder_distance(self, distance, dwell=False):
        if self._encoder_dwell(dwell):
            self.encoder_sensor.set_distance(distance)

    def _get_encoder_dead_space(self):
        if self._has_sensor(self.ENDSTOP_GATE) and self.gate_homing_endstop == self.ENDSTOP_GATE:
            return self.gate_endstop_to_encoder
        else:
            return 0.

    def _initialize_filament_position(self, dwell=False):
        if self._encoder_dwell(dwell):
            self.encoder_sensor.reset_counts()
        self._set_filament_position()

    def _get_filament_position(self):
        return self.mmu_toolhead.get_position()[1]

    def _set_filament_position(self, position = 0.):
        pos = self.mmu_toolhead.get_position()
        pos[1] = position
        self.mmu_toolhead.set_position(pos)
        return position

    def _set_filament_remaining(self, length):
        self.filament_remaining = length
        self._save_variable(self.VARS_MMU_FILAMENT_REMAINING, round(length, 1), write=True)

    def _set_last_tool(self, tool):
        self._last_tool = tool
        self._save_variable(self.VARS_MMU_LAST_TOOL, tool, write=True)

    def _set_filament_pos_state(self, state, silent=False):
        self.filament_pos = state
        if self.gate_selected != self.TOOL_GATE_BYPASS or state == self.FILAMENT_POS_UNLOADED or state == self.FILAMENT_POS_LOADED:
            self._display_visual_state(silent=silent)

        # Minimal save_variable writes
        if state in [self.FILAMENT_POS_LOADED, self.FILAMENT_POS_UNLOADED]:
            self._save_variable(self.VARS_MMU_FILAMENT_POS, state, write=True)
        elif self.save_variables.allVariables.get(self.VARS_MMU_FILAMENT_POS, 0) != self.FILAMENT_POS_UNKNOWN:
            self._save_variable(self.VARS_MMU_FILAMENT_POS, self.FILAMENT_POS_UNKNOWN, write=True)

    def _set_filament_direction(self, direction):
        self.filament_direction = direction

    def _has_sensor(self, name):
        return self.sensors[name].runout_helper.sensor_enabled if name in self.sensors else False

    # Return sensor state or None if not installed
    def _check_sensor(self, name):
        sensor = self.sensors.get(name, None)
        if sensor is not None and sensor.runout_helper.sensor_enabled:
            detected = sensor.runout_helper.filament_present
            self._log_trace("(%s sensor %s filament)" % (name, "detects" if detected else "does not detect"))
            return detected
        else:
            return None

    # Return pre-gate sensor state or None if not installed
    def _check_pre_gate_sensor(self, gate):
        sensor = self.printer.lookup_object("filament_switch_sensor %s_%d" % (self.PRE_GATE_SENSOR_PREFIX, gate), None)
        if sensor is not None and sensor.runout_helper.sensor_enabled:
            detected = sensor.runout_helper.filament_present
            self._log_trace("(%s_%d sensor %s filament)" % (self.PRE_GATE_SENSOR_PREFIX, gate, "detects" if detected else "does not detect"))
            return detected
        else:
            return None

    # Return dict of all sensor states (or None if sensor disabled)
    def _check_all_sensors(self):
        result = {}
        for name, sensor in self.sensors.items():
            result[name] = sensor.runout_helper.filament_present if sensor.runout_helper.sensor_enabled else None
        return result

    def _must_home_to_extruder(self):
        return self.extruder_force_homing or not self._has_sensor(self.ENDSTOP_TOOLHEAD)

    def _check_is_disabled(self):
        if not self.is_enabled:
            self._log_error("MMU is disabled. Please use MMU ENABLE=1 to use")
            return True
        self._wakeup()
        return False

    def _check_in_bypass(self):
        if self.tool_selected == self.TOOL_GATE_BYPASS and self.filament_pos not in [self.FILAMENT_POS_UNLOADED]:
                self._log_error("Operation not possible. MMU is currently using bypass. Unload or select a different gate first")
                return True
        return False

    def _check_not_bypass(self):
        if self.tool_selected != self.TOOL_GATE_BYPASS:
            self._log_error("Bypass not selected. Please use MMU_SELECT_BYPASS first")
            return True
        return False

    def _check_not_homed(self):
        if not self.is_homed:
            self._log_error("MMU is not homed")
            return True
        return False

    def _check_is_loaded(self):
        if self.filament_pos not in [self.FILAMENT_POS_UNLOADED, self.FILAMENT_POS_UNKNOWN]:
            self._log_error("MMU has filament loaded")
            return True
        return False

    def _check_is_calibrated(self, required=None, silent=False):
        if not required:
            required = self.CALIBRATED_ALL
        if not (self.calibration_status & required == required):
            steps = []
            if self.CALIBRATED_GEAR & required and not self.calibration_status & self.CALIBRATED_GEAR:
                    steps.append("MMU_CALIBRATE_GEAR")
            if self.CALIBRATED_ENCODER & required and not self.calibration_status & self.CALIBRATED_ENCODER:
                steps.append("MMU_CALIBRATE_ENCODER")
            if self.CALIBRATED_SELECTOR & required and not self.calibration_status & self.CALIBRATED_SELECTOR:
                steps.append("MMU_CALIBRATE_SELECTOR")
            if self.CALIBRATED_BOWDEN & required and not self.calibration_status & self.CALIBRATED_BOWDEN:
                steps.append("MMU_CALIBRATE_BOWDEN")
            if self.CALIBRATED_GATES & required and not self.calibration_status & self.CALIBRATED_GATES:
                steps.append("MMU_CALIBRATE_GATES")
            msg = "Prerequsite calibration steps are not complete. Please run:"
            if not silent:
                self._log_error("%s %s" % (msg, ", ".join(steps)))
            return True
        return False

    def _check_has_leds(self):
        if not self.has_leds:
            self._log_error("No LEDs configured on MMU")
            return True
        return False

    def _gate_homing_string(self):
        return "ENCODER" if self.gate_homing_endstop == self.ENDSTOP_ENCODER else "ENDSTOP '%s'" % self.gate_homing_endstop

    def _ensure_safe_extruder_temperature(self, source="auto", wait=False):
        extruder = self.printer.lookup_object(self.extruder_name)
        current_temp = extruder.get_status(0)['temperature']
        current_target_temp = extruder.heater.target_temp
        klipper_minimum_temp = extruder.get_heater().min_extrude_temp
        self._log_trace("_ensure_safe_extruder_temperature: current_temp=%s, paused_extruder_temp=%s, current_target_temp=%s, klipper_minimum_temp=%s, default_extruder_temp=%s, source=%s" % (current_temp, self.paused_extruder_temp, current_target_temp, klipper_minimum_temp, self.default_extruder_temp, source))

        if source == "pause":
            new_target_temp = self.paused_extruder_temp if self.paused_extruder_temp is not None else current_temp # Pause temp should not be None
            if self.paused_extruder_temp < klipper_minimum_temp:
                # Don't wait if just messing with cold printer
                wait = False
        elif source == "auto":
            if self._is_mmu_paused():
                # In a pause we always want to restore the temp we paused at
                new_target_temp = self.paused_extruder_temp if self.paused_extruder_temp is not None else current_temp # Pause temp should not be None
                source = "pause"
            elif self._is_printing():
                # While actively printing, we want to defer to the slicer for temperature
                new_target_temp = current_target_temp
                source = "slicer"
            else:
                # Standalone "just messing" case
                if current_target_temp > klipper_minimum_temp:
                    new_target_temp = current_target_temp
                    source = "current"
                else:
                    new_target_temp = self.default_extruder_temp
                    source = "default"

            if new_target_temp < klipper_minimum_temp:
                # If, for some reason, the target temp is below Klipper's minimum, set to minimum
                # set the target to Happy Hare's default. This strikes a balance between utility
                # and safety since Klipper's min is truly a bare minimum but our min should be
                # a more realistic temperature for safe operation.
                new_target_temp = self.default_extruder_temp
                source = "minimum"

        if new_target_temp > current_target_temp:
            if source in ["default", "minimum"]:
                # We use error channel to aviod heating surprise. This will also cause popup in Klipperscreen
                self._log_error("Warning: Automatically heating extruder to %s temp (%.1f%sC)" % (source, new_target_temp, UI_DEGREE))
            else:
                self._log_info("Heating extruder to %s temp (%.1f%sC)" % (source, new_target_temp, UI_DEGREE))
            wait = True # Always wait to warm up

        if new_target_temp > 0:
            self.gcode.run_script_from_command("M104 S%.1f" % new_target_temp)

            # Optionally wait until temperature is stable or at minimum safe temp so extruder can move
            if wait and new_target_temp >= klipper_minimum_temp and abs(new_target_temp - current_temp) > self.extruder_temp_variance:
                with self._wrap_action(self.ACTION_HEATING):
                    self._log_info("Waiting for extruder to reach target (%s) temperature: %.1f%sC" % (source, new_target_temp, UI_DEGREE))
                    self.gcode.run_script_from_command("TEMPERATURE_WAIT SENSOR=extruder MINIMUM=%.1f MAXIMUM=%.1f" % (new_target_temp - self.extruder_temp_variance, new_target_temp + self.extruder_temp_variance))

    def _selected_tool_string(self):
        if self.tool_selected == self.TOOL_GATE_BYPASS:
            return "Bypass"
        elif self.tool_selected == self.TOOL_GATE_UNKNOWN:
            return "Unknown"
        else:
            return "T%d" % self.tool_selected

    def _selected_gate_string(self):
        if self.gate_selected == self.TOOL_GATE_BYPASS:
            return "bypass"
        elif self.gate_selected == self.TOOL_GATE_UNKNOWN:
            return "unknown"
        else:
            return "#%d" % self.gate_selected

    def _set_action(self, action):
        if action == self.action: return
        old_action = self.action
        self.action = action
        if self.printer.lookup_object("gcode_macro %s" % self.action_changed_macro, None) is not None:
            self._wrap_gcode_command("%s ACTION='%s' OLD_ACTION='%s'" % (self.action_changed_macro, self._get_action_string(), self._get_action_string(old_action)))
        return old_action

    @contextlib.contextmanager
    def _wrap_action(self, new_action):
        old_action = self._set_action(new_action)
        try:
            yield (old_action, new_action)
        finally:
            self._set_action(old_action)

    def _enable_mmu(self):
        if self.is_enabled: return
        self._initialize_state()
        if not self._check_is_calibrated(silent=True):
            self._load_persisted_state()
        self.is_enabled = True
        self.printer.send_event("mmu:enabled")
        self._log_always("MMU enabled and reset")
        self._schedule_mmu_bootup_tasks()

    def _disable_mmu(self):
        if not self.is_enabled: return
        self._initialize_state()
        self.reactor.update_timer(self.heater_off_timer, self.reactor.NEVER)
        self.gcode.run_script_from_command("SET_IDLE_TIMEOUT TIMEOUT=%d" % self.default_idle_timeout)
        self.is_enabled = False
        self.printer.send_event("mmu:disabled")
        self._set_print_state("standby")
        self._log_always("MMU disabled")

    # Wrapper so we can minimize actual disk writes and batch updates
    def _save_variable(self, variable, value, write=False):
        self.save_variables.allVariables[variable] = value
        if write:
            self._write_variables()

    def _write_variables(self):
        mmu_vars_revision = self.save_variables.allVariables.get('mmu__revision', 0) + 1
        self.gcode.run_script_from_command("SAVE_VARIABLE VARIABLE=mmu__revision VALUE=%d" % mmu_vars_revision)

    def _random_failure(self):
        if self.test_random_failures and randint(0, 10) == 0:
            raise MmuError("Randomized testing failure")


### STATE GCODE COMMANDS

    cmd_MMU_help = "Enable/Disable functionality and reset state"
    def cmd_MMU(self, gcmd):
        self._log_to_file(gcmd.get_commandline())
        enable = gcmd.get_int('ENABLE', minval=0, maxval=1)
        if enable == 1:
            self._enable_mmu()
        else:
            self._disable_mmu()

    cmd_MMU_HELP_help = "Display the complete set of MMU commands and function"
    def cmd_MMU_HELP(self, gcmd):
        self._log_to_file(gcmd.get_commandline())
        callbacks = gcmd.get_int('CALLBACKS', 0, minval=0, maxval=1)
        macros = gcmd.get_int('MACROS', 0, minval=0, maxval=1)
        testing = gcmd.get_int('TESTING', 0, minval=0, maxval=1)
        steps = gcmd.get_int('STEPS', 0, minval=0, maxval=1)
        msg = "Happy Hare MMU commands: (use MMU_HELP MACROS=1 CALLBACKS=1 TESTING=1 STEPS=1 for full command set)\n"
        tmsg = "\nCalibration and testing commands:\n"
        mmsg = "\nMacros (defined in mmu_software.cfg\n"
        cmsg = "\nCallbacks (defined in mmu_form_tip.cfg, mmu_cut_tip.cfg, mmu_sequence.cfg, mmu_state.cfg, mmu_leds.cfg):\n"
        smsg = "\nIndividual load/unload sequence steps:\n"
        cmds = list(self.gcode.ready_gcode_handlers.keys())
        cmds.sort()
        for c in cmds:
            d = self.gcode.gcode_help.get(c, "n/a")

            if c.startswith("MMU_START") or (c.startswith("MMU_END") and c not in ["MMU_ENDLESS_SPOOL"]):
                cmsg += "%s : %s\n" % (c.upper(), d) # Macro callbacks

            elif c.startswith("MMU") and not c.startswith("MMU__"):
                if not "_CALIBRATE" in c and not "_TEST" in c and not "_SOAKTEST" in c and not "MMU_COLD_PULL" in c:
                    if c not in ["MMU_UNLOAD", "MMU_CHANGE_TOOL_STANDALONE", "MMU_CHECK_GATES", "MMU_REMAP_TTG", "MMU_FORM_TIP"]: # Remove aliases
                        msg += "%s : %s\n" % (c.upper(), d)
                else:
                    tmsg += "%s : %s\n" % (c.upper(), d) # Testing and calibration commands

            elif c.startswith("_MMU"):
                if not c.startswith("_MMU_STEP") and c not in ["_MMU_M400"]:
                    if not c.endswith("_VARS") and c not in ["_MMU_AUTO_HOME", "_MMU_CLEAR_POSITION", "_MMU_PARK", "_MMU_RESTORE_POSITION", "_MMU_SAVE_POSITION", "_MMU_SET_LED", "_MMU_LED_ACTION_CHANGED", "_MMU_LED_GATE_MAP_CHANGED", "_MMU_LED_PRINT_STATE_CHANGED", "_MMU_TEST", "_MMU_ERROR_DIALOG", "_MMU_RUN_MARKERS"]: # Remove internal helpers
                        mmsg += "%s : %s\n" % (c.upper(), d) # Core command macros
                else:
                    smsg += "%s : %s\n" % (c.upper(), d) # Invidual sequence step commands
        if testing:
            msg += tmsg
        if callbacks:
            msg += cmsg
        if macros:
            msg += mmsg
        if steps:
            msg += smsg
        self._log_always(msg)

    cmd_MMU_ENCODER_help = "Display encoder position and stats or enable/disable runout detection logic in encoder"
    def cmd_MMU_ENCODER(self, gcmd):
        self._log_to_file(gcmd.get_commandline())
        if self._check_has_encoder(): return
        if self._check_is_disabled(): return
        value = gcmd.get_float('VALUE', -1, minval=0.)
        enable = gcmd.get_int('ENABLE', -1, minval=0, maxval=1)
        if enable == 1:
            self.encoder_sensor.set_mode(self.enable_clog_detection)
        elif enable == 0:
            self.encoder_sensor.set_mode(self.encoder_sensor.RUNOUT_DISABLED)
            return
        elif value >= 0.:
            self._set_encoder_distance(value)
            return
        status = self.encoder_sensor.get_status(0)
        msg = "Encoder position: %.1f" % status['encoder_pos']
        msg += "\nRunout detection: %s" % ("Enabled" if status['enabled'] else "Disabled")
        clog = "Automatic" if status['detection_mode'] == 2 else "On" if status['detection_mode'] == 1 else "Off"
        msg += "\nClog/Runout mode: %s (Detection length: %.1f)" % (clog, status['detection_length'])
        msg += "\nTrigger headroom: %.1f (Minimum observed: %.1f)" % (status['headroom'], status['min_headroom'])
        msg += "\nFlowrate: %d %%" % status['flow_rate']
        self._log_info(msg)

    cmd_MMU_LED_help = "Manage mode of operation of optional MMU LED's"
    def cmd_MMU_LED(self, gcmd):
        self._log_to_file(gcmd.get_commandline())
        if self._check_has_leds(): return
        if self._check_is_disabled(): return
        quiet = bool(gcmd.get_int('QUIET', 0, minval=0, maxval=1))
        gate = gcmd.get_int('GATE', None, minval=0, maxval=self.mmu_num_gates - 1)

        gcode_macro = self.printer.lookup_object("gcode_macro _MMU_SET_LED", None)
        gcode_vars = self.printer.lookup_object("gcode_macro _MMU_LED_VARS", gcode_macro)
        if gcode_macro:
            try:
                variables = gcode_vars.variables
                macro_variables = gcode_macro.variables
                current_led_enable = variables['led_enable']
                led_enable = bool(gcmd.get_int('ENABLE', current_led_enable, minval=0, maxval=1))
                default_exit_effect = gcmd.get('EXIT_EFFECT', variables['default_exit_effect'])
                default_entry_effect = gcmd.get('ENTRY_EFFECT', variables['default_entry_effect'])
                default_status_effect = gcmd.get('STATUS_EFFECT', variables['default_status_effect'])

                led_vars = {}
                led_vars['led_enable'] = led_enable
                led_vars['default_exit_effect'] = default_exit_effect
                led_vars['default_entry_effect'] = default_entry_effect
                led_vars['default_status_effect'] = default_status_effect
                if current_led_enable and not led_enable:
                    # Enabled to disabled
                    self._wrap_gcode_command("_MMU_SET_LED EXIT_EFFECT=off ENTRY_EFFECT=off STATUS_EFFECT=off")
                    gcode_vars.variables.update(led_vars)
                else:
                    gcode_vars.variables.update(led_vars)
                    self._wrap_gcode_command("_MMU_SET_LED EXIT_EFFECT=default ENTRY_EFFECT=default STATUS_EFFECT=default")

                if not quiet:
                    effect_string = lambda effect, enabled : ("'%s'" % effect) if enabled != -1 else "Unavailable"
                    msg = "LEDs are %s\n" % ("enabled" if led_enable else "disabled")
                    msg += "Default exit effect: %s\n" % effect_string(default_exit_effect, macro_variables['exit_first_led_index'])
                    msg += "Default entry effect: %s\n" % effect_string(default_entry_effect, macro_variables['entry_first_led_index'])
                    msg += "Default status effect: %s\n" % effect_string(default_status_effect, macro_variables['status_led_index'])
                    msg += "\nOptions:\nENABLE=[0|1]\nEXIT_EFFECT=[off|gate_status|filament_color|slicer_color]\nENTRY_EFFECT=[off|gate_status|filament_color|slicer_color]\nSTATUS_EFFECT=[off|on|filament_color|slicer_color]"
                    self._log_always(msg)
            except Exception as e:
                # Probably/hopefully just means the macro is missing or been messed with
                self._log_error('Error communicating with the _MMU_SET_LED macro: %s' % str(e))
        else:
            self._log_error("LEDs not available")

    cmd_MMU_RESET_help = "Forget persisted state and re-initialize defaults"
    def cmd_MMU_RESET(self, gcmd):
        self._log_to_file(gcmd.get_commandline())
        if self._check_is_disabled(): return
        confirm = gcmd.get_int('CONFIRM', 0, minval=0, maxval=1)
        if confirm != 1:
            self._log_always("You must re-run and add 'CONFIRM=1' to reset all state back to default")
            return
        self._initialize_state()
        self._reset_statistics()
        self.enable_endless_spool = self.default_enable_endless_spool
        self._save_variable(self.VARS_MMU_ENABLE_ENDLESS_SPOOL, self.enable_endless_spool)
        self.endless_spool_groups = list(self.default_endless_spool_groups)
        self._save_variable(self.VARS_MMU_ENDLESS_SPOOL_GROUPS, self.endless_spool_groups)
        self.ttg_map = list(self.default_ttg_map)
        self._save_variable(self.VARS_MMU_TOOL_TO_GATE_MAP, self.ttg_map)
        self.gate_status = self._validate_gate_status(list(self.default_gate_status))
        self.gate_material = list(self.default_gate_material)
        self._update_gate_color(list(self.default_gate_color))
        self.gate_filament_name = list(self.default_gate_filament_name)
        self.gate_spool_id = list(self.default_gate_spool_id)
        self._persist_gate_map()
        self._save_variable(self.VARS_MMU_GATE_SELECTED, self.gate_selected)
        self._save_variable(self.VARS_MMU_TOOL_SELECTED, self.tool_selected)
        self._save_variable(self.VARS_MMU_FILAMENT_POS, self.filament_pos)
        self._write_variables()
        self._log_always("MMU state reset")
        self._schedule_mmu_bootup_tasks()


#########################################################
# STEP FILAMENT LOAD/UNLOAD MACROS FOR USER COMPOSITION #
#########################################################

    cmd_MMU_TEST_FORM_TIP_help = "Convenience macro for calling the standalone tip forming functionality (or cutter logic)"
    def cmd_MMU_TEST_FORM_TIP(self, gcmd):
        self._log_to_file(gcmd.get_commandline())
        if self._check_is_disabled(): return
        reset = bool(gcmd.get_int('RESET', 0, minval=0, maxval=1))
        show = bool(gcmd.get_int('SHOW', 0, minval=0, maxval=1))
        run = bool(gcmd.get_int('RUN', 1, minval=0, maxval=1))
        eject = bool(gcmd.get_int('EJECT', 0, minval=0, maxval=1))
        force_in_print = bool(gcmd.get_int('FORCE_IN_PRINT', 0, minval=0, maxval=1)) # Mimick in-print syncing and current

        gcode_macro = self.printer.lookup_object("gcode_macro %s" % self.form_tip_macro, None)
        if gcode_macro is None:
            raise gcmd.error("Filament tip forming macro '%s' not found" % self.form_tip_macro)
        gcode_vars = self.printer.lookup_object("gcode_macro %s_VARS" % self.form_tip_macro, gcode_macro)

        if reset:
            if self.form_tip_vars is not None:
                gcode_vars.variables = dict(self.form_tip_vars)
                self.form_tip_vars = None
                self._log_always("Reset '%s' macro variables to defaults" % self.form_tip_macro)
            show = True

        if show:
            msg = "Variable settings for macro '%s':" % self.form_tip_macro
            for k, v in gcode_vars.variables.items():
                msg += "\nvariable_%s: %s" % (k, v)
            self._log_always(msg)
            return

        # Save restore point on first call
        if self.form_tip_vars is None:
            self.form_tip_vars = dict(gcode_vars.variables)

        for param in gcmd.get_command_parameters():
            value = gcmd.get(param)
            param = param.lower()
            if param.startswith("variable_"):
                self._log_always("Removing 'variable_' prefix from '%s' - not necessary" % param)
                param = param[9:]
            if param in gcode_vars.variables:
                gcode_vars.variables[param] = self._fix_type(value)
            elif param not in ["reset", "show", "run", "eject", "force_in_print"]:
                self._log_error("Variable '%s' is not defined for '%s' macro" % (param, self.form_tip_macro))

        # Run the macro in test mode (final_eject is set)
        msg = "Running macro '%s' with the following variable settings:" % self.form_tip_macro
        for k, v in gcode_vars.variables.items():
            msg += "\nvariable_%s: %s" % (k, v)
        self._log_always(msg)

        if run:
            self._ensure_safe_extruder_temperature(wait=False)
            # Mimick in print if requested
            self._sync_gear_to_extruder(self.sync_form_tip and self._is_in_print(force_in_print), servo=True, current=self._is_in_print(force_in_print))
            _,_,_ = self._do_form_tip(test=True)
            self._sync_gear_to_extruder(False, servo=True)

    cmd_MMU_STEP_LOAD_GATE_help = "User composable loading step: Move filament from gate to start of bowden"
    def cmd_MMU_STEP_LOAD_GATE(self, gcmd):
        self._log_to_file(gcmd.get_commandline())
        try:
            self._load_gate()
        except MmuError as ee:
            raise gcmd.error("_MMU_STEP_LOAD_GATE: %s" % str(ee))

    cmd_MMU_STEP_UNLOAD_GATE_help = "User composable unloading step: Move filament from start of bowden and park in the gate"
    def cmd_MMU_STEP_UNLOAD_GATE(self, gcmd):
        self._log_to_file(gcmd.get_commandline())
        full = gcmd.get_int('FULL', 0)
        try:
            self._unload_gate(homing_max=self.calibrated_bowden_length if full else None)
        except MmuError as ee:
            raise gcmd.error("_MMU_STEP_UNLOAD_GATE: %s" % str(ee))

    cmd_MMU_STEP_LOAD_BOWDEN_help = "User composable loading step: Smart loading of bowden"
    def cmd_MMU_STEP_LOAD_BOWDEN(self, gcmd):
        self._log_to_file(gcmd.get_commandline())
        length = gcmd.get_float('LENGTH', self.calibrated_bowden_length)
        try:
            self._load_bowden(length)
        except MmuError as ee:
            raise gcmd.error("_MMU_STEP_LOAD_BOWDEN: %s" % str(ee))

    cmd_MMU_STEP_UNLOAD_BOWDEN_help = "User composable unloading step: Smart unloading of bowden"
    def cmd_MMU_STEP_UNLOAD_BOWDEN(self, gcmd):
        self._log_to_file(gcmd.get_commandline())
        length = gcmd.get_float('LENGTH', self.calibrated_bowden_length)
        try:
            self._unload_bowden(length)
        except MmuError as ee:
            raise gcmd.error("_MMU_STEP_UNLOAD_BOWDEN: %s" % str(ee))

    cmd_MMU_STEP_HOME_EXTRUDER_help = "User composable loading step: Home to extruder sensor or entrance through collision detection"
    def cmd_MMU_STEP_HOME_EXTRUDER(self, gcmd):
        self._log_to_file(gcmd.get_commandline())
        try:
            self._home_to_extruder(self.extruder_homing_max)
        except MmuError as ee:
            raise gcmd.error("_MMU_STEP_HOME_EXTRUDER: %s" % str(ee))

    cmd_MMU_STEP_LOAD_TOOLHEAD_help = "User composable loading step: Toolhead loading"
    def cmd_MMU_STEP_LOAD_TOOLHEAD(self, gcmd):
        self._log_to_file(gcmd.get_commandline())
        extruder_only = gcmd.get_int('EXTRUDER_ONLY', 0)
        try:
            self._load_extruder(extruder_only)
        except MmuError as ee:
            raise gcmd.error("_MMU_STEP_LOAD_TOOLHEAD: %s" % str(ee))

    cmd_MMU_STEP_UNLOAD_TOOLHEAD_help = "User composable unloading step: Toolhead unloading"
    def cmd_MMU_STEP_UNLOAD_TOOLHEAD(self, gcmd):
        self._log_to_file(gcmd.get_commandline())
        extruder_only = bool(gcmd.get_int('EXTRUDER_ONLY', 0))
        park_pos = gcmd.get_float('PARK_POS', -self._get_filament_position()) # +ve value
        try:
            # Precautionary validation of filament position
            if park_pos > self.toolhead_extruder_to_nozzle:
                park_pos = self.toolhead_extruder_to_nozzle
            park_pos = min(0, park_pos)
            self._set_filament_position(-park_pos)

            self._unload_extruder(extruder_only = extruder_only)
        except MmuError as ee:
            raise gcmd.error("_MMU_STEP_UNLOAD_TOOLHEAD: %s" % str(ee))

    cmd_MMU_STEP_HOMING_MOVE_help = "User composable loading step: Generic homing move"
    def cmd_MMU_STEP_HOMING_MOVE(self, gcmd):
        self._log_to_file(gcmd.get_commandline())
        try:
            self._homing_move_cmd(gcmd, "User defined step homing move")
        except MmuError as ee:
            raise gcmd.error("_MMU_STEP_HOMING_MOVE: %s" % str(ee))

    cmd_MMU_STEP_MOVE_help = "User composable loading step: Generic move"
    def cmd_MMU_STEP_MOVE(self, gcmd):
        self._log_to_file(gcmd.get_commandline())
        try:
            self._move_cmd(gcmd, "User defined step move")
        except MmuError as ee:
            raise gcmd.error("_MMU_STEP_MOVE: %s" % str(ee))

    cmd_MMU_STEP_SET_FILAMENT_help = "User composable loading step: Set filament position state"
    def cmd_MMU_STEP_SET_FILAMENT(self, gcmd):
        self._log_to_file(gcmd.get_commandline())
        state = gcmd.get_int('STATE', minval=self.FILAMENT_POS_UNKNOWN, maxval=self.FILAMENT_POS_LOADED)
        silent = gcmd.get_int('SILENT', 0)
        self._set_filament_pos_state(state, silent)


##############################################
# MODULAR FILAMENT LOAD AND UNLOAD FUNCTIONS #
##############################################

    # Load filament into gate. This is considered the "zero" positon for filament loading. Note that this
    # may overshoot for the "encoder" loading technique but subsequent bowden move will accommodate. Also
    # for systems with gate sensor and encoder with gate sensor first, there will be a gap in encoder readings
    # on next bowden move
    def _load_gate(self, allow_retry=True, adjust_servo_on_error=True):
        self._validate_gate_config("load")
        self._set_filament_direction(self.DIRECTION_LOAD)
        self._servo_down()
        retries = self.gate_load_retries if allow_retry else 1

        if self.gate_homing_endstop == self.ENDSTOP_ENCODER:
            with self._require_encoder():
                measured = 0.
                for i in range(retries):
                    msg = "Initial load into encoder" if i == 0 else ("Retry load into encoder #%d" % i)
                    _,_,m,_ = self._trace_filament_move(msg, self.gate_homing_max)
                    measured += m
                    if (m) > 6.0:
                        self._set_gate_status(self.gate_selected, max(self.gate_status[self.gate_selected], self.GATE_AVAILABLE)) # Don't reset if filament is buffered
                        self._set_filament_position(measured)
                        self._set_filament_pos_state(self.FILAMENT_POS_START_BOWDEN)
                        return
                    else:
                        self._log_debug("Error loading filament - not enough detected at encoder. %s" % ("Retrying..." if i < retries - 1 else ""))
                        if i < retries - 1:
                            self._track_gate_statistics('servo_retries', self.gate_selected)
                            self._servo_up()
                            self._servo_down()
        else:
            for i in range(retries):
                msg = "Initial homing to gate sensor" if i == 0 else ("Retry homing to gate sensor #%d" % i)
                actual,homed,measured,_ = self._trace_filament_move(msg, self.gate_homing_max, motor="gear", homing_move=1, endstop_name=self.ENDSTOP_GATE)
                if homed:
                    self._log_debug("Gate endstop reached after %.1fmm (measured %.1fmm)" % (actual, measured))
                    self._set_gate_status(self.gate_selected, max(self.gate_status[self.gate_selected], self.GATE_AVAILABLE)) # Don't reset if filament is buffered
                    self._initialize_filament_position()
                    self._set_filament_pos_state(self.FILAMENT_POS_HOMED_GATE)
                    return
                else:
                    self._log_debug("Error loading filament - did not find home. %s" % ("Retrying..." if i < retries - 1 else ""))
                    if i < retries - 1:
                        self._track_gate_statistics('servo_retries', self.gate_selected)
                        self._servo_up()
                        self._servo_down()

        self._set_gate_status(self.gate_selected, self.GATE_EMPTY)
        self._set_filament_pos_state(self.FILAMENT_POS_UNLOADED)
        if adjust_servo_on_error:
            self._servo_auto()
        if self.gate_homing_endstop == self.ENDSTOP_ENCODER:
            raise MmuError("Error loading filament at gate - not enough movement detected at encoder")
        else:
            raise MmuError("Error loading filament at gate - gate endstop didn't trigger")

    # Unload filament through gate to final MMU park position.
    # Strategies include use of encoder or homing to gate endstop and then parking
    # Allows the overriding of homing_max for slow unloads when we are unsure of filament position
    def _unload_gate(self, homing_max=None):
        self._validate_gate_config("unload")
        self._set_filament_direction(self.DIRECTION_UNLOAD)
        self._servo_down()
        full = homing_max == self.calibrated_bowden_length
        homing_max = homing_max or self.gate_homing_max

        # Safety step because this method is used as a defensive way to unload the entire bowden from unkown position
        # It handles the small window where filament is between extruder entrance and toolhead sensor
        if full and self._has_sensor(self.ENDSTOP_TOOLHEAD):
            length = self.toolhead_extruder_to_nozzle - self.toolhead_sensor_to_nozzle
            self._log_debug("Performing safety synced pre-unload bowden move")
            _,_,_,delta = self._trace_filament_move("Bowden pre-unload move", -length, motor="gear+extruder")
            homing_max -= length

        if self.gate_homing_endstop == self.ENDSTOP_ENCODER:
            with self._require_encoder():
                self._log_debug("Slow unload of the encoder")
                max_steps = int(homing_max / self.encoder_move_step_size) + 5
                delta = 0.
                for i in range(max_steps):
                    msg = "Unloading step #%d from encoder" % (i+1)
                    _,_,_,sdelta = self._trace_filament_move(msg, -self.encoder_move_step_size)
                    delta += sdelta
                    # Large enough delta here means we are out of the encoder
                    if sdelta >= self.encoder_move_step_size * 0.2: # 20 %
                        park = self.gate_parking_distance - sdelta # will be between 8 and 20mm (for 23mm gate_parking_distance, 15mm step)
                        self._set_filament_position(self._get_filament_position() + delta)
                        _,_,measured,_ = self._trace_filament_move("Final parking", -park)
                        self._set_filament_position(self._get_filament_position() + park)
                        # We don't expect any movement of the encoder unless it is free-spinning
                        if measured > self.encoder_min: # We expect 0, but relax the test a little (allow one pulse)
                            self._log_info("Warning: Possible encoder malfunction (free-spinning) during final filament parking")
                        self._set_filament_pos_state(self.FILAMENT_POS_UNLOADED)
                        return
                self._log_debug("Filament did not clear encoder even after moving %.1fmm" % (self.encoder_move_step_size * max_steps))
        else:
            _,homed,_,_ = self._trace_filament_move("Reverse homing to gate sensor", -homing_max, motor="gear", homing_move=-1, endstop_name=self.ENDSTOP_GATE)
            if homed:
                self._set_filament_pos_state(self.FILAMENT_POS_HOMED_GATE)
                # Final parking step
                self._trace_filament_move("Final parking", -self.gate_parking_distance)
                self._set_filament_pos_state(self.FILAMENT_POS_UNLOADED)
                return
            else:
                self._log_debug("Did not home to gate sensor")

        raise MmuError("Unloading gate failed")

    # Shared gate functions to deduplicate logic
    def _validate_gate_config(self, direction):
        if self.gate_homing_endstop == self.ENDSTOP_ENCODER:
            if not self._has_encoder():
                raise MmuError("Attempting to %s encoder but encoder is not configured on MMU!" % direction)
        elif self.gate_homing_endstop == self.ENDSTOP_GATE:
            if not self._has_sensor(self.ENDSTOP_GATE):
                raise MmuError("Attempting to %s gate but gate sensor '%s' is not configured on MMU!" % (direction, self.ENDSTOP_GATE))
        else:
            raise MmuError("Unsupported gate endstop")

    # Fast load of filament in bowden, optionally to the end
    # Handles setting of cailbration ratio if not set
    def _load_bowden(self, length):
        if length <= 0: return
        if self.calibrated_bowden_length > 0 and not self.calibrating:
            length = min(length, self.calibrated_bowden_length)
        full = length == self.calibrated_bowden_length
        length -= self._get_filament_position()

        self._log_debug("Loading bowden tube")
        self._set_filament_direction(self.DIRECTION_LOAD)
        self._servo_down()
        tolerance = self.bowden_allowable_load_delta

        # See if we need to automatically set calibration ratio for this gate
        current_ratio = self.save_variables.allVariables.get("%s%d" % (self.VARS_MMU_CALIB_PREFIX, self.gate_selected), None)
        reference_load = False
        if self.variable_gate_ratios:
            if self._can_use_encoder() and self.auto_calibrate_gates and self.gate_selected > 0 and not current_ratio and not self.calibrating:
                reference_load = True
            if current_ratio is None and not self.calibrating:
                self._log_info("Warning: Gate %d not calibrated! Using default 1.0 gear ratio!" % self.gate_selected)

        # "Fast" load
        _,_,_,delta = self._trace_filament_move("Course loading move into bowden", length, track=True, encoder_dwell=reference_load)
        delta -= self._get_encoder_dead_space()

        # Encoder based validation test
        if self._can_use_encoder() and delta >= length * (self.bowden_move_error_tolerance/100.) and not self.calibrating:
            raise MmuError("Failed to load bowden. Perhaps filament is stuck in gate. Gear moved %.1fmm, Encoder delta %.1fmm" % (length, delta))

        if reference_load:
            ratio = (length - delta) / length
            if ratio > 0.9 and ratio < 1.1:
                self.save_variables.allVariables["%s%d" % (self.VARS_MMU_CALIB_PREFIX, self.gate_selected)] = ratio
                self._save_variable("%s%d" % (self.VARS_MMU_CALIB_PREFIX, self.gate_selected), round(ratio, 6))
                self._log_always("Calibration ratio for Gate %d was missing. Value of %.6f has been automatically saved" % (self.gate_selected, ratio))
                self._set_gate_ratio(ratio)

        # Encoder based validation test
        elif self._can_use_encoder() and delta >= tolerance and not self.calibrating and current_ratio:
            # Correction attempts to load the filament according to encoder reporting
            if self.bowden_apply_correction:
                for i in range(2):
                    if delta >= tolerance:
                        msg = "Correction load move #%d into bowden" % (i+1)
                        _,_,_,d = self._trace_filament_move(msg, delta, track=True)
                        delta -= d
                        self._log_debug("Correction load move was necessary, encoder now measures %.1fmm" % self._get_encoder_distance())
                    else:
                        break
                self._set_filament_pos_state(self.FILAMENT_POS_IN_BOWDEN)
                if delta >= tolerance:
                    self._log_info("Warning: Excess slippage was detected in bowden tube load afer correction moves. Gear moved %.1fmm, Encoder delta %.1fmm. See mmu.log for more details"% (length, delta))
            else:
                self._log_info("Warning: Excess slippage was detected in bowden tube load but 'bowden_apply_correction' is disabled. Gear moved %.1fmm, Encoder delta %.1fmm. See mmu.log for more details" % (length, delta))

            if delta >= tolerance:
                self._log_debug("Possible causes of slippage:\nCalibration ref length too long (hitting extruder gear before homing)\nCalibration ratio for gate is not accurate\nMMU gears are not properly gripping filament\nEncoder reading is inaccurate\nFaulty servo")

        self._random_failure() # Testing
        self._movequeues_wait_moves()
        if full:
            self._set_filament_pos_state(self.FILAMENT_POS_END_BOWDEN)
        elif not self.filament_pos == self.FILAMENT_POS_IN_BOWDEN:
            self._set_filament_pos_state(self.FILAMENT_POS_IN_BOWDEN)

    # Fast unload of filament from exit of extruder gear (end of bowden) to position close to MMU (gate_unload_buffer away)
    def _unload_bowden(self, length):
        if length <= 0: return
        if self.calibrated_bowden_length > 0 and not self.calibrating:
            length = min(length, self.calibrated_bowden_length)
        full = length == self.calibrated_bowden_length
        length -= self.gate_unload_buffer

        self._log_debug("Unloading bowden tube")
        self._set_filament_direction(self.DIRECTION_UNLOAD)
        self._servo_down()
        tolerance = self.bowden_allowable_unload_delta

        # Optional safety step
        if full and self._has_encoder() and self.bowden_pre_unload_test and not (self._check_sensor(self.ENDSTOP_EXTRUDER_ENTRY) is False) and not (self._check_sensor(self.ENDSTOP_GATE) is False):
            with self._require_encoder():
                self._log_debug("Performing bowden pre-unload test")
                _,_,_,delta = self._trace_filament_move("Bowden pre-unload test", -self.encoder_move_step_size)
                if delta > self.encoder_move_step_size * (self.bowden_pre_unload_error_tolerance/100.):
                    self._set_filament_pos_state(self.FILAMENT_POS_EXTRUDER_ENTRY)
                    raise MmuError("Bowden pre-unload test failed. Filament seems to be stuck in the extruder")
                length -= self.encoder_move_step_size
                self._set_filament_pos_state(self.FILAMENT_POS_IN_BOWDEN)

        # "Fast" unload
        if not (self._check_sensor(self.ENDSTOP_GATE) is False):
            _,_,_,delta = self._trace_filament_move("Course unloading move from bowden", -length, track=True)
            delta -= self._get_encoder_dead_space()

            # Encoder based validation test
            if self._can_use_encoder() and delta >= tolerance and not self.calibrating:
                # Only a warning because _unload_gate() will deal with it
                self._log_info("Warning: Excess slippage was detected in bowden tube unload. Gear moved %.1fmm, Encoder delta %.1fmm" % (length, delta))

        self._random_failure() # Testing
        self._movequeues_wait_moves()
        if full:
            self._set_filament_pos_state(self.FILAMENT_POS_START_BOWDEN)
        elif not self.filament_pos == self.FILAMENT_POS_IN_BOWDEN:
            self._set_filament_pos_state(self.FILAMENT_POS_IN_BOWDEN)

    # Optionally home filament to designated homing location at the extruder
    def _home_to_extruder(self, max_length):
        self._set_filament_direction(self.DIRECTION_LOAD)
        self._servo_down()
        measured = 0

        if self.extruder_homing_endstop == self.ENDSTOP_EXTRUDER_COLLISION:
            if self._has_encoder():
                actual,homed,measured,_ = self._home_to_extruder_collision_detection(max_length)
            else:
                raise MmuError("Attempting to home to extruder using 'collision' endstop but encoder is not configured on MMU!")

        elif self.extruder_homing_endstop == self.ENDSTOP_EXTRUDER_NONE:
            homed = True

        else:
            self._log_debug("Homing to extruder '%s' endstop, up to %.1fmm" % (self.extruder_homing_endstop, max_length))
            actual,homed,measured,_ = self._trace_filament_move("Homing filament to extruder endstop", max_length, motor="gear", homing_move=1, endstop_name=self.extruder_homing_endstop)
            if homed:
                self._log_debug("Extruder endstop reached after %.1fmm (measured %.1fmm)" % (actual, measured))
                self._set_filament_pos_state(self.FILAMENT_POS_HOMED_ENTRY)

                # Move the little bit more to reach extruder entrance if we homed to entry sensor
                # We do this here to allow _load_extruder() to work with "extruder_only" option
                if self.extruder_homing_endstop == self.ENDSTOP_EXTRUDER_ENTRY:
                    _,_,measured,_ = self._trace_filament_move("Aligning filament to extruder gear", self.toolhead_entry_to_extruder, motor="gear")

        if not homed:
            self._set_filament_pos_state(self.FILAMENT_POS_END_BOWDEN)
            raise MmuError("Failed to reach extruder after moving %.1fmm" % max_length)

        if measured > (max_length * 0.8):
            self._log_info("Warning: 80%% of 'extruder_homing_max' was used homing. You may want to adjust your calibrated bowden length ('%s') or increase 'extruder_homing_max'" % self.VARS_MMU_CALIB_BOWDEN_LENGTH)

        self._set_filament_pos_state(self.FILAMENT_POS_HOMED_EXTRUDER)

    # Special extruder homing option for detecting the collision base on lack of encoder movement
    def _home_to_extruder_collision_detection(self, max_length):
        # Lock the extruder stepper
        stepper_enable = self.printer.lookup_object('stepper_enable')
        ge = stepper_enable.lookup_enable(self.mmu_extruder_stepper.stepper.get_name())
        ge.motor_enable(self.toolhead.get_last_move_time())

        step = self.extruder_collision_homing_step * math.ceil(self.encoder_resolution * 10) / 10
        self._log_debug("Homing to extruder gear, up to %.1fmm in %.1fmm steps" % (max_length, step))

        with self._wrap_gear_current(self.extruder_collision_homing_current, "for collision detection"):
            homed = False
            measured = delta = 0.
            for i in range(int(max_length / step)):
                msg = "Homing step #%d" % (i+1)
                _,_,smeasured,sdelta = self._trace_filament_move(msg, step, speed=self.gear_homing_speed)
                measured += smeasured
                delta += sdelta
                if sdelta >= self.encoder_min or abs(delta) > step: # Not enough or strange measured movement means we've hit the extruder
                    homed = True
                    measured -= step # Subtract the last step to improve accuracy
                    break
            self._log_debug("Extruder entrance%s found after %.1fmm move (%d steps), encoder measured %.1fmm (delta %.1fmm)"
                    % (" not" if not homed else "", step*(i+1), i+1, measured, delta))

        if delta > 5.0:
            self._log_info("Warning: A lot of slippage was detected whilst homing to extruder, you may want to reduce 'extruder_collision_homing_current' and/or ensure a good grip on filament by gear drive")

        self._set_filament_position(self._get_filament_position() - step) # Ignore last step movement
        return step*i, homed, measured, delta

    # Move filament from the extruder gears (entrance) to the nozzle
    def _load_extruder(self, extruder_only=False):
        with self._wrap_action(self.ACTION_LOADING_EXTRUDER):
            self._log_debug("Loading filament into extruder")
            self._set_filament_direction(self.DIRECTION_LOAD)

            # Important to wait for filaments with wildy different print temps. In practice, the time taken
            # to perform a swap should be adequate to reach the target temp but better safe than sorry
            self._ensure_safe_extruder_temperature(wait=True)

            synced = not extruder_only
            if synced:
                self._servo_down()
                speed = self.extruder_sync_load_speed
                motor = "gear+extruder"
            else:
                self._servo_up()
                speed = self.extruder_load_speed
                motor = "extruder"

            fhomed = False
            if self._has_sensor(self.ENDSTOP_TOOLHEAD):
                # With toolhead sensor we always first home to toolhead sensor past the extruder entrance
                if self._check_sensor(self.ENDSTOP_TOOLHEAD):
                    raise MmuError("Possible toolhead sensor malfunction - filament detected before it entered extruder")
                self._log_debug("Homing up to %.1fmm to toolhead sensor%s" % (self.toolhead_homing_max, (" (synced)" if synced else "")))
                _,fhomed,measured,_ = self._trace_filament_move("Homing to toolhead sensor", self.toolhead_homing_max, motor=motor, homing_move=1, endstop_name=self.ENDSTOP_TOOLHEAD)
                if fhomed:
                    self._set_filament_pos_state(self.FILAMENT_POS_HOMED_TS)
                else:
                    self._set_filament_pos_state(self.FILAMENT_POS_EXTRUDER_ENTRY) # But could also still be POS_IN_BOWDEN!
                    raise MmuError("Failed to reach toolhead sensor after moving %.1fmm" % self.toolhead_homing_max)

            # Length may be reduced by previous unload in filament cutting use case. Ensure reduction is used only one time
            d = self.toolhead_sensor_to_nozzle if self._has_sensor(self.ENDSTOP_TOOLHEAD) else self.toolhead_extruder_to_nozzle
            length = max(d - self.filament_remaining - self.toolhead_ooze_reduction - (self.toolchange_retract if self._is_in_print() else 0), 0)
            self._set_filament_remaining(0.)
            self._log_debug("Loading last %.1fmm to the nozzle..." % length)
            _,_,measured,delta = self._trace_filament_move("Loading filament to nozzle", length, speed=speed, motor=motor, wait=True)

            # Encoder based validation test if short of deterministic sensors and test makes sense
            if self._can_use_encoder() and not fhomed and not extruder_only and self.gate_selected != self.TOOL_GATE_BYPASS:
                self._log_debug("Total measured movement: %.1fmm, total delta: %.1fmm" % (measured, delta))
                if measured < self.encoder_min:
                    raise MmuError("Move to nozzle failed (encoder didn't sense any movement). Extruder may not have picked up filament or filament did not find homing sensor")
                elif delta > length * (self.toolhead_move_error_tolerance/100.):
                    self._set_filament_pos_state(self.FILAMENT_POS_IN_EXTRUDER)
                    raise MmuError("Move to nozzle failed (encoder didn't sense sufficient movement). Extruder may not have picked up filament or filament did not find homing sensor")

            self._random_failure() # Testing
            self._movequeues_wait_moves()
            self._set_filament_pos_state(self.FILAMENT_POS_LOADED)
            self._log_debug("Filament should loaded to nozzle")

    # Extract filament past extruder gear (to end of bowden). Assume that tip has already been formed
    # and we are parked somewhere in the extruder either by slicer or by stand alone tip creation
    # But be careful:
    #   A poor tip forming routine or slicer could have popped the filament out of the extruder already
    # Ending point is either the exit of the extruder or at the extruder (entry) endstop if fitted
    def _unload_extruder(self, extruder_only=False, validate=True):
        with self._wrap_action(self.ACTION_UNLOADING_EXTRUDER):
            self._log_debug("Extracting filament from extruder")
            self._set_filament_direction(self.DIRECTION_UNLOAD)
            self._ensure_safe_extruder_temperature(wait=False)

            synced = self.servo_state == self.SERVO_DOWN_STATE and not extruder_only
            if synced:
                self._servo_down()
                speed = self.extruder_sync_unload_speed
                motor = "gear+extruder"
            else:
                self._servo_up()
                speed = self.extruder_unload_speed
                motor = "extruder"

            fhomed = False
            if self._has_sensor(self.ENDSTOP_EXTRUDER_ENTRY) and not extruder_only:
                # BEST Strategy: Extruder exit movement leveraging extruder entry sensor. Must be synced
                synced = True
                self._servo_down()
                speed = self.extruder_sync_unload_speed
                motor = "gear+extruder"

                if not self._check_sensor(self.ENDSTOP_EXTRUDER_ENTRY):
                    self._log_info("Warning: Filament was not detected by extruder (entry) sensor at start of extruder unload")
                    fhomed = True # Assumption
                else:
                    hlength = self.toolhead_extruder_to_nozzle + self.toolhead_entry_to_extruder + self.toolhead_unload_safety_margin - self.toolhead_ooze_reduction - (self.toolchange_retract if self._is_in_print() else 0)
                    self._log_debug("Reverse homing up to %.1fmm to extruder sensor (synced) to exit extruder" % hlength)
                    _,fhomed,_,_ = self._trace_filament_move("Reverse homing to extruder sensor", -hlength, motor=motor, homing_move=-1, endstop_name=self.ENDSTOP_EXTRUDER_ENTRY)

                if not fhomed:
                    raise MmuError("Failed to reach extruder entry sensor after moving %.1fmm" % hlength)
                else:
                    validate = False
                    # We know exactly where end of filament is so true up
                    self._set_filament_pos_state(self.FILAMENT_POS_HOMED_ENTRY)
                    self._set_filament_position(-(self.toolhead_extruder_to_nozzle + self.toolhead_entry_to_extruder))

                # Extra pedantic validation if we have toolhead sensor
                if self._check_sensor(self.ENDSTOP_TOOLHEAD):
                    raise MmuError("Toolhead sensor still reports filament is present in toolhead! Possible sensor malfunction")

            else:
                if self._has_sensor(self.ENDSTOP_TOOLHEAD):
                    # NEXT BEST: With toolhead sensor we first home to toolhead sensor. Optionally synced
                    if not self._check_sensor(self.ENDSTOP_TOOLHEAD):
                        self._log_info("Warning: Filament was not detected in extruder by toolhead sensor at start of extruder unload")
                        fhomed = True # Assumption
                    else:
                        hlength = self.toolhead_sensor_to_nozzle + self.toolhead_unload_safety_margin - self.toolhead_ooze_reduction - (self.toolchange_retract if self._is_in_print() else 0)
                        self._log_debug("Reverse homing up to %.1fmm to toolhead sensor%s" % (hlength, (" (synced)" if synced else "")))
                        _,fhomed,_,_ = self._trace_filament_move("Reverse homing to toolhead sensor", -hlength, motor=motor, homing_move=-1, endstop_name=self.ENDSTOP_TOOLHEAD)
                    if not fhomed:
                        raise MmuError("Failed to reach toolhead sensor after moving %.1fmm" % hlength)
                    else:
                        validate = False
                        # We know exactly where end of filament is so true up
                        self._set_filament_pos_state(self.FILAMENT_POS_HOMED_TS)
                        self._set_filament_position(-self.toolhead_sensor_to_nozzle)

                # Finish up with regular extruder exit movement. Optionally synced
                length = max(0, self.toolhead_extruder_to_nozzle + self._get_filament_position()) + self.toolhead_unload_safety_margin
                self._log_debug("Unloading last %.1fmm to exit the extruder%s" % (length, " (synced)" if synced else ""))
                _,_,measured,delta = self._trace_filament_move("Unloading extruder", -length, speed=speed, motor=motor, wait=True)

                # Best guess of filament position is right at extruder entrance or just beyond if synced
                if synced:
                    self._set_filament_position(-(self.toolhead_extruder_to_nozzle + self.toolhead_unload_safety_margin))
                else:
                    self._set_filament_position(-self.toolhead_extruder_to_nozzle)

                # Encoder based validation test if it has high chance of being useful
                # NOTE: This check which used to raise MmuError() is triping many folks up because they have poor tip forming
                #       logic so just log error and continue. This disguises the root cause problem but will make folks happier
                #       Not performed for slicer tip forming (validate=True) because everybody is ejecting the filament!
                if validate and self._can_use_encoder() and length > self.encoder_move_step_size and not extruder_only and self.gate_selected != self.TOOL_GATE_BYPASS:
                    self._log_debug("Total measured movement: %.1fmm, total delta: %.1fmm" % (measured, delta))
                    msg = None
                    if measured < self.encoder_min:
                        msg = "any"
                    elif synced and delta > length * (self.toolhead_move_error_tolerance/100.):
                        msg = "suffient"
                    if msg:
                        self._log_error("Encoder not sensing %s movement:\nConcluding filament either stuck in the extruder or tip forming erroneously completely ejected filament" % msg)
                        self._log_info("Will attempt to continue...")
                self._set_filament_pos_state(self.FILAMENT_POS_END_BOWDEN)

            self._random_failure() # Testing
            self._movequeues_wait_moves()
            self._log_debug("Filament should be out of extruder")


##############################################
# LOAD / UNLOAD SEQUENCES AND FILAMENT TESTS #
##############################################

    def _load_sequence(self, length=None, skip_extruder=False, extruder_only=False):
        self._movequeues_wait_moves()
        self._log_info("Loading %s..." % ("extruder" if extruder_only else "filament"))
        full = home = False
        if not length:
            length = self.calibrated_bowden_length
        self._set_filament_direction(self.DIRECTION_LOAD)
        self._initialize_filament_position(dwell=None)    # Encoder 0000

        if not extruder_only:
            self._display_visual_state()
            if (length >= self.calibrated_bowden_length):
                if (length > self.calibrated_bowden_length):
                    length = self.calibrated_bowden_length
                    self._log_info("Restricting load length to extruder calibration reference of %.1fmm" % length)
                full = True
                self._track_time_start('load')
                home = self._must_home_to_extruder()
            else:
                skip_extruder = True
            current_action = self._set_action(self.ACTION_LOADING)

        try:
            # Note: Conditionals deliberately coded this way to match macro alternative
            start_filament_pos = self.filament_pos
            if self.gcode_load_sequence:
                self._log_debug("Calling external user defined loading sequence macro")
                self._wrap_gcode_command("%s FILAMENT_POS=%d LENGTH=%.1f FULL=%d HOME_EXTRUDER=%d SKIP_EXTRUDER=%d EXTRUDER_ONLY=%d" % (self.load_sequence_macro, start_filament_pos, length, int(full), int(home), int(skip_extruder), int(extruder_only)), exception=True)

            elif extruder_only:
                if start_filament_pos < self.FILAMENT_POS_EXTRUDER_ENTRY:
                    self._load_extruder(extruder_only=True)
                else:
                    self._log_debug("Assertion failure: Unexpected state %d in _load_sequence(extruder_only=True)" % start_filament_pos)
                    raise MmuError("Cannot load extruder because already in extruder. Unload first")

            elif start_filament_pos >= self.FILAMENT_POS_EXTRUDER_ENTRY:
                self._log_debug("Assertion failure: Unexpected state %d in _load_sequence()" % start_filament_pos)
                raise MmuError("Cannot load because already in extruder. Unload first")

            else:
                if start_filament_pos <= self.FILAMENT_POS_UNLOADED:
                    self._load_gate()

                if start_filament_pos < self.FILAMENT_POS_END_BOWDEN:
                    self._load_bowden(length)

                if start_filament_pos < self.FILAMENT_POS_HOMED_EXTRUDER and home:
                    self._home_to_extruder(self.extruder_homing_max)

                if not skip_extruder:
                    self._load_extruder()

            self._movequeues_wait_moves()
            msg = "Load of %.1fmm filament successful" % self._get_filament_position()
            if self._can_use_encoder():
                msg += " (encoder measured %.1fmm)" % self._get_encoder_distance(dwell=None)
            self._log_info(msg)
        except MmuError as ee:
            if full:
                self._track_gate_statistics('load_failures', self.gate_selected)
            raise MmuError("Load sequence failed: %s" % (str(ee)))
        finally:
            if full:
                self._track_time_end('load')
            if not extruder_only:
                self._set_action(current_action)
            if not self._is_printing():
                self._servo_up()

    def _unload_sequence(self, length=None, check_state=False, skip_tip=False, extruder_only=False, runout=False):
        self._movequeues_wait_moves()
        if not length:
            length = self.calibrated_bowden_length
        self._set_filament_direction(self.DIRECTION_UNLOAD)
        self._initialize_filament_position(dwell=None)    # Encoder 0000

        if check_state or self.filament_pos == self.FILAMENT_POS_UNKNOWN:
            # Let's determine where filament is and reset state before continuing
            self._recover_filament_pos(message=True)

        if self.filament_pos == self.FILAMENT_POS_UNLOADED:
            self._log_debug("Filament already ejected")
            self._servo_auto()
            return

        try:
            self._log_info("Unloading %s..." % ("extruder" if extruder_only else "filament"))
            if not extruder_only:
                current_action = self._set_action(self.ACTION_UNLOADING)
                self._track_time_start('unload')
                self._display_visual_state()

            park_pos = 0.
            if skip_tip and not runout:
                # Slicer was responsible for the tip, but the user must sent the slicer_tip_park_pos
                park_pos = self.slicer_tip_park_pos
                self._set_filament_position(-park_pos)
                if park_pos == 0.:
                    self._log_error("Tip forming performed by slicer but 'slicer_tip_park_pos' not set")
                else:
                    self._log_debug("Tip forming performed by slicer, park_pos set to %.1fmm" % park_pos)

            elif self.filament_pos >= self.FILAMENT_POS_IN_EXTRUDER or runout:
                # Extruder only in runout case to give filament best chance to reach gear
                detected = self._form_tip_standalone(extruder_only=(extruder_only or runout))
                park_pos = self._get_filament_position()

                if runout:
                    if not(self._check_pre_gate_sensor(self.gate_selected) is True or self._check_sensor(self.ENDSTOP_GATE) is True or (self._has_encoder() and self._get_encoder_distance() > 0)):
                        self._log_info("Warning: Filament not seen at MMU after after tip forming move. Unload may not be possible")

                self._wrap_gcode_command(self.post_form_tip_macro, exception=True)

            # Note: Conditionals deliberately coded this way to match macro alternative
            start_filament_pos = self.filament_pos
            unload_to_buffer = (start_filament_pos >= self.FILAMENT_POS_END_BOWDEN and not extruder_only)
            if self.gcode_unload_sequence:
                self._log_debug("Calling external user defined unloading sequence macro")
                self._wrap_gcode_command("%s FILAMENT_POS=%d LENGTH=%.1f EXTRUDER_ONLY=%d PARK_POS=%.1f" % (self.unload_sequence_macro, start_filament_pos, length, extruder_only, park_pos), exception=True)

            elif extruder_only:
                if start_filament_pos >= self.FILAMENT_POS_EXTRUDER_ENTRY:
                    self._unload_extruder(extruder_only=True, validate=not skip_tip)
                else:
                    self._log_debug("Assertion failure: Unexpected state %d in _unload_sequence(extruder_only=True)" % start_filament_pos)
                    raise MmuError("Cannot unload extruder because filament not detected in extruder!")

            elif start_filament_pos == self.FILAMENT_POS_UNLOADED:
                self._log_debug("Assertion failure: Unexpected state %d in _unload_sequence()" % start_filament_pos)
                raise MmuError("Cannot unload because already unloaded!")

            else:
                if start_filament_pos >= self.FILAMENT_POS_EXTRUDER_ENTRY:
                    # Exit extruder, fast unload of bowden, then slow unload encoder
                    self._unload_extruder(validate=not skip_tip)

                if start_filament_pos >= self.FILAMENT_POS_END_BOWDEN:
                    # Fast unload of bowden, then unload encoder
                    self._unload_bowden(length)
                    self._unload_gate()

                elif start_filament_pos >= self.FILAMENT_POS_HOMED_GATE:
                    # Have to do slow unload because we don't know exactly where we are
                    self._unload_gate(homing_max=length) # Full slow unload

            if unload_to_buffer and self.gate_status[self.gate_selected] != self.GATE_EMPTY:
                self._set_gate_status(self.gate_selected, self.GATE_AVAILABLE_FROM_BUFFER)

            # If runout then over unload to prevent accidental reload
            if runout and self.endless_spool_final_eject > 0.:
                self._log_info("Ejecting filament from MMU...")
                _,_,measured,_ = self._trace_filament_move("EndlessSpool final eject", -self.endless_spool_final_eject)

            # Encoder based validation test
            if self._can_use_encoder():
                movement = self._servo_up(measure=True)
                if movement > self.encoder_min:
                    self._set_filament_pos_state(self.FILAMENT_POS_UNKNOWN)
                    raise MmuError("It may be time to get the pliers out! Filament appears to stuck somewhere")
            else:
                self._servo_up()

            msg = "Unload of %.1fmm filament successful" % self._get_filament_position()
            if self._can_use_encoder():
                msg += " (encoder measured %.1fmm)" % self._get_encoder_distance(dwell=False)
            self._log_info(msg)

        except MmuError as ee:
            if not extruder_only:
                self._track_gate_statistics('unload_failures', self.gate_selected)
            raise MmuError("Unload sequence failed: %s" % (str(ee)))

        finally:
            if not extruder_only:
                self._track_time_end('unload')
                self._set_action(current_action)

    # This is a recovery routine to determine the most conservative location of the filament for unload purposes
    def _recover_filament_pos(self, strict=False, message=False):
        if message:
            self._log_info("Attempting to recover filament position...")
        ts = self._check_sensor(self.ENDSTOP_TOOLHEAD)
        if ts is None: # Not installed
            if self._check_filament_in_mmu():
                if self._check_filament_still_in_extruder():
                    self._set_filament_pos_state(self.FILAMENT_POS_IN_EXTRUDER)
                else:
                    self._set_filament_pos_state(self.FILAMENT_POS_IN_BOWDEN) # This prevents fast unload move
            else:
                self._set_filament_pos_state(self.FILAMENT_POS_UNLOADED)
        elif ts: # Filament detected in toolhead
            self._set_filament_pos_state(self.FILAMENT_POS_LOADED)
        else: # Filament not detected in toolhead
            if self._check_filament_in_mmu():
                if self.strict_filament_recovery or strict:
                    if self._check_filament_still_in_extruder():
                        self._set_filament_pos_state(self.FILAMENT_POS_EXTRUDER_ENTRY)
                    else:
                        self._set_filament_pos_state(self.FILAMENT_POS_IN_BOWDEN)
                else:
                    self._set_filament_pos_state(self.FILAMENT_POS_IN_BOWDEN) # Slight risk of it still being gripped by extruder
            else:
                self._set_filament_pos_state(self.FILAMENT_POS_UNLOADED)

    # Retract the filament by the extruder stepper only and see if we do not have any encoder movement
    # This assumes that we already tip formed, and the filament is parked somewhere in the extruder
    # Return if filament detected and distance filament moved during test
    def _test_filament_in_extruder_by_retracting(self, length=None):
        with self._require_encoder():
            self._log_debug("Testing for filament in extruder by retracting on extruder stepper only")
            if not length:
                length = self.encoder_move_step_size
            self._servo_up()
            _,_,measured,_ = self._trace_filament_move("Moving extruder to test for filament exit", -length, speed=self.extruder_unload_speed, motor="extruder")
            detected = measured > self.encoder_min
            self._log_debug("Filament %s in extruder" % ("detected" if detected else "not detected"))
            return detected, measured

    # Form tip prior to extraction from the extruder. This can take the form of shaping the filament or could simply
    # activate a filament cutting mechanism. Sets filament position based on park pos
    # Returns True if filament is detected
    def _form_tip_standalone(self, extruder_only=False):
        self._movequeues_wait_moves()

        # Pre check to validate the presence of filament in the extruder and case where we don't need to form tip
        if self._check_sensor(self.ENDSTOP_EXTRUDER_ENTRY) or self._check_sensor(self.ENDSTOP_TOOLHEAD):
            filament_initially_present = True
        else:
            # Only the "extruder" sensor can definitely answer but believe toolhead if that is all we have
            filament_initially_present = self._check_sensor(self.ENDSTOP_EXTRUDER_ENTRY)
            if filament_initially_present is None:
                filament_initially_present = self._check_sensor(self.ENDSTOP_TOOLHEAD)

        if filament_initially_present is False:
            self._log_debug("Tip forming skipped because no filament was detected")

            if self.filament_pos == self.FILAMENT_POS_LOADED:
                self._set_filament_pos_state(self.FILAMENT_POS_EXTRUDER_ENTRY)
            else:
                self._set_filament_pos_state(self.FILAMENT_POS_IN_BOWDEN)

            self._set_filament_position(-self.toolhead_extruder_to_nozzle)
            return False

        gcode_macro = self.printer.lookup_object("gcode_macro %s" % self.form_tip_macro, None)
        if gcode_macro is None:
            raise MmuError("Filament tip forming macro '%s' not found" % self.form_tip_macro)

        with self._wrap_action(self.ACTION_FORMING_TIP):
            synced = self.sync_form_tip and not extruder_only
            self._sync_gear_to_extruder(synced, servo=True, current=False)
            self._ensure_safe_extruder_temperature(wait=False)

            # Perform the tip forming move and establish park_pos
            initial_encoder_position = self._get_encoder_distance()
            park_pos, remaining, reported = self._do_form_tip()
            measured = self._get_encoder_distance(dwell=None) - initial_encoder_position
            self._set_filament_remaining(remaining)

            # Encoder based validation test
            detected = True # Start with assumption that filament was present
            if self._can_use_encoder() and not reported:
                # Logic to try to validate success and update presence of filament based on movement
                if filament_initially_present is True:
                    # With encoder we might be able to check for clog now
                    if not measured > self.encoder_min:
                        raise MmuError("No encoder movement: Concluding filament is stuck in extruder")
                else:
                    # Couldn't determine if we initially had filament at start (lack of sensors)
                    if not measured > self.encoder_min:
                        # No movement. We can be confident we are/were empty
                        detected = False
                    elif synced:
                        # A further test is needed to see if the filament is actually in the extruder
                        detected, moved = self._test_filament_in_extruder_by_retracting()
                        park_pos += moved

            self._set_filament_position(-park_pos)
            self._set_encoder_distance(initial_encoder_position + park_pos)

            if detected or extruder_only:
                # Definitely in extruder
                self._set_filament_pos_state(self.FILAMENT_POS_IN_EXTRUDER)
            else:
                # No detection. Best to assume we are somewhere in bowden for defensive unload
                self._set_filament_pos_state(self.FILAMENT_POS_IN_BOWDEN)

            return detected

    def _do_form_tip(self, test=False):
        with self._wrap_extruder_current(self.extruder_form_tip_current, "for tip forming move"):
            initial_extruder_position = self.mmu_extruder_stepper.stepper.get_commanded_position()
            initial_encoder_position = self._get_encoder_distance()

            gcode_macro = self.printer.lookup_object("gcode_macro %s" % self.form_tip_macro, "_MMU_FORM_TIP")
            try:
                initial_pa = self.printer.lookup_object(self.extruder_name).get_status(0)['pressure_advance'] # Capture PA in case user's tip forming resets it
                self._log_info("Forming tip...")
                self._wrap_gcode_command("%s %s" % (self.form_tip_macro, "FINAL_EJECT=1" if test else ""), exception=True)
            finally:
                self._movequeues_wait_moves()
                self.gcode.run_script_from_command("SET_PRESSURE_ADVANCE ADVANCE=%.4f" % initial_pa) # Restore PA

            stepper_movement = initial_extruder_position - self.mmu_extruder_stepper.stepper.get_commanded_position()
            measured = self._get_encoder_distance(dwell=None) - initial_encoder_position
            park_pos = gcode_macro.variables.get("output_park_pos", -1)
            try:
                park_pos = float(park_pos)
            except ValueError as e:
                self._log_error("Reported 'output_park_pos: %s' could not be parsed: %s" % (park_pos, str(e)))
                park_pos = -1

            if park_pos < 0:
                # Use stepper movement
                reported = False
                filament_remaining = 0.
                park_pos = stepper_movement + self.toolhead_ooze_reduction + (self.toolchange_retract if self._is_in_print() else 0)
                msg = "After tip forming, extruder moved: %.1fmm thus park_pos calculated as %.1fmm (encoder measured %.1fmm)" % (stepper_movement, park_pos, measured)
                if test:
                    self._log_always(msg)
                else:
                    self._log_trace(msg)
            else:
                # Means the macro reported it (usually for filament cutting)
                reported = True
                filament_remaining = park_pos - stepper_movement - (self.toolchange_retract if self._is_in_print() else 0)
                msg = "After tip forming, park_pos reported as: %.1fmm with calculated %.1fmm filament remaining in extruder (extruder moved: %.1fmm, encoder measured %.1fmm)" % (park_pos, filament_remaining, stepper_movement, measured)
                if test:
                    self._log_always(msg)
                else:
                    self._log_trace(msg)

            if not test and park_pos > self.toolhead_extruder_to_nozzle:
                self._log_error("Warning: Park_pos (%.1fmm) cannot be greater than 'toolhead_extruder_to_nozzle' distance of %.1fmm! Assumming fully unloaded from extruder" % (park_pos, self.toolhead_extruder_to_nozzle))
                park_pos = self.toolhead_extruder_to_nozzle
                filament_remaining = 0.

        return park_pos, filament_remaining, reported


#################################
# SELECTOR MOVEMENT AND CONTROL #
#################################

    def _home(self, tool = -1, force_unload = -1):
        if self.virtual_selector: return
        if self._check_in_bypass(): return
        with self._wrap_action(self.ACTION_HOMING):
            self._log_info("Homing MMU...")

            if force_unload != -1:
                self._log_debug("(asked to %s)" % ("force unload" if force_unload == 1 else "not unload"))
            if force_unload == 1:
                # Forced unload case for recovery
                self._unload_sequence(check_state=True)
            elif force_unload == -1 and self.filament_pos != self.FILAMENT_POS_UNLOADED:
                # Automatic unload case
                self._unload_sequence()

            self._unselect_tool()
            self._home_selector()
            if tool >= 0:
                self._select_tool(tool)

    def _home_selector(self):
        self.is_homed = False
        self.gate_selected = self.TOOL_GATE_UNKNOWN
        self._servo_move()
        self._movequeues_wait_moves()
        homing_state = MmuHoming(self.printer, self.mmu_toolhead)
        homing_state.set_axes([0])
        try:
            self.mmu_kinematics.home(homing_state)
            self.is_homed = True
        except Exception as e: # Homing failed
            self._set_tool_selected(self.TOOL_GATE_UNKNOWN)
            raise MmuError("Homing selector failed because of blockage or malfunction. Klipper reports: %s" % str(e))
        self.last_selector_move_time = self.estimated_print_time(self.reactor.monotonic())

    def _position_selector(self, target):
        if not self.selector_touch:
            self._trace_selector_move("Positioning selector", target)
        else:
            init_pos = self.mmu_toolhead.get_position()[0]
            halt_pos, successful = self._attempt_selector_touch_move(target)
            travel = abs(init_pos - halt_pos)
            if not successful:
                if travel < 3.5: # Filament stuck in the current selector
                    self._log_info("Selector is blocked by inside filament, trying to recover...")
                    msg = "Resetting selector by a distance of: %.1fmm" % -travel
                    self._trace_selector_move(msg, init_pos) # Realign selector

                    # See if we can detect filament in the encoder
                    found = self._check_filament_at_gate()
                    if not found:
                        # Try to engage filament to the encoder
                        _,_,measured,delta = self._trace_filament_move("Trying to re-enguage encoder", 45.)
                        if measured < self.encoder_min:
                            raise MmuError("Selector recovery failed. Path is probably internally blocked and unable to move filament to clear")

                    # Now try a full unload sequence
                    try:
                        self._unload_sequence(check_state=True)
                    except MmuError as ee:
                        # Add some more context to the error and re-raise
                        raise MmuError("Selector recovery failed because: %s" % (str(ee)))

                    # Ok, now check if selector can now reach proper target
                    self._home_selector()
                    successful, halt_pos = self._attempt_selector_touch_move(target)
                    if not successful:
                        # Selector path is still blocked
                        self.is_homed = False
                        self._unselect_tool()
                        raise MmuError("Selector recovery failed. Path is probably internally blocked")
                else: # Selector path is blocked, probably not internally
                    self.is_homed = False
                    self._unselect_tool()
                    raise MmuError("Selector path is probably externally blocked")

    def _attempt_selector_touch_move(self, target):
        halt_pos,homed = self._trace_selector_move("Attempting selector 'touch' movement", target, homing_move=1, endstop_name=self.ENDSTOP_SELECTOR_TOUCH)
        delta = abs(target - halt_pos)
        if delta <= 1.5:
            msg = "Truing selector %.1fmm to %.1fmm" % (delta, target)
            halt_pos,_ = self._trace_selector_move(msg, target)
            return halt_pos, True
        else:
            return halt_pos, False

    # Raw wrapper around all selector moves except homing
    # Returns position after move, if homed (homing moves), trigger position (homing moves)
    def _trace_selector_move(self, trace_str, new_pos, speed=None, homing_move=0, endstop_name=None, wait=True):
        if trace_str:
            self._log_trace(trace_str)
        speed = speed or self.selector_move_speed
        accel = self.mmu_toolhead.get_selector_limits()[1]
        pos = self.mmu_toolhead.get_position()
        homed = False

        if homing_move != 0:
            if self._log_enabled(self.LOG_STEPPER):
                self._log_stepper("SELECTOR: position=%.1f, speed=%.1f, accel=%.1f homing_move=%d, endstop_name=%s" % (new_pos, speed, accel, homing_move, endstop_name))

            # Klipper generates TTC errors for tiny homing moves!
            if abs(new_pos - pos[0]) < 0.01: # Workaround for Timer Too Close error with short homing moves
                self._log_trace("Warning: short homing move detected on selector - ignored")
                return pos[0], homed

            # Check for valid endstop
            endstop = self.selector_rail.get_extra_endstop(endstop_name) if endstop_name is not None else self.selector_rail.get_endstops()
            if endstop is None:
                self._log_error("Endstop '%s' not found on selector rail" % endstop_name)
                return pos[0], homed

            # Don't allow stallguard home moves in rapid succession (TMC limitation)
            if endstop and self.selector_rail.is_endstop_virtual(endstop_name):
                current_time = self.estimated_print_time(self.reactor.monotonic())
                time_since_last = self.last_selector_move_time + 1.0 - current_time # 1 sec recovery time
                if (time_since_last) > 0:
                    self._log_trace("Waiting %.2f seconds before next touch move" % time_since_last)
                    self._movequeues_dwell(time_since_last, toolhead=False)

            hmove = HomingMove(self.printer, endstop, self.mmu_toolhead)
            try:
                trig_pos = [0., 0., 0., 0.]
                pos[0] = new_pos
                trig_pos = hmove.homing_move(pos, speed, probe_pos=True, triggered=homing_move > 0, check_triggered=True)
                homed = True
                if self.selector_rail.is_endstop_virtual(endstop_name):
                    # Stallguard doesn't do well at slow speed. Try to infer move completion
                    if abs(trig_pos[0] - new_pos) < 1.0:
                        homed = False
            except self.printer.command_error as e:
                homed = False
            finally:
                pos = self.mmu_toolhead.get_position()
                if self._log_enabled(self.LOG_STEPPER):
                    self._log_stepper("SELECTOR: halt_pos=%.1f, homed=%s, trig_pos=%.1f" % (pos[0], homed, trig_pos[0]))

        else:
            if self._log_enabled(self.LOG_STEPPER):
                self._log_stepper("SELECTOR: position=%.1f, speed=%.1f, accel=%.1f" % (new_pos, speed, accel))
            pos[0] = new_pos
            self.mmu_toolhead.move(pos, speed)
            if wait:
                self._movequeues_wait_moves(toolhead=False)

        self.last_selector_move_time = self.estimated_print_time(self.reactor.monotonic())
        return pos[0], homed

    def _set_selector_pos(self, new_pos):
        pos = self.mmu_toolhead.get_position()
        pos[0] = new_pos
        self.mmu_toolhead.set_position(pos, homing_axes=(0,))
        self.is_homed = True
        stepper_enable = self.printer.lookup_object('stepper_enable')
        se = stepper_enable.lookup_enable(self.selector_stepper.get_name())
        se.motor_enable(self.mmu_toolhead.get_last_move_time())

    def _measure_to_home(self):
        selector_steps = self.selector_stepper.get_step_dist()
        init_mcu_pos = self.selector_stepper.get_mcu_position()
        found_home = False
        try:
            homing_state = MmuHoming(self.printer, self.mmu_toolhead)
            homing_state.set_axes([0])
            self.mmu_kinematics.home(homing_state)
            found_home = True
        except Exception as e:
            pass # Home not found
        mcu_position = self.selector_stepper.get_mcu_position()
        traveled = abs(mcu_position - init_mcu_pos) * selector_steps
        return traveled, found_home


#################################
# FILAMENT MOVEMENT AND CONTROL #
#################################

    # Convenience wrapper around all gear and extruder motor movement that tracks measured movement and create trace log entry
    # motor = "gear"           - gear motor(s) only on rail
    #         "gear+extruder"  - gear and extruder included on rail
    #         "extruder"       - extruder only on gear rail
    #         "both"           - gear and extruder together but independent (legacy, homing move not possible)
    #         "synced"         - gear synced with extruder as in print (homing move not possible)
    #
    # If homing move then endstop name can be specified.
    #         "mmu_gate"       - at the gate on MMU (when motor includes "gear")
    #         "extruder"       - just before extruder entrance (motor includes "gear" or "extruder")
    #         "toolhead"       - after extruder entrance (motor includes "gear" or "extruder")
    #         "mmu_gear_touch" - stallguard on gear (when motor includes "gear", only useful for motor="gear")
    #         "mmu_ext_touch"  - stallguard on nozzle (when motor includes "extruder", only useful for motor="extruder")
    #
    # All move distances are interpreted as relative
    # 'sync' will synchronize the MMU toolhead and Printer toolhead before move
    # 'wait' will wait on appropriate move queue(s) after completion of move (forced to True if need encoder reading)
    # 'measure' whether we need to wait and measure encoder for movement
    # 'encoder_dwell' delay some additional time to ensure we have accurate encoder reading (if encoder fitted and required for measuring)
    #
    # All moves return: actual (relative), homed, measured, delta; mmu_toolhead.get_position[1] holds absolute position
    #
    def _trace_filament_move(self, trace_str, dist, speed=None, accel=None, motor="gear", homing_move=0, endstop_name="default",
			track=False, sync=False, wait=False, encoder_dwell=False):
        self._sync_gear_to_extruder(False) # Safety - ensure we reset extruder syncing
        encoder_start = self._get_encoder_distance(dwell=encoder_dwell)
        pos = self.mmu_toolhead.get_position()
        ext_pos = self.toolhead.get_position()
        homed = False
        actual = dist
        delta = 0.
        null_rtn = (0., False, 0., 0.)

        if homing_move != 0:
            # Klipper generates TTC errors for tiny homing moves!
            if abs(dist) < 0.01: # Workaround for Timer Too Close error with short homing moves
                self._log_trace("Warning: short homing move detected on gear - ignored")
                return null_rtn

            # Check for valid endstop
            endstop = self.gear_rail.get_extra_endstop(endstop_name) if endstop_name is not None else self.gear_rail.get_endstops()
            if endstop is None:
                self._log_error("Endstop '%s' not found" % endstop_name)
                return null_rtn

        # Set sensible speeds and accelaration if not supplied
        if motor in ["gear"]:
            if homing_move != 0:
                speed = speed or self.gear_homing_speed
                accel = accel or min(self.gear_from_buffer_accel, self.gear_from_spool_accel)
            else:
                if abs(dist) > self.gear_short_move_threshold:
                    if self.gate_selected >= 0 and self.gate_status[self.gate_selected] != self.GATE_AVAILABLE_FROM_BUFFER and dist > 0:
                        speed = speed or self.gear_from_spool_speed
                        accel = accel or self.gear_from_spool_accel
                    else:
                        speed = speed or self.gear_from_buffer_speed
                        accel = accel or self.gear_from_buffer_accel
                else:
                    speed = speed or self.gear_short_move_speed
                    accel = accel or self.gear_short_move_accel

        elif motor in ["both", "gear+extruder", "synced"]:
            if homing_move != 0:
                speed = speed or min(self.gear_homing_speed, self.extruder_homing_speed)
                accel = accel or min(max(self.gear_from_buffer_accel, self.gear_from_spool_accel), self.extruder_accel)
            else:
                speed = speed or (self.extruder_sync_load_speed if dist > 0 else self.extruder_sync_unload_speed)
                accel = accel or min(max(self.gear_from_buffer_accel, self.gear_from_spool_accel), self.extruder_accel)

        elif motor in ["extruder"]:
            if homing_move != 0:
                speed = speed or self.extruder_homing_speed
                accel = accel or self.extruder_accel
            else:
                speed = speed or (self.extruder_load_speed if dist > 0 else self.extruder_unload_speed)
                accel = accel or self.extruder_accel

        else:
            self._log_error("Assertion failure: Invalid motor specification '%'" % motor)
            return null_rtn

        # Apply pre-gate speed override
        if self.gate_selected >= 0:
            adjust = self.gate_speed_override[self.gate_selected] / 100.
            speed *= adjust
            accel *= adjust

        if sync:
            self._movequeues_sync()

        # Gear rail is driving the filament
        if motor in ["gear", "gear+extruder", "extruder"]:
            with self._wrap_sync_extruder_to_gear(motor in ["gear+extruder", "extruder"], extruder_only=(motor == "extruder")):
                if homing_move != 0:
                    if self._log_enabled(self.LOG_STEPPER):
                        self._log_stepper("%s HOME: dist=%.1f, speed=%.1f, accel=%.1f, endstop_name=%s, sync=%s, wait=%s"% (motor.upper(), dist, speed, accel, endstop_name, sync, wait))
                    trig_pos = [0., 0., 0., 0.]
                    hmove = HomingMove(self.printer, endstop, self.mmu_toolhead)
                    init_pos = pos[1]
                    pos[1] += dist
                    got_comms_timeout = False # HACK: Logic to try to mask CANbus timeout issues
                    for attempt in range(self.canbus_comms_retries):  # HACK: We can repeat because homing move
                        try:
                            initial_mcu_pos = self.mmu_extruder_stepper.stepper.get_mcu_position() # For not homing extruder
                            #init_pos = pos[1]
                            #pos[1] += dist
                            with self._wrap_accel(accel):
                                trig_pos = hmove.homing_move(pos, speed, probe_pos=True, triggered=homing_move > 0, check_triggered=True)
                            homed = True
                            if self.gear_rail.is_endstop_virtual(endstop_name):
                                # Stallguard doesn't do well at slow speed. Try to infer move completion
                                if abs(trig_pos[1] - dist) < 1.0:
                                        homed = False
                        except self.printer.command_error as e:
                            # CANbus mcu's often seen to exhibit "Communication timeout" so surface errors to user
                            if abs(trig_pos[1] - dist) > 0. and not "after full movement" in str(e):
                                if 'communication timeout' in str(e).lower():
                                    got_comms_timeout = True
                                self._log_error("Did not complete homing move: %s" % str(e))
                            else:
                                if self._log_enabled(self.LOG_STEPPER):
                                    self._log_stepper("Did not home: %s" % str(e))
                            homed = False
                        finally:
                            halt_pos = self.mmu_toolhead.get_position()
                            actual = halt_pos[1] - init_pos
                            if not self.homing_extruder:
                                # This isn't super accurate if extruder is on different mcu from MMU gear steppers, but it's
                                # good enough if the user has opted out of the default homing extruder
                                actual = (self.mmu_extruder_stepper.stepper.get_mcu_position() - initial_mcu_pos) * self.mmu_extruder_stepper.stepper.get_step_dist()
                        if not got_comms_timeout:
                            break
                else:
                    if self._log_enabled(self.LOG_STEPPER):
                        self._log_stepper("%s: dist=%.1f, speed=%.1f, accel=%.1f, sync=%s, wait=%s" % (motor.upper(), dist, speed, accel, sync, wait))
                    pos[1] += dist
                    with self._wrap_accel(accel):
                        self.mmu_toolhead.move(pos, speed)

        # Extruder is driving the filament
        elif motor in ["synced"]:
            self._ensure_safe_extruder_temperature(wait=False)
            with self._wrap_sync_gear_to_extruder(True):
                if homing_move != 0:
                    self._log_error("Not possible to perform homing move while synced")
                else:
                    if self._log_enabled(self.LOG_STEPPER):
                        self._log_stepper("%s: dist=%.1f, speed=%.1f, accel=%.1f, sync=%s, wait=%s" % (motor.upper(), dist, speed, accel, sync, wait))
                    ext_pos[3] += dist
                    self.toolhead.move(ext_pos, speed)

        # Independent motors
        elif motor == "both":
            if homing_move != 0:
                self._log_error("Not possible to perform homing move on two independent steppers")
            else:
                self._ensure_safe_extruder_temperature(wait=False)
                if self._log_enabled(self.LOG_STEPPER):
                    self._log_stepper("%s: dist=%.1f, speed=%.1f, accel=%.1f, sync=%s, wait=%s" % (motor.upper(), dist, speed, accel, sync, wait))
                pos[1] += dist
                with self._wrap_accel(accel):
                    self.mmu_toolhead.move(pos, speed)
                ext_pos[3] += dist
                self.toolhead.move(ext_pos, speed)

        if not homing_move and wait:
            self._movequeues_wait_moves()

        encoder_end = self._get_encoder_distance(dwell=encoder_dwell)
        measured = encoder_end - encoder_start
        delta = abs(actual) - measured # +ve means measured less than moved, -ve means measured more than moved
        if trace_str:
            if homing_move != 0:
                trace_str += ". Stepper: '%s' %s after moving %.1fmm (of max %.1fmm), encoder measured %.1fmm (delta %.1fmm)"
                trace_str = trace_str % (motor, ("homed" if homed else "did not home"), actual, dist, measured, delta)
                trace_str += ". Pos: @%.1f, (%.1fmm)" % (self.mmu_toolhead.get_position()[1], encoder_end)
            else:
                trace_str += ". Stepper: '%s' moved %.1fmm, encoder measured %.1fmm (delta %.1fmm)"
                trace_str = trace_str % (motor, dist, measured, delta)
                trace_str += ". Pos: @%.1f, (%.1fmm)" % (self.mmu_toolhead.get_position()[1], encoder_end)
            self._log_trace(trace_str)

        if self._can_use_encoder() and motor == "gear" and track:
            if dist > 0:
                self._track_gate_statistics('load_distance', self.gate_selected, dist)
                self._track_gate_statistics('load_delta', self.gate_selected, delta)
            else:
                self._track_gate_statistics('unload_distance', self.gate_selected, -dist)
                self._track_gate_statistics('unload_delta', self.gate_selected, delta)
            if dist != 0:
                quality = abs(1. - delta / dist)
                cur_quality = self.gate_statistics[self.gate_selected]['quality']
                if cur_quality < 0:
                    self.gate_statistics[self.gate_selected]['quality'] = quality
                else:
                    # Average down over 10 swaps
                    self.gate_statistics[self.gate_selected]['quality'] = (cur_quality * 9 + quality) / 10

        return actual, homed, measured, delta

    @contextlib.contextmanager
    def _wrap_accel(self, accel):
        self.mmu_kinematics.set_accel_limit(accel)
        try:
            yield self
        finally:
            self.mmu_kinematics.set_accel_limit(None)


#################################
# GENERAL FILAMENT MOVE HELPERS #
#################################

    # Check for filament in MMU using available sensors or encoder
    def _check_filament_in_mmu(self):
        self._log_debug("Checking for filament in MMU...")
        if any(self._check_all_sensors().values()):
            self._log_debug("Filament detected by sensors: %s" % ', '.join([key for key, value in self._check_all_sensors().items() if value]))
            return True
        elif not self._has_sensor(self.ENDSTOP_GATE) and self._has_encoder():
            self._servo_down()
            found = self._buzz_gear_motor()
            self._log_debug("Filament %s in encoder after buzzing gear motor" % ("detected" if found else "not detected"))
            return found
        self._log_debug("Filament not detected by sensors: %s" % ', '.join([key for key, value in self._check_all_sensors().items()]))
        return False

    # Check for filament at selected gate
    def _check_filament_at_gate(self):
        self._log_debug("Checking for filament at gate...")
        if self._has_sensor(self.ENDSTOP_GATE):
            detected = self._check_sensor(self.ENDSTOP_GATE)
            self._log_debug("Filament %s by gate sensor" % "detected" if detected else "not detected")
            return detected
        elif self._has_encoder():
            self._servo_down()
            found = self._buzz_gear_motor()
            self._log_debug("Filament %s in encoder after buzzing gear motor" % ("detected" if found else "not detected"))
            return found
        self._log_debug("No sensors configured!")
        return False

    # Check for filament in extruder by moving extruder motor. Even with toolhead sensor this
    # can happen if the filament is in the short distance from sensor to gears
    def _check_filament_still_in_extruder(self):
        if self._has_encoder():
            self._log_debug("Checking for possibility of filament still in extruder gears...")
            self._ensure_safe_extruder_temperature(wait=False)
            self._servo_up()
            length = self.encoder_move_step_size
            _,_,measured,_ = self._trace_filament_move("Checking extruder", -length, speed=self.extruder_unload_speed, motor="extruder")
            detected = measured > self.encoder_min
            self._log_debug("Filament %s in extruder" % ("detected" if detected else "not detected"))
            return detected
        return False

    def _buzz_gear_motor(self):
        with self._require_encoder():
            initial_encoder_position = self._get_encoder_distance()
            self._trace_filament_move(None, 2.5, accel=self.gear_buzz_accel, encoder_dwell=None)
            self._trace_filament_move(None, -2.5, accel=self.gear_buzz_accel, encoder_dwell=None)
            measured = self._get_encoder_distance() - initial_encoder_position
            self._log_trace("After buzzing gear motor, encoder measured %.2f" % measured)
            self._set_encoder_distance(initial_encoder_position, dwell=None)
            return measured > self.encoder_min

    # Sync/unsync gear motor with extruder
    # servo: True=move, False=don't mess
    # current: True=optionally reduce, False=restore to current default
    def _sync_gear_to_extruder(self, sync, servo=False, current=False):

        # Safety in case somehow called with bypass/unknown selected
        if self.gate_selected < 0:
            sync = current = False

        prev_sync_state = self.mmu_toolhead.is_gear_synced_to_extruder()
        if servo:
            if sync:
                self._servo_down()
            else:
                self._servo_auto()
        if prev_sync_state != sync:
            self._log_debug("%s gear stepper and extruder" % ("Syncing" if sync else "Unsyncing"))
            self.mmu_toolhead.sync_gear_to_extruder(self.extruder_name if sync else None)
            # This event only occurs when syncing during print, not loading/unloading movements
            self.printer.send_event("mmu:print_synced" if sync else "mmu:print_unsynced")

        # Option to reduce current during print
        if current and sync:
            self._adjust_gear_current(self.sync_gear_current, "for extruder syncing")
        else:
            self._restore_gear_current()
        return prev_sync_state

    def _adjust_gear_current(self, percent=100, reason=""):
         if self.gear_tmc and percent != self.gear_percentage_run_current and percent > 0 and percent < 200:
             self._log_info("Modifying MMU gear stepper run current to %d%% %s" % (percent, reason))
             self.gcode.run_script_from_command("SET_TMC_CURRENT STEPPER=stepper_mmu_gear CURRENT=%.2f" % ((self.gear_default_run_current * percent) / 100.))
             self.gear_percentage_run_current = percent

    def _restore_gear_current(self):
        if self.gear_tmc and self.gear_percentage_run_current != self.gear_restore_percent_run_current:
            self._log_info("Restoring MMU gear stepper run current to %d%% configured" % self.gear_restore_percent_run_current)
            self.gcode.run_script_from_command("SET_TMC_CURRENT STEPPER=stepper_mmu_gear CURRENT=%.2f" % self.gear_default_run_current)
            self.gear_percentage_run_current = self.gear_restore_percent_run_current

    @contextlib.contextmanager
    def _wrap_gear_current(self, percent=100, reason=""):
        self._adjust_gear_current(percent, reason)
        self.gear_restore_percent_run_current = percent # This will force restoration to this current not original (collision detection case)
        try:
            yield self
        finally:
            self.gear_restore_percent_run_current = 100
            self._restore_gear_current()

    def _adjust_extruder_current(self, percent=100, reason=""):
         if self.extruder_tmc and percent != self.extruder_percentage_run_current and percent > 0 and percent < 200:
             self._log_info("Modifying extruder_stepper run current to %d%% %s" % (percent, reason))
             self.gcode.run_script_from_command("SET_TMC_CURRENT STEPPER=%s CURRENT=%.2f" % (self.extruder_name, (self.extruder_default_run_current * percent) / 100.))
             self.extruder_percentage_run_current = percent

    def _restore_extruder_current(self):
        if self.extruder_tmc and self.extruder_percentage_run_current != 100:
            self._log_info("Restoring extruder_stepper run current to 100% configured")
            self.gcode.run_script_from_command("SET_TMC_CURRENT STEPPER=%s CURRENT=%.2f" % (self.extruder_name, self.extruder_default_run_current))
            self.extruder_percentage_run_current = 100

    @contextlib.contextmanager
    def _wrap_extruder_current(self, percent=100, reason=""):
        self._adjust_extruder_current(percent, reason)
        try:
            yield self
        finally:
            self._restore_extruder_current()

    @contextlib.contextmanager
    def _wrap_sync_gear_to_extruder(self, enable):
        if enable:
            self.mmu_toolhead.sync_gear_to_extruder(self.extruder_name)
        try:
            yield self
        finally:
            if enable:
                self.mmu_toolhead.sync_gear_to_extruder(None)

    @contextlib.contextmanager
    def _wrap_sync_extruder_to_gear(self, enable, extruder_only=False):
        if enable:
            self.mmu_toolhead.sync_extruder_to_gear(self.extruder_name, extruder_only=extruder_only)
        try:
            yield self
        finally:
            if enable:
                self.mmu_toolhead.sync_extruder_to_gear(None)

    def _move_cmd(self, gcmd, trace_str):
        if self._check_is_disabled(): return
        if self._check_in_bypass(): return
        move = gcmd.get_float('MOVE', 100.)
        speed = gcmd.get_float('SPEED', None)
        accel = gcmd.get_float('ACCEL', None)
        motor = gcmd.get('MOTOR', "gear")
        wait = bool(gcmd.get_int('WAIT', 0, minval=0, maxval=1))
        sync = bool(gcmd.get_int('SYNC', 0, minval=0, maxval=1))
        if motor not in ["gear", "extruder", "gear+extruder", "synced", "both"]:
            raise gcmd.error("Valid motor names are 'gear', 'extruder', 'gear+extruder', 'synced' or 'both'")
        if motor == "extruder":
            self._servo_up()
        else:
            self._servo_down()
        self._log_debug("Moving '%s' motor %.1fmm..." % (motor, move))
        return self._trace_filament_move(trace_str, move, speed=speed, accel=accel, motor=motor, sync=sync, wait=wait)

    def _homing_move_cmd(self, gcmd, trace_str):
        if self._check_is_disabled(): return
        if self._check_in_bypass(): return
        endstop = gcmd.get('ENDSTOP', "default")
        move = gcmd.get_float('MOVE', 100.)
        speed = gcmd.get_float('SPEED', None)
        accel = gcmd.get_float('ACCEL', None) # Ignored for extruder led moves
        motor = gcmd.get('MOTOR', "gear")
        sync = bool(gcmd.get_int('SYNC', 0, minval=0, maxval=1))
        if motor not in ["gear", "extruder", "gear+extruder"]:
            raise gcmd.error("Valid motor names are 'gear', 'extruder', 'gear+extruder'")
        direction = -1 if move < 0 else 1
        stop_on_endstop = gcmd.get_int('STOP_ON_ENDSTOP', direction, minval=-1, maxval=1)
        valid_endstops = list(self.gear_rail.get_extra_endstop_names())
        if endstop not in valid_endstops:
            raise gcmd.error("Endstop name '%s' is not valid for motor '%s'. Options are: %s" % (endstop, motor, ', '.join(valid_endstops)))
        if self.gear_rail.is_endstop_virtual(endstop) and stop_on_endstop == -1:
            raise gcmd.error("Cannot reverse home on virtual (TMC stallguard) endstop '%s'" % endstop)
        if motor == "extruder":
            self._servo_up()
        else:
            self._servo_down()
            if self.gear_rail.is_endstop_virtual(endstop):
                self._movequeues_dwell(1, toolhead=False) # TMC needs time to settle after gear buzz for servo
        self._log_debug("Homing '%s' motor to '%s' endstop, up to %.1fmm..." % (motor, endstop, move))
        return self._trace_filament_move(trace_str, move, speed=speed, accel=accel, motor=motor, homing_move=stop_on_endstop, endstop_name=endstop, sync=sync)


############################
# TOOL SELECTION FUNCTIONS #
############################

    def _record_tool_override(self):
        tool = self.tool_selected
        if tool >= 0:
            current_speed_factor = self.gcode_move.get_status(0)['speed_factor']
            current_extrude_factor = self.gcode_move.get_status(0)['extrude_factor']
            if self.tool_speed_multipliers[tool] != current_speed_factor or self.tool_extrusion_multipliers[tool] != current_extrude_factor:
                self.tool_speed_multipliers[tool] = current_speed_factor
                self.tool_extrusion_multipliers[tool] = current_extrude_factor
                self._log_debug("Saved speed/extrusion multiplier for tool T%d as %d%% and %d%%" % (tool, current_speed_factor * 100, current_extrude_factor * 100))

    def _restore_tool_override(self, tool):
        if tool == self.tool_selected:
            current_speed_factor = self.gcode_move.get_status(0)['speed_factor']
            current_extrude_factor = self.gcode_move.get_status(0)['extrude_factor']
            speed_factor = self.tool_speed_multipliers[tool]
            extrude_factor = self.tool_extrusion_multipliers[tool]
            self.gcode.run_script_from_command("M220 S%d" % (speed_factor * 100))
            self.gcode.run_script_from_command("M221 S%d" % (extrude_factor * 100))
            if current_speed_factor != speed_factor or current_extrude_factor != extrude_factor:
                self._log_debug("Restored speed/extrusion multiplier for tool T%d as %d%% and %d%%" % (tool, speed_factor * 100, extrude_factor * 100))

    def _set_tool_override(self, tool, speed_percent, extrude_percent):
        if tool == -1:
            for i in range(self.mmu_num_gates):
                if speed_percent is not None:
                    self.tool_speed_multipliers[i] = speed_percent / 100
                if extrude_percent is not None:
                    self.tool_extrusion_multipliers[i] = extrude_percent / 100
                self._restore_tool_override(i)
            if speed_percent is not None:
                self._log_debug("Set speed multiplier for all tools as %d%%" % speed_percent)
            if extrude_percent is not None:
                self._log_debug("Set extrusion multiplier for all tools as %d%%" % extrude_percent)
        else:
            if speed_percent is not None:
                self.tool_speed_multipliers[tool] = speed_percent / 100
                self._log_debug("Set speed multiplier for tool T%d as %d%%" % (tool, speed_percent))
            if extrude_percent is not None:
                self.tool_extrusion_multipliers[tool] = extrude_percent / 100
                self._log_debug("Set extrusion multiplier for tool T%d as %d%%" % (tool, extrude_percent))
            self._restore_tool_override(tool)

    # Primary method to select and loads tool. Assumes we are unloaded.
    def _select_and_load_tool(self, tool):
        self._log_debug('Loading tool T%d...' % tool)
        gate = self.ttg_map[tool]
        if self.gate_status[gate] == self.GATE_EMPTY:
            if self.enable_endless_spool and self.endless_spool_on_load:
                self._log_info("Gate %d is empty!" % gate)
                next_gate, checked_gates = self._get_next_endless_spool_gate(tool, gate)
                if next_gate == -1:
                    raise MmuError("No EndlessSpool alternatives available after reviewing gates: %s" % checked_gates)
                self._log_info("Remapping T%d to Gate %d" % (tool, next_gate))
                gate = self._remap_tool(tool, next_gate)
            else:
                raise MmuError("Gate %d is empty!\nUse 'MMU_CHECK_GATE GATE=%d' or 'MMU_GATE_MAP GATE=%d AVAILABLE=1' to reset" % (gate, gate, gate))

        with self._wrap_track_time('pre_load'):
            self._wrap_gcode_command(self.pre_load_macro, exception=True)
        self._select_tool(tool, move_servo=False)
        self._update_filaments_from_spoolman(gate) # Request update of material & color from Spoolman
        self._load_sequence()
        self._spoolman_activate_spool(self.gate_spool_id[gate]) # Activate the spool in Spoolman
        self._restore_tool_override(self.tool_selected) # Restore M220 and M221 overrides
        with self._wrap_track_time('post_load'):
            self._wrap_gcode_command(self.post_load_macro, exception=True)

    # Primary method to unload current tool but retains selection
    def _unload_tool(self, skip_tip=False, runout=False):
        if self.filament_pos == self.FILAMENT_POS_UNLOADED:
            self._log_debug("Tool already unloaded")
            return

        self._log_debug("Unloading tool %s" % self._selected_tool_string())
        self._set_last_tool(self.tool_selected)
        with self._wrap_track_time('pre_unload'):
            self._wrap_gcode_command(self.pre_unload_macro, exception=True)
        self._record_tool_override() # Remember M220 and M221 overrides
        self._unload_sequence(skip_tip=skip_tip, runout=runout)
        self._spoolman_activate_spool(0) # Deactivate in SpoolMan
        with self._wrap_track_time('post_unload'):
            self._wrap_gcode_command(self.post_unload_macro, exception=True)

    # This is the main function for initiating a tool change, it will handle unload if necessary
    def _change_tool(self, tool, skip_tip=True, next_pos=None):
        self._log_debug("Tool change initiated %s" % ("with slicer tip forming" if skip_tip else "with standalone MMU tip forming"))
        self._track_time_start('total')
        skip_unload = False
        initial_tool_string = self._selected_tool_string()
        if tool == self.tool_selected and self.ttg_map[tool] == self.gate_selected and self.filament_pos == self.FILAMENT_POS_LOADED:
            self._log_always("Tool T%d is already loaded" % tool)
            return False

        if self.filament_pos == self.FILAMENT_POS_UNLOADED:
            skip_unload = True
            msg = "Tool change requested: T%d" % tool
            m117_msg = ("> T%d" % tool)
        elif self.tool_selected == tool:
            msg = "Reloading: T%d" % tool
            m117_msg = ("> T%d" % tool)
        else:
            msg = "Tool change requested, from %s to T%d" % (initial_tool_string, tool)
            m117_msg = ("%s > T%d" % (initial_tool_string, tool))
        # Important to always inform user in case there is an error and manual recovery is necessary
        self._last_toolchange = m117_msg
        self.gcode.run_script_from_command("M117 %s" % m117_msg)
        self._log_always(msg)

        # Check TTG map. We might be mapped to same gate
        if self.ttg_map[tool] == self.gate_selected and self.filament_pos == self.FILAMENT_POS_LOADED:
            self._select_tool(tool)
            self.gcode.run_script_from_command("M117 T%s" % tool)
            return False

        # Identify the unitialized startup use case and make it easy for user
        if not self.is_homed or self.tool_selected == self.TOOL_GATE_UNKNOWN:
            self._log_info("MMU not homed, homing it before continuing...")
            self._home(tool)
            skip_unload = True

        # Notify start of actual toolchange operation
        self.printer.send_event("mmu:toolchange", self._last_tool, self._next_tool)

        if not skip_unload:
            self._unload_tool(skip_tip=skip_tip)

        if next_pos:
            self._set_next_position(next_pos)

        self._select_and_load_tool(tool)
        self._track_swap_completed()

        self._track_time_end('total')

        self.gcode.run_script_from_command("M117 T%s" % tool)
        return True

    def _set_next_position(self, next_pos):
        x, y = (next_pos.split(',') + [None, None])[:2]
        if x and y:
            self._wrap_gcode_command("SET_GCODE_VARIABLE MACRO=_MMU_PARK VARIABLE=next_xy VALUE=%s,%s" % (x, y))
            self._wrap_gcode_command("SET_GCODE_VARIABLE MACRO=_MMU_PARK VARIABLE=next_pos VALUE=True")
        else:
            self._wrap_gcode_command("SET_GCODE_VARIABLE MACRO=_MMU_PARK VARIABLE=next_pos VALUE=False")

    def _unselect_tool(self):
        self._set_tool_selected(self.TOOL_GATE_UNKNOWN)
        self._servo_auto()

    def _select_tool(self, tool, move_servo=True):
        if tool < 0 or tool >= self.mmu_num_gates:
            self._log_always("Tool %d does not exist" % tool)
            return

        gate = self.ttg_map[tool]
        if tool == self.tool_selected and gate == self.gate_selected:
            return

        self._log_debug("Selecting tool T%d on Gate %d..." % (tool, gate))
        self._select_gate(gate)
        self._set_tool_selected(tool)
        if move_servo:
            self._servo_auto()
        self._log_info("Tool T%d enabled%s" % (tool, (" on Gate %d" % gate) if tool != gate else ""))

    def _select_bypass(self):
        if self.tool_selected == self.TOOL_GATE_BYPASS and self.gate_selected == self.TOOL_GATE_BYPASS: return
        if self.bypass_offset == 0:
            self._log_always("Bypass not configured")
            return
        self._log_info("Selecting filament bypass...")
        self._select_gate(self.TOOL_GATE_BYPASS)
        self.filament_direction = self.DIRECTION_LOAD
        self._set_tool_selected(self.TOOL_GATE_BYPASS)
        self._log_info("Bypass enabled")

    def _select_gate(self, gate):
        if gate == self.gate_selected: return

        if self.virtual_selector:
            self.mmu_toolhead.select_gear_stepper(gate)
            self._set_gate_selected(gate)
            return

        with self._wrap_action(self.ACTION_SELECTING):
            self._servo_move()
            if gate == self.TOOL_GATE_BYPASS:
                offset = self.bypass_offset
            else:
                offset = self.selector_offsets[gate]
            self._position_selector(offset)
            self._set_gate_selected(gate)

    def _set_gate_selected(self, gate):
        if gate != self.gate_selected:
            self.gate_selected = gate
            self._save_variable(self.VARS_MMU_GATE_SELECTED, self.gate_selected, write=True)
        self._set_gate_ratio(self._get_gate_ratio(gate) if gate >= 0 else 1.)
        self._update_sync_multiplier()
        if gate >= 0:
            self.active_filament = {'material': self.gate_material[gate], 'color': self.gate_color[gate], 'spool_id': self.gate_spool_id[gate]}
        else:
            self.active_filament = {}

    def _set_tool_selected(self, tool):
        if tool != self.tool_selected:
            self.tool_selected = tool
            self._save_variable(self.VARS_MMU_TOOL_SELECTED, self.tool_selected, write=True)

    def _set_gate_ratio(self, ratio=1.):
        new_rotation_distance = ratio * self.ref_gear_rotation_distance
        self._log_trace("Setting gear motor rotation distance: %.6f (ratio: %.6f)" % (new_rotation_distance, ratio))
        self.gear_stepper.set_rotation_distance(new_rotation_distance)

    def _get_gate_ratio(self, gate):
        if gate < 0: return 1.
        ratio = self.save_variables.allVariables.get("%s%d" % (self.VARS_MMU_CALIB_PREFIX, gate), 1.)
        if ratio > 0.8 and ratio < 1.2:
            return ratio
        else:
            self._log_always("Warning: %s%d value (%.6f) is invalid. Using reference value 1.0. Re-run MMU_CALIBRATE_GATES GATE=%d" % (self.VARS_MMU_CALIB_PREFIX, gate, ratio, gate))
            return 1.

    def _spoolman_activate_spool(self, spool_id=-1):
        if not self.enable_spoolman: return
        try:
            webhooks = self.printer.lookup_object('webhooks')
            if spool_id < 0:
                self._log_debug("Spoolman spool_id not set for current gate")
            else:
                if spool_id == 0:
                    self._log_debug("Deactivating spool ...")
                else:
                    self._log_debug("Activating spool %s..." % spool_id)
                webhooks.call_remote_method("spoolman_set_active_spool", spool_id=spool_id)
        except Exception as e:
            self._log_error("Error while calling spoolman_set_active_spool: %s" % str(e))

    def _spoolman_set_gate_map(self):
        if not self.enable_spoolman: return
        try:
            webhooks = self.printer.lookup_object('webhooks')
            self._log_debug("Setting gate map in spoolman db ...")
            webhooks.call_remote_method("spoolman_set_gate_map", gate_map=self.gate_spool_id)
        except Exception as e:
            self._log_error("Error while calling _spoolman_set_gate_map: %s" % str(e))

    # Tell moonraker component we are interested in filament data
    # gate=None means all gates with spool_id, else specific gate
    def _update_filaments_from_spoolman(self, gate=None):
        if not self.enable_spoolman: return
        gate_ids = []
        if gate is None: # All gates
            for i in range(self.mmu_num_gates):
                if self.gate_spool_id[i] >= 0:
                    gate_ids.append((i, self.gate_spool_id[i]))
        elif self.gate_spool_id[gate] >= 0:
            gate_ids.append((gate, self.gate_spool_id[gate]))
        if len(gate_ids) > 0:
            self._log_debug("Requesting the following gate/spool_id pairs from Spoolman: %s" % gate_ids)
            try:
                webhooks = self.printer.lookup_object('webhooks')
                webhooks.call_remote_method("spoolman_get_filaments", gate_ids=gate_ids)
            except Exception as e:
                self._log_error("Error while retrieving spoolman info: %s" % str(e))

    # Tell moonraker component we want to get the gate mapping to
    # be updated with the remotely stored values
    def _gate_map_from_spoolman(self):
        if not self.enable_spoolman: return
        self._log_debug("Requesting the gate map from Spoolman...")
        try:
            webhooks = self.printer.lookup_object('webhooks')
            webhooks.call_remote_method("spoolman_remote_gate_map", silent=True)
        except Exception as e:
            self._log_error("Error while retrieving spoolman gate mapping info (see mmu.log for more info): %s" % str(e))

### CORE GCODE COMMANDS ##########################################################

    cmd_MMU_HOME_help = "Home the MMU selector"
    def cmd_MMU_HOME(self, gcmd):
        self._log_to_file(gcmd.get_commandline())
        if self._check_is_disabled(): return
        if self.virtual_selector: return
        if self._check_is_calibrated(self.CALIBRATED_SELECTOR):
            self._log_always("Will home to endstop only!")
            tool = -1
            force_unload = 0
        else:
            tool = gcmd.get_int('TOOL', 0, minval=0, maxval=self.mmu_num_gates - 1)
            force_unload = gcmd.get_int('FORCE_UNLOAD', -1, minval=0, maxval=1)
        try:
            self._home(tool, force_unload)
            if tool == -1:
                self._log_always("Homed")
        except MmuError as ee:
            self._mmu_pause(str(ee))

    cmd_MMU_SELECT_help = "Select the specified logical tool (following TTG map) or physical gate"
    def cmd_MMU_SELECT(self, gcmd):
        self._log_to_file(gcmd.get_commandline())
        if self._check_is_disabled(): return
        if self._check_not_homed(): return
        if self._check_is_loaded(): return
        if self._check_is_calibrated(self.CALIBRATED_SELECTOR): return
        bypass = gcmd.get_int('BYPASS', -1, minval=0, maxval=1)
        tool = gcmd.get_int('TOOL', -1, minval=0, maxval=self.mmu_num_gates - 1)
        gate = gcmd.get_int('GATE', -1, minval=0, maxval=self.mmu_num_gates - 1)
        if tool == -1 and gate == -1 and bypass == -1:
            raise gcmd.error("Error on 'MMU_SELECT': missing TOOL, GATE or BYPASS")
        self._select(bypass, tool, gate)

    cmd_MMU_SELECT_BYPASS_help = "Select the filament bypass"
    def cmd_MMU_SELECT_BYPASS(self, gcmd):
        self._log_to_file(gcmd.get_commandline())
        self._select(1, -1, -1)

    def _select(self, bypass, tool, gate):
        try:
            if bypass != -1:
                self._select_bypass()
            elif tool != -1:
                self._select_tool(tool)
            else:
                self._select_gate(gate)
                # Find the first tool that maps to this gate or current tool if it maps
                # (Remember multiple tools can map to the same gate)
                if self.tool_selected >= 0 and self.ttg_map[self.tool_selected] == gate:
                    pass
                else:
                    for tool in range(len(self.ttg_map)):
                        if self.ttg_map[tool] == gate:
                            self._select_tool(tool)
                            break
                    else:
                        self._set_tool_selected(self.TOOL_GATE_UNKNOWN)
        except MmuError as ee:
            self._mmu_pause(str(ee))
        finally:
            self._servo_auto()

    cmd_MMU_CHANGE_TOOL_help = "Perform a tool swap (called from Tx command)"
    def cmd_MMU_CHANGE_TOOL(self, gcmd):
        self._log_to_file(gcmd.get_commandline())
        if self._check_is_disabled(): return
        if self._check_in_bypass(): return
        if self._check_is_calibrated(): return
        self.last_statistics = {}
        self._fix_started_state()

        quiet = gcmd.get_int('QUIET', 0, minval=0, maxval=1)
        standalone = bool(gcmd.get_int('STANDALONE', 0, minval=0, maxval=1))
        next_pos = gcmd.get('NEXT_POS', None)
        cmd = gcmd.get_command().strip()
        match = re.match(r'[Tt](\d{1,3})$', cmd)
        if match:
            tool = int(match.group(1))
            if tool < 0 or tool > self.mmu_num_gates - 1:
                raise gcmd.error("Invalid tool")
        else:
            tool = gcmd.get_int('TOOL', minval=0, maxval=self.mmu_num_gates - 1)
        skip_tip = self._is_printing() and not (standalone or self.force_form_tip_standalone)
        if self.filament_pos == self.FILAMENT_POS_UNKNOWN and self.is_homed: # Will be done later if not homed
            self._recover_filament_pos(message=True)

        self._save_toolhead_position_and_lift("change_tool", z_hop_height=self.z_hop_height_toolchange)

        if self._has_encoder():
            self.encoder_sensor.update_clog_detection_length()

        with self._wrap_suspend_runout(): # Don't want runout accidently triggering during tool change
            self._next_tool = tool
            attempts = 2 if self.retry_tool_change_on_error and (self._is_printing() or standalone) else 1 # TODO: replace with inattention timer
            try:
                for i in range(attempts):
                    try:
                        if self._change_tool(tool, skip_tip, next_pos):
                            self._dump_statistics(job=not quiet, gate=not quiet)
                        continue
                    except MmuError as ee:
                        if i == attempts - 1:
                            self._mmu_pause("%s.\nOccured when changing tool: %s" % (str(ee), self._last_toolchange))
                            return
                        self._log_error("%s.\nOccured when changing tool: %s. Retrying..." % (str(ee), self._last_toolchange))
                        # Try again but recover_filament_pos will ensure conservative treatment of unload
                        self._recover_filament_pos()
            finally:
                self._next_tool = self.TOOL_GATE_UNKNOWN

        # If actively printing then we must restore toolhead position, if paused, mmu_resume will do this
        if self._is_printing():
            try:
                self._check_runout() # Can throw MmuError
                self._continue_printing("change_tool") # Continue printing...
            except MmuError as ee:
                self._mmu_pause(str(ee))

    cmd_MMU_LOAD_help = "Loads filament on current tool/gate or optionally loads just the extruder for bypass or recovery usage (EXTRUDER_ONLY=1)"
    def cmd_MMU_LOAD(self, gcmd):
        self._log_to_file(gcmd.get_commandline())
        if self._check_is_disabled(): return
        self._fix_started_state()

        in_bypass = self.gate_selected == self.TOOL_GATE_BYPASS
        extruder_only = bool(gcmd.get_int('EXTRUDER_ONLY', 0, minval=0, maxval=1) or in_bypass)

        with self._wrap_suspend_runout(): # Don't want runout accidently triggering during filament load
            try:
                if not extruder_only:
                    self._select_and_load_tool(self.tool_selected) # This could change gate tool is mapped to
                elif extruder_only and self.filament_pos != self.FILAMENT_POS_LOADED:
                    self._load_sequence(length=0, extruder_only=True)
                else:
                    self._log_always("Filament already loaded")
            except MmuError as ee:
                self._mmu_pause(str(ee))
                if self.tool_selected == self.TOOL_GATE_BYPASS:
                    self._set_filament_pos_state(self.FILAMENT_POS_UNKNOWN)

    cmd_MMU_EJECT_help = "aka MMU_UNLOAD Eject filament and park it in the MMU or optionally unloads just the extruder (EXTRUDER_ONLY=1)"
    def cmd_MMU_EJECT(self, gcmd):
        self._log_to_file(gcmd.get_commandline())
        if self._check_is_disabled(): return
        if self._check_is_calibrated(): return
        self.last_statistics = {}
        self._fix_started_state()

        in_bypass = self.gate_selected == self.TOOL_GATE_BYPASS
        extruder_only = bool(gcmd.get_int('EXTRUDER_ONLY', 0, minval=0, maxval=1)) or in_bypass
        skip_tip = bool(gcmd.get_int('SKIP_TIP', 0, minval=0, maxval=1))

        with self._wrap_suspend_runout(): # Don't want runout accidently triggering during filament load
            try:
                if not extruder_only:
                    self._unload_tool(skip_tip=skip_tip)
                elif extruder_only and self.filament_pos != self.FILAMENT_POS_UNLOADED:
                    self._set_filament_pos_state(self.FILAMENT_POS_IN_EXTRUDER, silent=True) # Ensure tool tip is performed
                    self._unload_sequence(length=0, skip_tip=skip_tip, extruder_only=True)
                    if in_bypass:
                        self._set_filament_pos_state(self.FILAMENT_POS_UNLOADED)
                        self._log_always("Please pull the filament out clear of the MMU selector")
                else:
                    self._log_always("Filament not loaded")
            except MmuError as ee:
                self._mmu_pause(str(ee))

    cmd_MMU_PRINT_START_help = "Initialize MMU state and ready for print"
    def cmd_MMU_PRINT_START(self, gcmd):
        self._log_to_file(gcmd.get_commandline())
        if not self._is_in_print():
            self._on_print_start()
            self._clear_macro_state()

    cmd_MMU_PRINT_END_help = "Cleans up state after after print end"
    def cmd_MMU_PRINT_END(self, gcmd):
        self._log_to_file(gcmd.get_commandline())
        end_state = gcmd.get('STATE', "complete")
        if end_state in ["complete", "error", "cancelled", "ready", "standby"]:
            self._on_print_end(end_state)
            self._clear_macro_state()
        else:
            raise gcmd.error("Unknown endstate '%s'" % end_state)

    cmd_MMU_PAUSE_help = "Pause the current print and lock the MMU operations"
    def cmd_MMU_PAUSE(self, gcmd):
        self._log_to_file(gcmd.get_commandline())
        if self._check_is_disabled(): return
        force_in_print = bool(gcmd.get_int('FORCE_IN_PRINT', 0, minval=0, maxval=1)) # Mimick in-print
        msg = gcmd.get('MSG',"MMU_PAUSE macro was directly called")
        self._mmu_pause(msg, force_in_print)

    cmd_MMU_UNLOCK_help = "Wakeup the MMU prior to resume to restore temperatures and timeouts"
    def cmd_MMU_UNLOCK(self, gcmd):
        self._log_to_file(gcmd.get_commandline())
        if self._check_is_disabled(): return
        if self._is_mmu_pause_locked():
            self._clear_mmu_error_dialog()
            self._mmu_unlock()

    # Not a user facing command - used in automatic wrapper
    cmd_MMU_RESUME_help = "Wrapper around default RESUME macro"
    def cmd_MMU_RESUME(self, gcmd):
        self._log_to_file(gcmd.get_commandline())
        if not self.is_enabled:
            # User defined or Klipper default behavior
            self._wrap_gcode_command(" ".join(("__RESUME", gcmd.get_raw_command_parameters())), None)
            return

        self._log_trace("MMU RESUME wrapper called")
        if not self._is_printer_paused() and not self._is_mmu_paused():
            self._log_always("Print is not paused. Resume ignored.")
            return

        force_in_print = bool(gcmd.get_int('FORCE_IN_PRINT', 0, minval=0, maxval=1)) # Mimick in-print
        try:
            self._clear_mmu_error_dialog()
            if self._is_mmu_pause_locked():
                self._mmu_unlock()
            if self._is_in_print(force_in_print):
                self._check_runout() # Can throw MmuError

                # Convenience in case user forgot to set filament position state
                if self.filament_pos != self.FILAMENT_POS_LOADED:
                    if self._check_sensor(self.ENDSTOP_TOOLHEAD) is True:
                        self._set_filament_pos_state(self.FILAMENT_POS_LOADED, silent=True)
                        self._log_always("Automatically set filament state to LOADED based on toolhead sensor")
                # TODO: We should always be in a deterministic state here: unloaded or loaded... not in between...

            self._wrap_gcode_command(" ".join(("__RESUME", gcmd.get_raw_command_parameters())))
            if self._is_mmu_paused():
                self._mmu_resume(force_in_print=force_in_print) # Continue printing...
            else:
                self._continue_printing("resume", force_in_print=force_in_print) # Continue printing...
        except MmuError as ee:
            self._mmu_pause(str(ee))

    # Not a user facing command - used in automatic wrapper
    cmd_PAUSE_help = "Wrapper around default PAUSE macro"
    def cmd_PAUSE(self, gcmd):
        self._log_to_file(gcmd.get_commandline())
        if not self.is_enabled:
            self._wrap_gcode_command("__PAUSE", None) # User defined or Klipper default behavior
            return

        self._log_trace("MMU PAUSE wrapper called")
        self._fix_started_state() # Get out of 'started' state before transistion to pause
        self._save_toolhead_position_and_lift("pause", z_hop_height=self.z_hop_height_error)
        self._wrap_gcode_command("__PAUSE", None) # User defined or Klipper default behavior

    # Not a user facing command - used in automatic wrapper
    cmd_CLEAR_PAUSE_help = "Wrapper around default CLEAR_PAUSE macro"
    def cmd_CLEAR_PAUSE(self, gcmd):
        self._log_to_file(gcmd.get_commandline())
        if self.is_enabled:
            self._log_trace("MMU CLEAR_PAUSE wrapper called")
        self._wrap_gcode_command("__CLEAR_PAUSE", None) # User defined or Klipper default behavior

    # Not a user facing command - used in automatic wrapper
    cmd_MMU_CANCEL_PRINT_help = "Wrapper around default CANCEL_PRINT macro"
    def cmd_MMU_CANCEL_PRINT(self, gcmd):
        self._log_to_file(gcmd.get_commandline())
        if self.is_enabled:
            self._log_debug("MMU_CANCEL_PRINT wrapper called")
            self._clear_mmu_error_dialog()
            self._wrap_gcode_command("__CANCEL_PRINT", None)
            self._on_print_end("cancelled")
        else:
            self._wrap_gcode_command("__CANCEL_PRINT", None) # User defined or Klipper default behavior

    cmd_MMU_RECOVER_help = "Recover the filament location and set MMU state after manual intervention/movement"
    def cmd_MMU_RECOVER(self, gcmd):
        self._log_to_file(gcmd.get_commandline())
        if self._check_is_disabled(): return
        tool = gcmd.get_int('TOOL', self.TOOL_GATE_UNKNOWN, minval=-2, maxval=self.mmu_num_gates - 1)
        mod_gate = gcmd.get_int('GATE', self.TOOL_GATE_UNKNOWN, minval=-2, maxval=self.mmu_num_gates - 1)
        loaded = gcmd.get_int('LOADED', -1, minval=0, maxval=1)
        strict = gcmd.get_int('STRICT', 0, minval=0, maxval=1)

        if (tool == self.TOOL_GATE_BYPASS or mod_gate == self.TOOL_GATE_BYPASS) and self.bypass_offset == 0:
            self._log_always("Bypass not configured")
            return

        if tool == self.TOOL_GATE_BYPASS:
            self._set_gate_selected(self.TOOL_GATE_BYPASS)
            self._set_tool_selected(self.TOOL_GATE_BYPASS)
            self._set_selector_pos(self.bypass_offset) # In case selector stepper was turned off
        elif tool >= 0: # If tool is specified then use and optionally override the gate
            self._set_tool_selected(tool)
            gate = self.ttg_map[tool]
            if mod_gate >= 0:
                gate = mod_gate
            if gate >= 0:
                self._remap_tool(tool, gate, loaded)
                self._set_gate_selected(gate)
                self._set_selector_pos(self.selector_offsets[self.gate_selected]) # In case selector stepper was turned off
        elif tool == self.TOOL_GATE_UNKNOWN and self.tool_selected == self.TOOL_GATE_BYPASS and loaded == -1:
            # This is to be able to get out of "stuck in bypass" state
            self._log_info("Warning: Making assumption that bypass is unloaded")
            self.filament_direction = self.DIRECTION_UNKNOWN
            self._set_filament_pos_state(self.FILAMENT_POS_UNLOADED, silent=True)
            self._servo_auto()
            return

        if loaded == 1:
            self._set_filament_direction(self.DIRECTION_LOAD)
            self._set_filament_pos_state(self.FILAMENT_POS_LOADED)
            return
        elif loaded == 0:
            self._set_filament_direction(self.DIRECTION_UNLOAD)
            self._set_filament_pos_state(self.FILAMENT_POS_UNLOADED)
            return

        # Filament position not specified so auto recover
        self._recover_filament_pos(strict=strict, message=True)
        self._servo_auto()


### GCODE COMMANDS INTENDED FOR TESTING #####################################

    cmd_MMU_SOAKTEST_SELECTOR_help = "Soak test of selector movement"
    def cmd_MMU_SOAKTEST_SELECTOR(self, gcmd):
        self._log_to_file(gcmd.get_commandline())
        if self._check_is_disabled(): return
        if self._check_is_loaded(): return
        if self._check_is_calibrated(self.CALIBRATED_SELECTOR): return
        loops = gcmd.get_int('LOOP', 100)
        servo = bool(gcmd.get_int('SERVO', 0))
        home = bool(gcmd.get_int('HOME', 1))
        try:
            self._home()
            for l in range(loops):
                self._log_always("Testing loop %d / %d" % (l + 1, loops))
                tool = randint(0, self.mmu_num_gates)
                if tool == self.mmu_num_gates:
                    self._select_bypass()
                else:
                    if randint(0, 10) == 0 and home:
                        self._home(tool)
                    else:
                        self._select_tool(tool, move_servo=servo)
                if servo:
                    self._servo_down()
        except MmuError as ee:
            self._log_error("Soaktest abandoned because of error")
            self._log_always(str(ee))

    cmd_MMU_SOAKTEST_LOAD_SEQUENCE_help = "Soak test tool load/unload sequence"
    def cmd_MMU_SOAKTEST_LOAD_SEQUENCE(self, gcmd):
        self._log_to_file(gcmd.get_commandline())
        if self._check_is_disabled(): return
        if self._check_in_bypass(): return
        if self._check_not_homed(): return
        if self._check_is_loaded(): return
        if self._check_is_calibrated(): return
        loops = gcmd.get_int('LOOP', 10)
        random = gcmd.get_int('RANDOM', 0)
        to_nozzle = gcmd.get_int('FULL', 0)
        try:
            for l in range(loops):
                self._log_always("Testing loop %d / %d" % (l, loops))
                for t in range(self.mmu_num_gates):
                    tool = t
                    if random == 1:
                        tool = randint(0, self.mmu_num_gates - 1)
                    gate = self.ttg_map[tool]
                    if self.gate_status[gate] == self.GATE_EMPTY:
                        self._log_always("Skipping tool %d of %d because Gate %d is empty" % (tool, self.mmu_num_gates, gate))
                    else:
                        self._log_always("Testing tool %d of %d (Gate %d)" % (tool, self.mmu_num_gates, gate))
                        if not to_nozzle:
                            self._select_tool(tool)
                            self._load_sequence(length=100, skip_extruder=True)
                            self._unload_sequence(length=100)
                        else:
                            self._select_and_load_tool(tool)
                            self._unload_tool()
            self._select_tool(0)
        except MmuError as ee:
            self._mmu_pause(str(ee))

    cmd_MMU_TEST_GRIP_help = "Test the MMU grip for a Tool"
    def cmd_MMU_TEST_GRIP(self, gcmd):
        self._log_to_file(gcmd.get_commandline())
        if self._check_is_disabled(): return
        if self._check_in_bypass(): return
        self._servo_down()
        self._motors_off(motor="gear")

    cmd_MMU_TEST_TRACKING_help = "Test the tracking of gear feed and encoder sensing"
    def cmd_MMU_TEST_TRACKING(self, gcmd):
        self._log_to_file(gcmd.get_commandline())
        if self._check_has_encoder(): return
        if self._check_is_disabled(): return
        if self._check_in_bypass(): return
        if self._check_not_homed(): return
        if self._check_is_calibrated(): return
        direction = gcmd.get_int('DIRECTION', 1, minval=-1, maxval=1)
        step = gcmd.get_float('STEP', 1, minval=0.5, maxval=20)
        sensitivity = gcmd.get_float('SENSITIVITY', self.encoder_resolution, minval=0.1, maxval=10)
        if direction == 0: return
        try:
            if not self.filament_pos in [self.FILAMENT_POS_START_BOWDEN, self.FILAMENT_POS_IN_BOWDEN]:
                # Ready MMU for test if not already setup
                self._unload_tool()
                self._load_sequence(length=100 if direction == 1 else 200, skip_extruder=True)
            with self._require_encoder():
                self._initialize_filament_position()    # Encoder 0000
                for i in range(1, int(100 / step)):
                    self._trace_filament_move(None, direction * step, encoder_dwell=None)
                    measured = self._get_encoder_distance()
                    moved = i * step
                    drift = int(round((moved - measured) / sensitivity))
                    if drift > 0:
                        drift_str = "++++++++!!"[0:drift]
                    elif (moved - measured) < 0:
                        drift_str = "--------!!"[0:-drift]
                    else:
                        drift_str = ""
                    self._log_info("Gear/Encoder : %05.2f / %05.2f mm %s" % (moved, measured, drift_str))
            self._unload_tool()
        except MmuError as ee:
            self._log_always("Tracking test failed: %s" % str(ee))

    cmd_MMU_TEST_LOAD_help = "For quick testing filament loading from gate to the extruder"
    def cmd_MMU_TEST_LOAD(self, gcmd):
        self._log_to_file(gcmd.get_commandline())
        if self._check_is_disabled(): return
        if self._check_in_bypass(): return
        if self._check_is_loaded(): return
        if self._check_is_calibrated(): return
        full = gcmd.get_int('FULL', 0, minval=0, maxval=1)
        try:
            if full:
                self._load_sequence(skip_extruder=True)
            else:
                length = gcmd.get_float('LENGTH', 100, minval=10., maxval=self.calibrated_bowden_length)
                self._load_sequence(length=length, skip_extruder=True)
        except MmuError as ee:
            self._log_always("Load test failed: %s" % str(ee))

    cmd_MMU_TEST_MOVE_help = "Test filament move to help debug setup / options"
    def cmd_MMU_TEST_MOVE(self, gcmd):
        self._log_to_file(gcmd.get_commandline())
        if self._check_is_disabled(): return
        actual,_,measured,_ = self._move_cmd(gcmd, "Test move")
        self._log_always("Moved %.1fmm%s" % (actual, (" (measured %.1fmm)" % measured) if self._can_use_encoder() else ""))

    cmd_MMU_TEST_HOMING_MOVE_help = "Test filament homing move to help debug setup / options"
    def cmd_MMU_TEST_HOMING_MOVE(self, gcmd):
        self._log_to_file(gcmd.get_commandline())
        if self._check_is_disabled(): return
        actual,homed,measured,_ = self._homing_move_cmd(gcmd, "Test homing move")
        self._log_always("%s after %.1fmm%s" % (("Homed" if homed else "Did not home"), actual, (" (measured %.1fmm)" % measured) if self._can_use_encoder() else ""))

    cmd_MMU_TEST_CONFIG_help = "Runtime adjustment of MMU configuration for testing or in-print tweaking purposes"
    def cmd_MMU_TEST_CONFIG(self, gcmd):
        self._log_to_file(gcmd.get_commandline())
        # Try to catch illegal parameters
        illegal_params = [p for p in gcmd.get_command_parameters() if vars(self).get(p.lower()) is None and p.lower() not in [self.VARS_MMU_CALIB_BOWDEN_LENGTH]]
        if illegal_params:
            raise gcmd.error("Unknown parameter: %s" % illegal_params)

        # Filament Speeds
        self.gear_from_buffer_speed = gcmd.get_float('GEAR_FROM_BUFFER_SPEED', self.gear_from_buffer_speed, minval=10.)
        self.gear_from_buffer_accel = gcmd.get_float('GEAR_FROM_BUFFER_ACCEL', self.gear_from_buffer_accel, minval=10.)
        self.gear_from_spool_speed = gcmd.get_float('GEAR_FROM_SPOOL_SPEED', self.gear_from_spool_speed, minval=10.)
        self.gear_from_spool_accel = gcmd.get_float('GEAR_FROM_SPOOL_ACCEL', self.gear_from_spool_accel, above=10.)
        self.gear_short_move_speed = gcmd.get_float('GEAR_SHORT_MOVE_SPEED', self.gear_short_move_speed, minval=10.)
        self.gear_short_move_accel = gcmd.get_float('GEAR_SHORT_MOVE_ACCEL', self.gear_short_move_accel, minval=10.)
        self.gear_short_move_threshold = gcmd.get_float('GEAR_SHORT_MOVE_THRESHOLD', self.gear_short_move_threshold, minval=0.)
        self.gear_homing_speed = gcmd.get_float('GEAR_HOMING_SPEED', self.gear_homing_speed, above=1.)
        self.extruder_homing_speed = gcmd.get_float('EXTRUDER_HOMING_SPEED', self.extruder_homing_speed, above=1.)
        self.extruder_load_speed = gcmd.get_float('EXTRUDER_LOAD_SPEED', self.extruder_load_speed, above=1.)
        self.extruder_unload_speed = gcmd.get_float('EXTRUDER_UNLOAD_SPEED', self.extruder_unload_speed, above=1.)
        self.extruder_sync_load_speed = gcmd.get_float('EXTRUDER_SYNC_LOAD_SPEED', self.extruder_sync_load_speed, above=1.)
        self.extruder_sync_unload_speed = gcmd.get_float('EXTRUDER_SYNC_UNLOAD_SPEED', self.extruder_sync_unload_speed, above=1.)
        self.extruder_accel = gcmd.get_float('EXTRUDER_ACCEL', self.extruder_accel, above=10.)
        # Selector speeds
        self.selector_move_speed = gcmd.get_float('SELECTOR_MOVE_SPEED', self.selector_move_speed, minval=1.)
        self.selector_homing_speed = gcmd.get_float('SELECTOR_HOMING_SPEED', self.selector_homing_speed, minval=1.)
        self.selector_touch_speed = gcmd.get_float('SELECTOR_TOUCH_SPEED', self.selector_touch_speed, minval=1.)
        self.selector_touch_enable = gcmd.get_int('SELECTOR_TOUCH_ENABLE', self.selector_touch_enable, minval=0, maxval=1)

        # Synchronous motor control
        self.sync_form_tip = gcmd.get_int('SYNC_FORM_TIP', self.sync_form_tip, minval=0, maxval=1)
        self.sync_to_extruder = gcmd.get_int('SYNC_TO_EXTRUDER', self.sync_to_extruder, minval=0, maxval=1)
        self.sync_feedback_enable = gcmd.get_int('SYNC_FEEDBACK_ENABLE', self.sync_feedback_enable, minval=0, maxval=1)
        self.sync_multiplier_high = gcmd.get_float('SYNC_MULTIPLIER_HIGH', self.sync_multiplier_high, minval=1., maxval=2.)
        self.sync_multiplier_low = gcmd.get_float('SYNC_MULTIPLIER_LOW', self.sync_multiplier_low, minval=0.5, maxval=1.)

        # TMC current control
        self.sync_gear_current = gcmd.get_int('SYNC_GEAR_CURRENT', self.sync_gear_current, minval=10, maxval=100)
        self.extruder_collision_homing_current = gcmd.get_int('EXTRUDER_COLLISION_HOMING_CURRENT', self.extruder_collision_homing_current, minval=10, maxval=100)
        self.extruder_form_tip_current = gcmd.get_int('EXTRUDER_FORM_TIP_CURRENT', self.extruder_form_tip_current, minval=100, maxval=150)

        # Homing, loading and unloading controls
        gate_homing_endstop = gcmd.get('GATE_HOMING_ENDSTOP', self.gate_homing_endstop)
        if gate_homing_endstop not in self.GATE_ENDSTOPS:
            raise gcmd.error("gate_homing_endstop is invalid. Options are: %s" % self.GATE_ENDSTOPS)
        if gate_homing_endstop != self.gate_homing_endstop:
            if gate_homing_endstop == self.ENDSTOP_ENCODER:
                self.calibrated_bowden_length += self.gate_endstop_to_encoder
            else:
                self.calibrated_bowden_length -= self.gate_endstop_to_encoder
        self.gate_homing_endstop = gate_homing_endstop

        self.gate_endstop_to_encoder = gcmd.get_float('GATE_ENDSTOP_TO_ENCODER', self.gate_endstop_to_encoder)
        self.gate_parking_distance = gcmd.get_float('GATE_PARKING_DISTANCE', self.gate_parking_distance)
        self.bowden_apply_correction = gcmd.get_int('BOWDEN_APPLY_CORRECTION', self.bowden_apply_correction, minval=0, maxval=1)
        self.bowden_allowable_unload_delta = self.bowden_allowable_load_delta = gcmd.get_float('BOWDEN_ALLOWABLE_LOAD_DELTA', self.bowden_allowable_load_delta, minval=1., maxval=50.)
        self.bowden_pre_unload_test = gcmd.get_int('BOWDEN_PRE_UNLOAD_TEST', self.bowden_pre_unload_test, minval=0, maxval=1)

        self.extruder_homing_endstop = gcmd.get('EXTRUDER_HOMING_ENDSTOP', self.extruder_homing_endstop)
        if self.extruder_homing_endstop not in self.EXTRUDER_ENDSTOPS:
            raise gcmd.error("extruder_homing_endstop is invalid. Options are: %s" % self.EXTRUDER_ENDSTOPS)
        self.extruder_homing_max = gcmd.get_float('EXTRUDER_HOMING_MAX', self.extruder_homing_max, above=10.)
        self.extruder_force_homing = gcmd.get_int('EXTRUDER_FORCE_HOMING', self.extruder_force_homing, minval=0, maxval=1)

        self.toolhead_homing_max = gcmd.get_float('TOOLHEAD_HOMING_MAX', self.toolhead_homing_max, minval=0.)
        self.toolhead_entry_to_extruder = gcmd.get_float('TOOLHEAD_ENTRY_TO_EXTRUDER', self.toolhead_entry_to_extruder, minval=0.)
        self.toolhead_sensor_to_nozzle = gcmd.get_float('TOOLHEAD_SENSOR_TO_NOZZLE', self.toolhead_sensor_to_nozzle, minval=0.)
        self.toolhead_extruder_to_nozzle = gcmd.get_float('TOOLHEAD_EXTRUDER_TO_NOZZLE', self.toolhead_extruder_to_nozzle, minval=0.)
        self.toolhead_ooze_reduction = gcmd.get_float('TOOLHEAD_OOZE_REDUCTION', self.toolhead_ooze_reduction, minval=0.)
        self.gcode_load_sequence = gcmd.get_int('GCODE_LOAD_SEQUENCE', self.gcode_load_sequence, minval=0, maxval=1)
        self.gcode_unload_sequence = gcmd.get_int('GCODE_UNLOAD_SEQUENCE', self.gcode_unload_sequence, minval=0, maxval=1)

        # Blobbing control
        self.z_hop_height_toolchange = gcmd.get_float('Z_HOP_HEIGHT_TOOLCHANGE', self.z_hop_height_toolchange, minval=0.)
        self.z_hop_height_error = gcmd.get_float('Z_HOP_HEIGHT_ERROR', self.z_hop_height_error, minval=0.)
        self.z_hop_speed = gcmd.get_float('Z_HOP_SPEED', self.z_hop_speed, minval=1.)
        self.z_hop_accel = gcmd.get_float('Z_HOP_ACCEL', self.z_hop_accel, minval=1.)
        self.z_hop_ramp = gcmd.get_float('Z_HOP_RAMP', self.z_hop_ramp, minval=0.)
        self.toolchange_retract = gcmd.get_float('TOOLCHANGE_RETRACT', self.toolchange_retract, minval=0., maxval=5.)
        self.toolchange_retract_speed = gcmd.get_float('TOOLCHANGE_RETRACT_SPEED', self.toolchange_retract_speed, minval=0.)

        # Software behavior options
        self.extruder_temp_variance = gcmd.get_float('EXTRUDER_TEMP_VARIANCE', self.extruder_temp_variance, minval=1.)
        self.selector_touch = self.ENDSTOP_SELECTOR_TOUCH in self.selector_rail.get_extra_endstop_names() and self.selector_touch_enable
        self.enable_endless_spool = gcmd.get_int('ENABLE_ENDLESS_SPOOL', self.enable_endless_spool, minval=0, maxval=1)
        self.endless_spool_on_load = gcmd.get_int('ENDLESS_SPOOL_ON_LOAD', self.endless_spool_on_load, minval=0, maxval=1)
        self.endless_spool_eject_gate = gcmd.get_int('ENDLESS_SPOOL_EJECT_GATE', self.endless_spool_eject_gate, minval=-1, maxval=self.mmu_num_gates - 1)
        self.enable_spoolman = gcmd.get_int('ENABLE_SPOOLMAN', self.enable_spoolman, minval=0, maxval=1)
        self.enable_remote_gate_map = gcmd.getint('ENABLE_REMOTE_GATE_MAP', self.enable_remote_gate_map, minval=0, maxval=1)
        self.log_level = gcmd.get_int('LOG_LEVEL', self.log_level, minval=0, maxval=4)
        self.log_file_level = gcmd.get_int('LOG_FILE_LEVEL', self.log_file_level, minval=0, maxval=4)
        self.log_visual = gcmd.get_int('LOG_VISUAL', self.log_visual, minval=0, maxval=1)
        self.log_statistics = gcmd.get_int('LOG_STATISTICS', self.log_statistics, minval=0, maxval=1)
        self.console_gate_stat = gcmd.get('CONSOLE_GATE_STAT', self.console_gate_stat)
        if self.console_gate_stat not in self.GATE_STATS_TYPES:
            raise gcmd.error("console_gate_stat is invalid. Options are: %s" % self.GATE_STATS_TYPES)
        self.slicer_tip_park_pos = gcmd.get_float('SLICER_TIP_PARK_POS', self.slicer_tip_park_pos, minval=0.)
        self.force_form_tip_standalone = gcmd.get_int('FORCE_FORM_TIP_STANDALONE', self.force_form_tip_standalone, minval=0, maxval=1)
        self.strict_filament_recovery = gcmd.get_int('STRICT_FILAMENT_RECOVERY', self.strict_filament_recovery, minval=0, maxval=1)
        self.filament_recovery_on_pause = gcmd.get_int('FILAMENT_RECOVERY_ON_PAUSE', self.filament_recovery_on_pause, minval=0, maxval=1)
        self.encoder_move_validation = gcmd.get_int('ENCODER_MOVE_VALIDATION', self.encoder_move_validation, minval=0, maxval=1)
        self.auto_calibrate_gates = gcmd.get_int('AUTO_CALIBRATE_GATES', self.auto_calibrate_gates, minval=0, maxval=1)
        self.retry_tool_change_on_error = gcmd.get_int('RETRY_TOOL_CHANGE_ON_ERROR', self.retry_tool_change_on_error, minval=0, maxval=1)
        self.print_start_detection = gcmd.get_int('PRINT_START_DETECTION', self.print_start_detection, minval=0, maxval=1)
        self.show_error_dialog = gcmd.get_int('SHOW_ERROR_DIALOG', self.show_error_dialog, minval=0, maxval=1)
        form_tip_macro = gcmd.get('FORM_TIP_MACRO', self.form_tip_macro)
        if form_tip_macro != self.form_tip_macro:
            self.form_tip_vars = None # If macro is changed invalidate defaults
        self.form_tip_macro = form_tip_macro

        # Calibration
        self.calibrated_bowden_length = gcmd.get_float('MMU_CALIBRATION_BOWDEN_LENGTH', self.calibrated_bowden_length, minval=10.)

        # Available only with encoder
        if self._has_encoder():
            self.enable_clog_detection = gcmd.get_int('ENABLE_CLOG_DETECTION', self.enable_clog_detection, minval=0, maxval=2)
            self.encoder_sensor.set_mode(self.enable_clog_detection)
            clog_length = gcmd.get_float('MMU_CALIBRATION_CLOG_LENGTH', self.encoder_sensor.get_clog_detection_length(), minval=1., maxval=100.)
            if clog_length != self.encoder_sensor.get_clog_detection_length():
                self.encoder_sensor.set_clog_detection_length(clog_length)

        # Currently hidden and testing options
        self.test_random_failures = gcmd.get_int('TEST_RANDOM_FAILURES', self.test_random_failures, minval=0, maxval=1)
        self.test_disable_encoder = gcmd.get_int('TEST_DISABLE_ENCODER', self.test_disable_encoder, minval=0, maxval=1)
        self.test_force_in_print = gcmd.get_int('TEST_FORCE_IN_PRINT', self.test_force_in_print, minval=0, maxval=1)
        self.canbus_comms_retries = gcmd.get_int('CANBUS_COMMS_RETRIES', self.canbus_comms_retries, minval=1, maxval=10)

        msg = "SPEEDS:"
        msg += "\ngear_from_buffer_speed = %.1f" % self.gear_from_buffer_speed
        msg += "\ngear_from_buffer_accel = %.1f" % self.gear_from_buffer_accel
        msg += "\ngear_from_spool_speed = %.1f" % self.gear_from_spool_speed
        msg += "\ngear_from_spool_accel = %.1f" % self.gear_from_spool_accel
        msg += "\ngear_short_move_speed = %.1f" % self.gear_short_move_speed
        msg += "\ngear_short_move_accel = %.1f" % self.gear_short_move_accel
        msg += "\ngear_short_move_threshold = %.1f" % self.gear_short_move_threshold
        msg += "\ngear_homing_speed = %.1f" % self.gear_homing_speed
        msg += "\nextruder_homing_speed = %.1f" % self.extruder_homing_speed
        msg += "\nextruder_load_speed = %.1f" % self.extruder_load_speed
        msg += "\nextruder_unload_speed = %.1f" % self.extruder_unload_speed
        msg += "\nextruder_sync_load_speed = %.1f" % self.extruder_sync_load_speed
        msg += "\nextruder_sync_unload_speed = %.1f" % self.extruder_sync_unload_speed
        msg += "\nextruder_accel = %.1f" % self.extruder_accel
        msg += "\nselector_move_speed = %.1f" % self.selector_move_speed
        msg += "\nselector_homing_speed = %.1f" % self.selector_homing_speed
        msg += "\nselector_touch_speed = %.1f" % self.selector_touch_speed
        msg += "\nselector_touch_enable = %d" % self.selector_touch_enable

        msg += "\n\nTMC & MOTOR SYNC CONTROL:"
        msg += "\nsync_to_extruder = %d" % self.sync_to_extruder
        msg += "\nsync_form_tip = %d" % self.sync_form_tip
        msg += "\nsync_feedback_enable = %d" % self.sync_feedback_enable
        msg += "\nsync_multiplier_high = %.2f" % self.sync_multiplier_high
        msg += "\nsync_multiplier_low = %.2f" % self.sync_multiplier_low
        msg += "\nsync_gear_current = %d" % self.sync_gear_current
        msg += "\nextruder_collision_homing_current = %d" % self.extruder_collision_homing_current
        msg += "\nextruder_form_tip_current = %d" % self.extruder_form_tip_current

        msg += "\n\nLOADING/UNLOADING:"
        msg += "\ngate_homing_endstop = %s" % self.gate_homing_endstop
        if self.gate_homing_endstop == self.ENDSTOP_GATE and self._has_encoder():
            msg += "\ngate_endstop_to_encoder = %s" % self.gate_endstop_to_encoder
        msg += "\ngate_parking_distance = %s" % self.gate_parking_distance
        if self._has_encoder():
            msg += "\nbowden_apply_correction = %d" % self.bowden_apply_correction
            msg += "\nbowden_allowable_load_delta = %d" % self.bowden_allowable_load_delta
            msg += "\nbowden_pre_unload_test = %d" % self.bowden_pre_unload_test
        msg += "\nextruder_force_homing = %d" % self.extruder_force_homing
        msg += "\nextruder_homing_endstop = %s" % self.extruder_homing_endstop
        msg += "\nextruder_homing_max = %.1f" % self.extruder_homing_max
        msg += "\ntoolhead_extruder_to_nozzle = %.1f" % self.toolhead_extruder_to_nozzle
        if self._has_sensor(self.ENDSTOP_TOOLHEAD):
            msg += "\ntoolhead_sensor_to_nozzle = %.1f" % self.toolhead_sensor_to_nozzle
            msg += "\ntoolhead_homing_max = %.1f" % self.toolhead_homing_max
        if self._has_sensor(self.ENDSTOP_EXTRUDER_ENTRY):
            msg += "\ntoolhead_entry_to_extruder = %.1f" % self.toolhead_entry_to_extruder
        msg += "\ntoolhead_ooze_reduction = %.1f" % self.toolhead_ooze_reduction
        msg += "\ngcode_load_sequence = %d" % self.gcode_load_sequence
        msg += "\ngcode_unload_sequence = %d" % self.gcode_unload_sequence

        msg += "\n\nTIP FORMING:"
        msg += "\nform_tip_macro = %s" % self.form_tip_macro
        msg += "\nslicer_tip_park_pos = %.1f" % self.slicer_tip_park_pos
        msg += "\nforce_form_tip_standalone = %d" % self.force_form_tip_standalone

        msg += "\n\nBLOB/STRINGING:"
        msg += "\nz_hop_height_toolchange = %.1f" % self.z_hop_height_toolchange
        msg += "\nz_hop_height_error = %.1f" % self.z_hop_height_error
        msg += "\nz_hop_speed = %.1f" % self.z_hop_speed
        msg += "\nz_hop_ramp = %.1f" % self.z_hop_ramp
        msg += "\nz_hop_accel = %d" % self.z_hop_accel
        msg += "\ntoolchange_retract = %.1f" % self.toolchange_retract
        msg += "\ntoolchange_retract_speed = %.1f" % self.toolchange_retract_speed

        msg += "\n\nOTHER:"
        msg += "\nextruder_temp_variance = %.1f" % self.extruder_temp_variance
        if self._has_encoder():
            msg += "\nenable_clog_detection = %d" % self.enable_clog_detection
        msg += "\nenable_endless_spool = %d" % self.enable_endless_spool
        msg += "\nendless_spool_on_load = %d" % self.endless_spool_on_load
        msg += "\nendless_spool_eject_gate = %d" % self.endless_spool_eject_gate
        msg += "\nenable_spoolman = %d" % self.enable_spoolman
        msg += "\nenable_remote_gate_map = %d" % self.enable_remote_gate_map
        if self._has_encoder():
            msg += "\nstrict_filament_recovery = %d" % self.strict_filament_recovery
            msg += "\nencoder_move_validation = %d" % self.encoder_move_validation
            msg += "\nauto_calibrate_gates = %d" % self.auto_calibrate_gates
        msg += "\nfilament_recovery_on_pause = %d" % self.filament_recovery_on_pause
        msg += "\nretry_tool_change_on_error = %d" % self.retry_tool_change_on_error
        msg += "\nprint_start_detection = %d" % self.print_start_detection
        msg += "\nshow_error_dialog = %d" % self.show_error_dialog
        msg += "\nlog_level = %d" % self.log_level
        msg += "\nlog_file_level = %d" % self.log_file_level
        if self.mmu_logger:
            msg += "\nlog_visual = %d" % self.log_visual
        msg += "\nlog_statistics = %d" % self.log_statistics
        msg += "\nconsole_gate_stat = %s" % self.console_gate_stat

        msg += "\n\nCALIBRATION:"
        msg += "\nmmu_calibration_bowden_length = %.1f" % self.calibrated_bowden_length
        if self._has_encoder():
            msg += "\nmmu_calibration_clog_length = %.1f" % self.encoder_sensor.get_clog_detection_length()
        self._log_info(msg)


###########################################
# RUNOUT, ENDLESS SPOOL and GATE HANDLING #
###########################################

    def _runout(self, force_runout=False):
        self.is_handling_runout = force_runout # Best starting assumption
        self._save_toolhead_position_and_lift("runout", z_hop_height=self.z_hop_height_toolchange)

        if self.tool_selected < 0:
            raise MmuError("Filament runout or clog on an unknown or bypass tool - manual intervention is required")

        if self.filament_pos != self.FILAMENT_POS_LOADED and not force_runout:
            raise MmuError("Filament runout or clog occured but filament is not fully loaded! - manual intervention is required")

        self._log_info("Issue on tool T%d" % self.tool_selected)

        # Check for clog by looking for filament at the gate (or in the encoder)
        if not force_runout:
            self._log_debug("Checking if this is a clog or a runout (state %d)..." % self.filament_pos)
            if self._check_filament_at_gate():
                if self._has_encoder():
                    self.encoder_sensor.update_clog_detection_length()
                self.is_handling_runout = False
                raise MmuError("A clog has been detected and requires manual intervention")

        # We definitely have a filament runout
        with self._wrap_suspend_runout(): # Don't want runout accidently triggering during swap
            self._log_error("A runout has been detected")
            self.is_handling_runout = True # Will remain true until complete and continue or resume after error

            if self.enable_endless_spool:
                self._set_gate_status(self.gate_selected, self.GATE_EMPTY) # Indicate current gate is empty
                next_gate, checked_gates = self._get_next_endless_spool_gate(self.tool_selected, self.gate_selected)

                if next_gate == -1:
                    raise MmuError("No EndlessSpool alternatives available after reviewing gates: %s" % checked_gates)
                self._log_info("Remapping T%d to Gate %d" % (self.tool_selected, next_gate))

                if self.endless_spool_eject_gate > 0:
                    self._log_info("Ejecting filament to designated waste gate %d" % self.endless_spool_eject_gate)
                    self._select_gate(self.endless_spool_eject_gate)
                self._unload_tool(runout=True)
                self._select_gate(next_gate) # Necessary if unloaded to waste gate
                self._remap_tool(self.tool_selected, next_gate)
                self._select_and_load_tool(self.tool_selected)
            else:
                raise MmuError("EndlessSpool mode is off - manual intervention is required")

        self._check_runout() # Can throw MmuError
        self._continue_printing("endless_spool") # Continue printing...
        self.pause_resume.send_resume_command() # Undo what runout sensor handling did

    def _get_next_endless_spool_gate(self, tool, gate):
        group = self.endless_spool_groups[gate]
        self._log_info("EndlessSpool checking for additional gates in Group_%d for T%d..." % (group, tool))
        next_gate = -1
        checked_gates = []
        for i in range(self.mmu_num_gates - 1):
            check = (gate + i + 1) % self.mmu_num_gates
            if self.endless_spool_groups[check] == group:
                checked_gates.append(check)
                if self.gate_status[check] != self.GATE_EMPTY:
                    next_gate = check
                    break
        return next_gate, checked_gates

    def _set_gate_status(self, gate, state):
        if gate >= 0:
            if state != self.gate_status[gate]:
                self.gate_status[gate] = state
                self._save_variable(self.VARS_MMU_GATE_STATUS, self.gate_status, write=True)
                if self.printer.lookup_object("gcode_macro %s" % self.gate_map_changed_macro, None) is not None:
                    self._wrap_gcode_command("%s GATE='%d'" % (self.gate_map_changed_macro, gate))

    # Use pre-gate sensors (if fitted) to "correct" gate status
    # Return updated gate_status
    def _validate_gate_status(self, gate_status):
        updated = False
        for gate, status in enumerate(gate_status):
            detected = self._check_pre_gate_sensor(gate)
            if detected is True and status == self.GATE_EMPTY:
                gate_status[gate] = self.GATE_UNKNOWN
                updated = True
            elif detected is False and status != self.GATE_EMPTY:
                gate_status[gate] = self.GATE_EMPTY
                updated = True
        return gate_status

    def _get_filament_char(self, gate, no_space=False, show_source=False):
        gate_status = self.gate_status[gate]
        if self.enable_endless_spool and gate == self.endless_spool_eject_gate:
            return "W"
        elif gate_status == self.GATE_AVAILABLE_FROM_BUFFER:
            return "B" if show_source else "*"
        elif gate_status == self.GATE_AVAILABLE:
            return "S" if show_source else "*"
        elif gate_status == self.GATE_EMPTY:
            return (UI_SEPARATOR if no_space else " ")
        else:
            return "?"

    def _ttg_map_to_string(self, title=None, summary=False, tool=None, show_groups=True):
        msg = "%s:\n" % title if title else "TTG Map:\n" # String used to filter in KS-HH
        if not summary:
            num_tools = self.mmu_num_gates
            tools = range(num_tools) if tool is None else [tool]
            for i in tools:
                gate = self.ttg_map[i]
                filament_char = self._get_filament_char(gate, show_source=False)
                msg += "\n" if i and tool is None else ""

                if self.enable_endless_spool and show_groups:
                    msg += "T{:<2}".format(i)
                else:
                    msg += "T{:<2}-> Gate{:>2}({})".format(i, gate, filament_char)

                if self.enable_endless_spool:
                    group = self.endless_spool_groups[gate]
                    es = ""
                    if show_groups:
                        msg += " in EndlessSpool Group %s :" % chr(ord('A') + group)
                        gates_in_group = [(j + gate) % num_tools for j in range(num_tools)]
                    else:
                        es = " >"
                        gates_in_group = [(j + gate + 1) % num_tools for j in range(num_tools - 1)]

                    gs = " >".join("{:>2}({})".format(g, self._get_filament_char(g, show_source=False)) for g in gates_in_group if self.endless_spool_groups[g] == group)
                    if gs:
                        msg += (es + gs)

                if i == self.tool_selected:
                    msg += " [SELECTED]"
        else:
            multi_tool = False
            num_gates = self.mmu_num_gates
            gate_indices = range(num_gates)
            msg_gates = "Gates: " + "".join("|{:^3}".format(g) if g < 10 else "| {:2}".format(g) for g in gate_indices) + "|"
            msg_avail = "Avail: " + "".join("| %s " % self._get_filament_char(g, no_space=True, show_source=True) for g in gate_indices) + "|"
            tool_strings = []
            for g in gate_indices:
                tool_str = "+".join("T%d" % t for t in gate_indices if self.ttg_map[t] == g)
                multi_tool |= len(tool_str) > 2
                tool_strings.append(("|%s " % (tool_str if tool_str else " {} ".format(UI_SEPARATOR)))[:4])
            msg_tools = "Tools: " + "".join(tool_strings) + "|"
            #msg_tools += " Some gates support multiple tools!" if multi_tool else ""
            select_strings = ["|---" if self.gate_selected != self.TOOL_GATE_UNKNOWN and self.gate_selected == (g - 1) else "----" for g in gate_indices]
            for i, g in enumerate(gate_indices):
                if self.gate_selected == g:
                    select_strings[i] = "| %s " % self._get_filament_char(g, no_space=True)
            msg_selct = "Selct: " + "".join(select_strings) + ("|" if self.gate_selected == num_gates - 1 else "-")
            msg = "\n".join([msg_gates, msg_tools, msg_avail, msg_selct])
            if self.is_homed:
                msg += " " + self._selected_tool_string()
            else:
                msg += " NOT HOMED"
        return msg

    def _gate_map_to_string(self, detail=False):
        msg = "Gates / Filaments:" # String used to filter in KS-HH
        available_status = {
            self.GATE_AVAILABLE_FROM_BUFFER: "Buffer",
            self.GATE_AVAILABLE: "Spool",
            self.GATE_EMPTY: "Empty",
            self.GATE_UNKNOWN: "Unknown"
        }

        for g in range(self.mmu_num_gates):
            material = self.gate_material[g] or "n/a"
            color = self.gate_color[g] or "n/a"
            available = available_status[self.gate_status[g]]

            gate_detail = ""
            if detail:
                filament_char = self._get_filament_char(g, show_source=False)
                tools_supported = ", ".join("T{}".format(t) for t in range(self.mmu_num_gates) if self.ttg_map[t] == g)
                tools_str = " supporting {}; ".format(tools_supported) if tools_supported else " "
                selected = "[SELECTED]" if g == self.gate_selected else ""
                gate_detail = "\nGate {}({}){}{}".format(g, filament_char, selected, tools_str)
            else:
                gate_detail = "\nGate {}: ".format(g)

            spool_id = str(self.gate_spool_id[g]) if self.gate_spool_id[g] > 0 else "n/a"
            spool_info = ", SpoolID: {}".format(spool_id) if self.enable_spoolman else ""
            speed_info = ", Load Speed: {}%".format(self.gate_speed_override[g]) if self.gate_speed_override[g] != 100 else ""
            msg += "{}Status: {}, Material: {}, Color: {}{}{}".format(gate_detail, available, material, color, spool_info, speed_info)
        return msg

    def _remap_tool(self, tool, gate, available=None):
        self.ttg_map[tool] = gate
        self._save_variable(self.VARS_MMU_TOOL_TO_GATE_MAP, self.ttg_map, write=True)
        self._ensure_ttg_match()
        self._update_slicer_color() # Indexed by gate
        if available is not None:
            self._set_gate_status(gate, available)
        return gate

    # Find a tool that maps to gate (for recovery)
    def _ensure_ttg_match(self):
        if self.gate_selected in [self.TOOL_GATE_UNKNOWN, self.TOOL_GATE_BYPASS]:
            self._set_tool_selected(self.gate_selected)
        elif not self._is_in_print():
            possible_tools = [tool for tool in range(self.mmu_num_gates) if self.ttg_map[tool] == self.gate_selected]
            if possible_tools:
                if self.tool_selected not in possible_tools:
                    self._log_info("Resetting tool selected to match current gate")
                    self._set_tool_selected(possible_tools[0])
            else:
                self._log_info("Resetting tool selected to unknown because current gate isn't associated with tool")
                self._set_tool_selected(self.TOOL_GATE_UNKNOWN)

    def _reset_ttg_mapping(self):
        self._log_debug("Resetting TTG map")
        self.ttg_map = list(self.default_ttg_map)
        self._save_variable(self.VARS_MMU_TOOL_TO_GATE_MAP, self.ttg_map, write=True)
        self._ensure_ttg_match()
        self._update_slicer_color() # Indexed by gate

    def _reset_gate_map(self):
        self._log_debug("Resetting gate map")
        self.gate_status = self._validate_gate_status(list(self.default_gate_status))
        self.gate_material = list(self.default_gate_material)
        self._update_gate_color(list(self.default_gate_color))
        self.gate_filament_name = list(self.default_gate_filament_name)
        self.gate_spool_id = list(self.default_gate_spool_id)
        self.gate_speed_override = list(self.default_gate_speed_override)
        self._persist_gate_map()


### GCODE COMMANDS FOR RUNOUT, TTG MAP, GATE MAP and GATE LOGIC ##################################

    cmd_MMU_TEST_RUNOUT_help = "Manually invoke the clog/runout detection logic for testing"
    def cmd_MMU_TEST_RUNOUT(self, gcmd):
        self._log_to_file(gcmd.get_commandline())
        if self._check_is_disabled(): return
        try:
            self._runout(True)
        except MmuError as ee:
            self._mmu_pause(str(ee))

    cmd_MMU_ENCODER_RUNOUT_help = "Internal encoder filament runout handler"
    def cmd_MMU_ENCODER_RUNOUT(self, gcmd):
        self._log_to_file(gcmd.get_commandline())
        if not self.is_enabled: return
        self._fix_started_state()

        try:
            self._log_debug("Filament runout/clog detected by MMU encoder")
            self._runout()
        except MmuError as ee:
            self._mmu_pause(str(ee))

    cmd_MMU_ENCODER_INSERT_help = "Internal encoder filament insert detection handler"
    def cmd_MMU_ENCODER_INSERT(self, gcmd):
        self._log_to_file(gcmd.get_commandline())
        if not self.is_enabled: return
        self._fix_started_state()

        self._log_trace("Filament insertion detected by encoder")
        # TODO Future bypass preload feature - make gate act like bypass

    # Callback to handle filament sensor on MMU. If GATE parameter is set then it is a pre-gate
    # sensor that fired.  This is not protected by klipper is_printing check so be careful when
    # runout handle_logic is fired
    cmd_MMU_GATE_RUNOUT_help = "Internal MMU filament runout handler"
    def cmd_MMU_GATE_RUNOUT(self, gcmd):
        self._log_to_file(gcmd.get_commandline())
        if not self.is_enabled: return
        self._fix_started_state()

        try:
            gate = gcmd.get_int('GATE', None)
            do_runout = gcmd.get_int('DO_RUNOUT', 0)

            if gate is not None:
                # Ignore pre-gate runout if endless_spool_eject_gate feature is active
                if self.enable_endless_spool and self.endless_spool_eject_gate > 0:
                    self._log_trace("Ignoring pre-gate sensor runout on gate %d because endless_spool_eject_gate is active" % gate)
                    return
                self._set_gate_status(gate, self.GATE_EMPTY)

            if do_runout:
                if self._is_in_print() and (gate is None or gate == self.gate_selected):
                    self._log_debug("Handling runout detected by MMU %s" % (("pre-gate sensor #%d" % gate) if gate is not None else "gate sensor"))
                    self._runout(True)
                else:
                    self._log_debug("Assertion failure: runout detected but not in print or occured on unexpected gate. Ignored")
                    self.pause_resume.send_resume_command() # Undo what runout sensor handling did
        except MmuError as ee:
            self._mmu_pause(str(ee))

    # This callback is not protected by klipper "is printing" check so be careful
    cmd_MMU_GATE_INSERT_help = "Internal MMU filament detection handler"
    def cmd_MMU_GATE_INSERT(self, gcmd):
        self._log_to_file(gcmd.get_commandline())
        if not self.is_enabled: return
        try:
            gate = gcmd.get_int('GATE', None)
            if gate is not None:
                self._log_debug("Handling insertion detected by MMU %s" % (("pre-gate sensor #%d" % gate) if gate is not None else "gate sensor"))
                self._set_gate_status(gate, self.GATE_UNKNOWN)
                self._check_pending_spool_id(gate) # Have spool_id ready?
                if not self._is_in_print() and self.gate_autoload:
                    self.gcode.run_script_from_command("MMU_PRELOAD GATE=%d" % gate)
        except MmuError as ee:
            self._mmu_pause(str(ee))

    cmd_MMU_M400_help = "Wait on both move queues"
    def cmd_MMU_M400(self, gcmd):
        self._log_to_file(gcmd.get_commandline())
        self._movequeues_wait_moves(toolhead=True, mmu_toolhead=True)

    cmd_MMU_TTG_MAP_help = "aka MMU_REMAP_TTG Display or remap a tool to a specific gate and set gate availability"
    def cmd_MMU_TTG_MAP(self, gcmd):
        self._log_to_file(gcmd.get_commandline())
        if self._check_is_disabled(): return
        quiet = bool(gcmd.get_int('QUIET', 0, minval=0, maxval=1))
        reset = bool(gcmd.get_int('RESET', 0, minval=0, maxval=1))
        ttg_map = gcmd.get('MAP', "!")
        gate = gcmd.get_int('GATE', -1, minval=0, maxval=self.mmu_num_gates - 1)
        tool = gcmd.get_int('TOOL', -1, minval=0, maxval=self.mmu_num_gates - 1)
        available = gcmd.get_int('AVAILABLE', self.GATE_UNKNOWN, minval=self.GATE_EMPTY, maxval=self.GATE_AVAILABLE)

        if reset == 1:
            self._reset_ttg_mapping()
        elif ttg_map != "!":
            ttg_map = gcmd.get('MAP').split(",")
            if len(ttg_map) != self.mmu_num_gates:
                self._log_always("The number of map values (%d) is not the same as number of gates (%d)" % (len(ttg_map), self.mmu_num_gates))
                return
            self.ttg_map = []
            for gate in ttg_map:
                if gate.isdigit():
                    self.ttg_map.append(int(gate))
                else:
                    self.ttg_map.append(0)
            self._save_variable(self.VARS_MMU_TOOL_TO_GATE_MAP, self.ttg_map, write=True)
        elif gate != -1:
            status = self.gate_status[gate]
            if not available == self.GATE_UNKNOWN or (available == self.GATE_UNKNOWN and status == self.GATE_EMPTY):
                status = available
            if tool == -1:
                self._set_gate_status(gate, status)
            else:
                self._remap_tool(tool, gate, status)
        else:
            quiet = False # Display current TTG map
        if not quiet:
            self._log_info(self._ttg_map_to_string(show_groups=False))

    cmd_MMU_GATE_MAP_help = "Display or define the type and color of filaments on each gate"
    def cmd_MMU_GATE_MAP(self, gcmd):
        self._log_to_file(gcmd.get_commandline())
        if self._check_is_disabled(): return
        quiet = bool(gcmd.get_int('QUIET', 0, minval=0, maxval=1))
<<<<<<< HEAD
        sync = bool(gcmd.get_int('SYNC', int(self.enable_remote_gate_map), minval=0, maxval=1))
=======
        detail = bool(gcmd.get_int('DETAIL', 0, minval=0, maxval=1))
>>>>>>> 6e671595
        reset = bool(gcmd.get_int('RESET', 0, minval=0, maxval=1))
        refresh = bool(gcmd.get_int('REFRESH', 0, minval=0, maxval=1))
        gates = gcmd.get('GATES', "!")
        gmapstr = gcmd.get('MAP', "{}") # Hidden option for bulk update from moonraker component
        gate = gcmd.get_int('GATE', -1, minval=0, maxval=self.mmu_num_gates - 1)
        next_spool_id = gcmd.get_int('NEXT_SPOOLID', None, minval=-1)

        try:
            gate_map = ast.literal_eval(gmapstr)
        except Exception as e:
            self._log_debug("Exception whilst parsing gate map in MMU_GATE_MAP: %s" % str(e))

        if reset:
            self._reset_gate_map()

        if refresh:
            self._update_filaments_from_spoolman()
            quiet = True

        if next_spool_id:
            self.pending_spool_id = next_spool_id
            self.reactor.update_timer(self.pending_spool_id_timer, self.reactor.monotonic() + self.pending_spool_id_timeout)

        if not gate_map == {}:
            self._log_debug("Received gate map update from Spoolman: %s" % gmapstr)
            for gate, fil in gate_map.items():
                if self.gate_spool_id[gate] == fil['spool_id']:
                    self.gate_material[gate] = fil['material']
                    self.gate_color[gate] = fil['color']
                    self.gate_filament_name[gate] = fil['name']
                else:
                    self._log_debug("Assertion failure: Spool_id changed for Gate %d in MMU_GATE_MAP. Dict=%s" % (gate, fil))

            self._update_gate_color(self.gate_color)
            self._persist_gate_map() # This will also update LED status

        elif gates != "!" or gate >= 0:
            gatelist = []
            if gates != "!":
                # List of gates
                try:
                    for gate in gates.split(','):
                        gate = int(gate)
                        if gate >= 0 and gate < self.mmu_num_gates:
                            gatelist.append(gate)
                except ValueError as ve:
                    raise gcmd.error("Invalid GATES parameter: %s" % gates)
            else:
                # Specifying one gate (filament)
                gatelist.append(gate)

            for gate in gatelist:
                available = gcmd.get_int('AVAILABLE', self.gate_status[gate], minval=-1, maxval=2)
                material = "".join(gcmd.get('MATERIAL', self.gate_material[gate]).split()).replace('#', '').upper()[:10]
                color = "".join(gcmd.get('COLOR', self.gate_color[gate]).split()).replace('#', '').lower()
                spool_id = gcmd.get_int('SPOOLID', self.gate_spool_id[gate], minval=-1)
                speed_override = gcmd.get_int('SPEED', self.gate_speed_override[gate], minval=10, maxval=150)
                color = self._validate_color(color)
                if color is None:
                    raise gcmd.error("Color specification must be in form 'rrggbb' hexadecimal value (no '#') or valid color name or empty string")
                self.gate_material[gate] = material
                self.gate_color[gate] = color
                self.gate_status[gate] = available
                self.gate_spool_id[gate] = spool_id
                self.gate_speed_override[gate] = speed_override

            self._update_gate_color(self.gate_color)
            self._persist_gate_map(sync=sync) # This will also update LED status
        else:
            quiet = False # Display current map

        if not quiet:
            self._log_info(self._gate_map_to_string(detail))

    cmd_MMU_ENDLESS_SPOOL_help = "Diplay or Manage EndlessSpool functionality and groups"
    def cmd_MMU_ENDLESS_SPOOL(self, gcmd):
        self._log_to_file(gcmd.get_commandline())
        if self._check_is_disabled(): return
        enabled = gcmd.get_int('ENABLE', -1, minval=0, maxval=1)
        quiet = bool(gcmd.get_int('QUIET', 0, minval=0, maxval=1))
        reset = bool(gcmd.get_int('RESET', 0, minval=0, maxval=1))
        groups = gcmd.get('GROUPS', "!")

        if enabled >= 0:
            self.enable_endless_spool = enabled
            self._save_variable(self.VARS_MMU_ENABLE_ENDLESS_SPOOL, self.enable_endless_spool, write=True)
            if enabled and not quiet:
                self._log_always("EndlessSpool is enabled")
        if not self.enable_endless_spool:
            self._log_always("EndlessSpool is disabled")
            return

        if reset:
            self._log_debug("Resetting EndlessSpool groups")
            self.enable_endless_spool = self.default_enable_endless_spool
            self.endless_spool_groups = self.default_endless_spool_groups

        elif groups != "!":
            groups = gcmd.get('GROUPS', ",".join(map(str, self.endless_spool_groups))).split(",")
            if len(groups) != self.mmu_num_gates:
                self._log_always("The number of group values (%d) is not the same as number of gates (%d)" % (len(groups), self.mmu_num_gates))
                return
            self.endless_spool_groups = []
            for group in groups:
                if group.isdigit():
                    self.endless_spool_groups.append(int(group))
                else:
                    self.endless_spool_groups.append(0)
            self._save_variable(self.VARS_MMU_ENDLESS_SPOOL_GROUPS, self.endless_spool_groups, write=True)

        else:
            quiet = False # Display current map

        if not quiet:
            self._log_info(self._ttg_map_to_string(title="EndlessSpool Groups"))

    cmd_MMU_TOOL_OVERRIDES_help = "Displays, sets or clears tool speed and extrusion factors (M220 & M221)"
    def cmd_MMU_TOOL_OVERRIDES(self, gcmd):
        self._log_to_file(gcmd.get_commandline())
        if self._check_is_disabled(): return
        tool = gcmd.get_int('TOOL', -1, minval=0, maxval=self.mmu_num_gates)
        speed = gcmd.get_int('M220', None, minval=0, maxval=200)
        extrusion = gcmd.get_int('M221', None, minval=0, maxval=200)
        reset = bool(gcmd.get_int('RESET', 0, minval=0, maxval=1))

        if reset:
            self._set_tool_override(tool, 100, 100)
        elif tool >= 0:
            self._set_tool_override(tool, speed, extrusion)

        msg_tool = "Tools: "
        msg_sped = "M220 : "
        msg_extr = "M221 : "
        for i in range(self.mmu_num_gates):
            range_end = 6 if i > 9 else 5
            tool_speed = int(self.tool_speed_multipliers[i] * 100)
            tool_extr = int(self.tool_extrusion_multipliers[i] * 100)
            msg_tool += ("| T%d  " % i)[:range_end]
            msg_sped += ("| %d  " % tool_speed)[:range_end]
            msg_extr += ("| %d  " % tool_extr)[:range_end]
        msg = "|\n".join([msg_tool, msg_sped, msg_extr]) + "|\n"
        self._log_always(msg)

    cmd_MMU_SLICER_TOOL_MAP_help = "Display or define the tools used in print as specified by slicer"
    def cmd_MMU_SLICER_TOOL_MAP(self, gcmd):
        self._log_to_file(gcmd.get_commandline())
        if self._check_is_disabled(): return
        display = bool(gcmd.get_int('DISPLAY', 0, minval=0, maxval=1))
        detail = bool(gcmd.get_int('DETAIL', 0, minval=0, maxval=1))
        reset = bool(gcmd.get_int('RESET', 0, minval=0, maxval=1))
        initial_tool = gcmd.get_int('INITIAL_TOOL', None, minval=0, maxval=self.mmu_num_gates - 1)
        tool = gcmd.get_int('TOOL', -1, minval=0, maxval=self.mmu_num_gates - 1)
        material = gcmd.get('MATERIAL', "unknown")
        color = gcmd.get('COLOR', "").lower()
        temp = gcmd.get_int('TEMP', 0, minval=0)
        used = bool(gcmd.get_int('USED', 1, minval=0, maxval=1))
        purge_volumes = gcmd.get('PURGE_VOLUMES', "")

        quiet = False
        if reset:
            self._clear_slicer_tool_map()
            quiet = True
        if tool >= 0:
            self.slicer_tool_map['tools'][str(tool)] = {'color': color, 'material': material, 'temp': temp, 'in_use': used}
            if used:
                self.slicer_tool_map['referenced_tools'] = sorted(set(self.slicer_tool_map['referenced_tools'] + [tool]))
            if color:
                self._update_slicer_color()
            quiet = True
        if initial_tool is not None:
            self.slicer_tool_map['initial_tool'] = initial_tool
            quiet = True
        if purge_volumes != "":
            try:
                volumes = list(map(float, purge_volumes.split(',')))
                n = len(volumes)
                num_tools = self.mmu_num_gates
                if num_tools ** 2 == n:
                    # Full NxN matrix supplied
                    self.slicer_tool_map['purge_volumes'] = [volumes[i * num_tools : (i + 1) * num_tools] for i in range(num_tools)]
                else:
                    if n == 1:
                        calc = lambda x,y: volumes[0] * 2 # Build a single value matrix
                    elif num_tools == n:
                        calc = lambda x,y: volumes[x] + volumes[y] # Will build symmetrical purge matrix
                    elif num_tools * 2 == n:
                        calc = lambda x,y: volumes[x] + volumes[num_tools + y] # Build matrix with sum of unload and load tools
                    else:
                        raise gcmd.error("Incorrect number of values for PURGE_VOLUMES. Expect 1, %d, %d, or %d, got %d" % (num_tools, num_tools * 2, num_tools ** 2, n))
                    self.slicer_tool_map['purge_volumes'] = [
                        [
                            calc(x,y) if x != y else 0
                                for y in range(num_tools)
                        ]
                        for x in range(num_tools)
                    ]
            except ValueError as e:
                raise gcmd.error("Error parsing PURGE_VOLUMES: %s" % str(e))
            quiet = True

        if display or not quiet:
            colors = sum(1 for tool in self.slicer_tool_map['tools'] if self.slicer_tool_map['tools'][tool]['in_use'])

            have_purge_map = len(self.slicer_tool_map['purge_volumes']) > 0
            msg = "No slicer tool map loaded"
            if colors > 0 or self.slicer_tool_map['initial_tool'] is not None:
                msg = "--------- Slicer MMU Tool Summary ---------\n"
                msg += "Single color print" if colors <= 1 else "%d color print" % colors
                msg += " (Purge volume map loaded)\n" if colors > 1 and have_purge_map else "\n"
                for t, params in self.slicer_tool_map['tools'].items():
                    if params['in_use'] or detail:
                        msg += "T%d (Gate %d, %s, %s, %d%sC)" % (int(t), self.ttg_map[int(t)], params['material'], params['color'], params['temp'], UI_DEGREE)
                        msg += " Not used\n" if detail and not params['in_use'] else "\n"
                if self.slicer_tool_map['initial_tool'] is not None:
                    msg += "Initial Tool: T%d" % self.slicer_tool_map['initial_tool']
                    msg += " (will use bypass)\n" if colors <= 1 and self.tool_selected == self.TOOL_GATE_BYPASS else "\n"
                msg += "-------------------------------------------"
            if detail:
                if have_purge_map:
                    msg += "\nPurge Volume Map:\n"
                    msg += "To ->" + UI_SEPARATOR.join("{}T{: <2}".format(UI_SPACE, i) for i in range(self.mmu_num_gates)) + "\n"
                    msg += '\n'.join(["T{: <2}{}{}".format(i, UI_SEPARATOR, ' '.join(map(lambda x: str(round(x)).rjust(4, UI_SPACE) if x > 0 else "{}{}-{}".format(UI_SPACE, UI_SPACE, UI_SPACE), row))) for i, row in enumerate(self.slicer_tool_map['purge_volumes'])])
            elif have_purge_map:
                msg += "\nDETAIL=1 to see purge volumes"
            self._log_always(msg)

    cmd_MMU_CHECK_GATE_help = "Automatically inspects gate(s), parks filament and marks availability"
    def cmd_MMU_CHECK_GATE(self, gcmd):
        self._log_to_file(gcmd.get_commandline())
        if self._check_is_disabled(): return
        if self._check_not_homed(): return
        if self._check_in_bypass(): return
        if self._check_is_calibrated(): return
        self._fix_started_state()

        quiet = gcmd.get_int('QUIET', 0, minval=0, maxval=1)
        # These three parameters are mutually exclusive so we only process one
        tools = gcmd.get('TOOLS', "!")
        gates = gcmd.get('GATES', "!")
        tool = gcmd.get_int('TOOL', -1, minval=0, maxval=self.mmu_num_gates - 1)
        gate = gcmd.get_int('GATE', -1, minval=0, maxval=self.mmu_num_gates - 1)
        all_gates = gcmd.get_int('ALL', 0, minval=0, maxval=1)

        with self._wrap_suspend_runout(): # Don't want runout accidently triggering during gate check
            with self._wrap_action(self.ACTION_CHECKING):
                try:
                    tool_selected = self.tool_selected
                    filament_pos = self.filament_pos
                    self._set_tool_selected(self.TOOL_GATE_UNKNOWN)
                    gates_tools = []
                    if tools != "!":
                        # Tools used in print (may be empty list)
                        try:
                            for tool in tools.split(','):
                                if not tool == "":
                                    tool = int(tool)
                                    if tool >= 0 and tool < self.mmu_num_gates:
                                        gate = self.ttg_map[tool]
                                        gates_tools.append([gate, tool])
                            if len(gates_tools) == 0:
                                self._log_debug("No tools to check, assuming default tool is already loaded")
                                return
                        except ValueError as ve:
                            msg = "Invalid TOOLS parameter: %s" % tools
                            if self._is_printing():
                                self._mmu_pause(msg)
                            else:
                                self._log_always(msg)
                            return
                    elif gates != "!":
                        # List of gates
                        try:
                            for gate in gates.split(','):
                                gate = int(gate)
                                if gate >= 0 and gate < self.mmu_num_gates:
                                    gates_tools.append([gate, -1])
                        except ValueError as ve:
                            self._log_always("Invalid GATES parameter: %s" % gates)
                            return
                    elif tool >= 0:
                        # Individual tool
                        gate = self.ttg_map[tool]
                        gates_tools.append([gate, tool])
                    elif gate >= 0:
                        # Individual gate
                        gates_tools.append([gate, -1])
                    elif all_gates:
                        for gate in range(self.mmu_num_gates):
                            gates_tools.append([gate, -1])
                    elif self.gate_selected >= 0:
                        # No parameters means current gate
                        gates_tools.append([self.gate_selected, -1])
                    else:
                        self._log_always("Current gate is invalid")
                        return

                    # Force initial eject
                    try:
                        if not filament_pos == self.FILAMENT_POS_UNLOADED:
                            self._log_info("Unloading current tool prior to checking gates")
                            self._unload_tool()
                    except MmuError as ee:
                        self._mmu_pause(str(ee))
                        return

                    if len(gates_tools) > 1:
                        self._log_info("Will check gates: %s" % ', '.join(str(g) for g,t in gates_tools))
                    for gate, tool in gates_tools:
                        try:
                            self._select_gate(gate)
                            self._initialize_filament_position() # Encoder 0000
                            self.calibrating = True # To suppress visual filament position
                            self._log_info("Checking Gate %d..." % gate)
                            self._load_gate(allow_retry=False, adjust_servo_on_error=False)
                            if tool >= 0:
                                self._log_info("Tool T%d - Filament detected. Gate %d marked available" % (tool, gate))
                            else:
                                self._log_info("Gate %d - Filament detected. Marked available" % gate)
                            self._set_gate_status(gate, max(self.gate_status[gate], self.GATE_AVAILABLE))
                            try:
                                self._unload_gate()
                            except MmuError as ee:
                                msg = "Failure during check Gate %d %s: %s" % (gate, "(T%d)" % tool if tool >= 0 else "", str(ee))
                                if self._is_printing():
                                    self._mmu_pause(msg)
                                else:
                                    self._log_always(msg)
                                return
                        except MmuError as ee:
                            self._set_gate_status(gate, self.GATE_EMPTY)
                            self._set_filament_pos_state(self.FILAMENT_POS_UNLOADED, silent=True)
                            if tool >= 0:
                                msg = "Tool T%d on Gate %d marked EMPTY" % (tool, gate)
                            else:
                                msg = "Gate %d marked EMPTY" % gate
                            if self._is_printing():
                                # Use case of in-print verification of all tools used in print
                                self._mmu_pause("Required " + msg)
                                self._log_debug("Reason: %s" % str(ee))
                                return
                            else:
                                self._log_info(msg)
                                self._log_debug("Reason: %s" % str(ee))
                        finally:
                            self.calibrating = False

                    # If not printing select original tool and load filament if necessary
                    # We don't do this when printing because this is expected to preceed the loading initial tool
                    if not self._is_printing():
                        try:
                            if tool_selected == self.TOOL_GATE_BYPASS:
                                self._select_bypass()
                            elif tool_selected != self.TOOL_GATE_UNKNOWN:
                                if filament_pos == self.FILAMENT_POS_LOADED:
                                    self._log_info("Restoring tool loaded prior to checking gates")
                                    self._select_and_load_tool(tool_selected)
                                else:
                                    self._select_tool(tool_selected)
                        except MmuError as ee:
                            self._log_always("Failure re-selecting Tool %d: %s" % (tool_selected, str(ee)))
                    else:
                        # At least restore the selected tool, but don't re-load filament
                        self._select_tool(tool_selected)

                    if not quiet:
                        self._log_info(self._ttg_map_to_string(summary=True))
                finally:
                    self._servo_auto()

    cmd_MMU_PRELOAD_help = "Preloads filament at specified or current gate"
    def cmd_MMU_PRELOAD(self, gcmd):
        self._log_to_file(gcmd.get_commandline())
        if self._check_is_disabled(): return
        if self._check_not_homed(): return
        if self._check_in_bypass(): return
        if self._check_is_loaded(): return
        if self._check_is_calibrated(): return

        gate = gcmd.get_int('GATE', -1, minval=0, maxval=self.mmu_num_gates - 1)
        self._log_always("Preloading filament in %s" % (("Gate %d" % gate) if gate >= 0 else "current gate"))
        with self._wrap_action(self.ACTION_CHECKING):
            try:
                self.calibrating = True # To suppress visual filament position display
                # If gate not specified assume current gate
                if gate == -1:
                    gate = self.gate_selected
                else:
                    self._select_gate(gate)
                self._initialize_filament_position()    # Encoder 0000
                for i in range(5):
                    self._log_always("Loading...")
                    try:
                        self._load_gate(allow_retry=False, adjust_servo_on_error=False)
                        self._check_pending_spool_id(gate) # Have spool_id ready?
                        self._log_always("Parking...")
                        self._unload_gate()
                        self._log_always("Filament detected and parked in Gate %d" % gate)
                        return
                    except MmuError as ee:
                        # Exception just means filament is not loaded yet, so continue
                        self._log_trace("Exception on preload: %s" % str(ee))
                self._log_always("Filament not detected in Gate %d" % gate)
                self._set_gate_status(gate, self.GATE_EMPTY)
            except MmuError as ee:
                self._log_always("Filament preload for Gate %d failed: %s" % (gate, str(ee)))
            finally:
                self.calibrating = False
                self._servo_auto()

def load_config(config):
    return Mmu(config)<|MERGE_RESOLUTION|>--- conflicted
+++ resolved
@@ -1218,16 +1218,11 @@
                 self._recover_filament_pos(message=True)
 
             self._servo_move()
-<<<<<<< HEAD
-            self.gate_status = self._validate_gate_status(self.gate_status) # Delay to allow for correct initial state
+            self.gate_status = self._validate_gate_status(self.gate_status) # Delayed to allow for correct initial state
             if self.enable_remote_gate_map:
                 self._gate_map_from_spoolman()
             else :
                 self._update_filaments_from_spoolman()
-=======
-            self.gate_status = self._validate_gate_status(self.gate_status) # Delayed to allow for correct initial state
-            self._update_filaments_from_spoolman()
->>>>>>> 6e671595
         except Exception as e:
             self._log_error('Warning: Error booting up MMU: %s' % str(e))
 
@@ -1709,26 +1704,17 @@
     def _persist_counters(self):
         self._save_variable(self.VARS_MMU_COUNTERS, self.counters, write=True)
 
-<<<<<<< HEAD
     def _persist_gate_map(self, sync=False):
-        self.gcode.run_script_from_command("SAVE_VARIABLE VARIABLE=%s VALUE='%s'" % (self.VARS_MMU_GATE_STATUS, self.gate_status))
-        self.gcode.run_script_from_command("SAVE_VARIABLE VARIABLE=%s VALUE=\"%s\"" % (self.VARS_MMU_GATE_MATERIAL, list(map(lambda x: ('%s' %x), self.gate_material))))
-        self.gcode.run_script_from_command("SAVE_VARIABLE VARIABLE=%s VALUE=\"%s\"" % (self.VARS_MMU_GATE_COLOR, list(map(lambda x: ('%s' %x), self.gate_color))))
-        self.gcode.run_script_from_command("SAVE_VARIABLE VARIABLE=%s VALUE=\"%s\"" % (self.VARS_MMU_GATE_FILAMENT_NAME, list(map(lambda x: ('%s' %x), self.gate_filament_name))))
-        self.gcode.run_script_from_command("SAVE_VARIABLE VARIABLE=%s VALUE='%s'" % (self.VARS_MMU_GATE_SPOOL_ID, self.gate_spool_id))
-        if self.enable_remote_gate_map and sync:
-            self._spoolman_set_gate_map()
-
-        self.gcode.run_script_from_command("SAVE_VARIABLE VARIABLE=%s VALUE='%s'" % (self.VARS_MMU_GATE_SPEED_OVERRIDE, self.gate_speed_override))
-=======
-    def _persist_gate_map(self):
         self._save_variable(self.VARS_MMU_GATE_STATUS, self.gate_status)
         self._save_variable(self.VARS_MMU_GATE_MATERIAL, self.gate_material)
         self._save_variable(self.VARS_MMU_GATE_COLOR, self.gate_color)
+        self._save_variable(self.VARS_MMU_GATE_FILAMENT_NAME, self.gate_color)
         self._save_variable(self.VARS_MMU_GATE_SPOOL_ID, self.gate_spool_id)
+        if self.enable_remote_gate_map and sync:
+            self._spoolman_set_gate_map()
+
         self._save_variable(self.VARS_MMU_GATE_SPEED_OVERRIDE, self.gate_speed_override)
         self._write_variables()
->>>>>>> 6e671595
         if self.printer.lookup_object("gcode_macro %s" % self.gate_map_changed_macro, None) is not None:
             self._wrap_gcode_command("%s GATE=-1" % self.gate_map_changed_macro)
 
@@ -2629,7 +2615,7 @@
             self._log_always("Measured toolhead_extruder_to_nozzle: %.1f" % toolhead_extruder_to_nozzle)
         else:
             raise MmuError("Failed to home to toolhead sensor")
-    
+
         toolhead_entry_to_extruder = 0.
         if self._has_sensor(self.ENDSTOP_EXTRUDER_ENTRY):
             # Retract clear of extruder sensor and then home in "extrude" direction
@@ -6705,11 +6691,8 @@
         self._log_to_file(gcmd.get_commandline())
         if self._check_is_disabled(): return
         quiet = bool(gcmd.get_int('QUIET', 0, minval=0, maxval=1))
-<<<<<<< HEAD
         sync = bool(gcmd.get_int('SYNC', int(self.enable_remote_gate_map), minval=0, maxval=1))
-=======
         detail = bool(gcmd.get_int('DETAIL', 0, minval=0, maxval=1))
->>>>>>> 6e671595
         reset = bool(gcmd.get_int('RESET', 0, minval=0, maxval=1))
         refresh = bool(gcmd.get_int('REFRESH', 0, minval=0, maxval=1))
         gates = gcmd.get('GATES', "!")
