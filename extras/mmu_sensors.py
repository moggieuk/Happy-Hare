--- conflicted
+++ resolved
@@ -170,29 +170,12 @@
         switch_pin = config.get('gate_switch_pin', None)
         logging.info("PAUL: switch_pin=%s" % switch_pin)
         if switch_pin is not None and not self._is_empty_pin(switch_pin):
-<<<<<<< HEAD
             self._create_gate_sensor(config, None, switch_pin, event_delay, pause_delay)
         else:
             for gate in range(23):
                 switch_pin = config.get(f'gate_switch_pin_{gate}', None)
                 if switch_pin is not None and not self._is_empty_pin(switch_pin):
                     self._create_gate_sensor(config, gate, switch_pin, event_delay, pause_delay)
-=======
-            # Automatically create necessary filament_switch_sensors
-            name = "%s_sensor" % self.ENDSTOP_GATE
-            section = "filament_switch_sensor %s" % name
-            config.fileconfig.add_section(section)
-            config.fileconfig.set(section, "switch_pin", switch_pin)
-            config.fileconfig.set(section, "pause_on_runout", "False")
-            fs = self.printer.load_object(config, section)
-
-            # Replace with custom runout_helper because limited operation is possible during print
-            insert_gcode = "__MMU_GATE_INSERT"
-            runout_gcode = "__MMU_GATE_RUNOUT"
-            mmu_runout_helper = MmuRunoutHelper(self.printer, name, insert_gcode, runout_gcode, event_delay, pause_delay)
-            fs.runout_helper = mmu_runout_helper
-            fs.get_status = mmu_runout_helper.get_status
->>>>>>> a3ae7252
 
         # Setup extruder (entrance) sensor...
         switch_pin = config.get('extruder_switch_pin', None)
