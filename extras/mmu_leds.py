# Happy Hare MMU Software
#
# Allows for flexible creation of virtual leds chains - one for each of the supported
# segments (exit, entry, status). Entry and exit are indexed by gate number.
#
# Copyright (C) 2022-2025  moggieuk#6538 (discord)
#                          moggieuk@hotmail.com
#
# (\_/)
# ( *,*)
# (")_(") Happy Hare Ready
#
# This file may be distributed under the terms of the GNU GPLv3 license.
#
import logging, re

# Klipper imports
from . import led as klipper_led

class VirtualMmuLedChain:
    def __init__(self, config, unit_name, segment, config_chains):
        self.printer = config.get_printer()
        self.name = "%s_mmu_%s_leds" % (unit_name, segment)
        self.config_chains = config_chains

        # Create temporary config section just to access led helper
        led_section = "led %s" % self.name
        config.fileconfig.add_section(led_section)
        led_config = config.getsection(led_section)
        self.led_helper = klipper_led.LEDHelper(led_config, self.update_leds, sum(len(leds) for chain_name, leds in config_chains))
        config.fileconfig.remove_section(led_section)

        # We need to configure the chain now so we can validate
        self.leds = []
        for chain_name, leds in self.config_chains:
            try:
                chain = self.printer.load_object(config, chain_name)
                if chain:
                    for led in leds:
                        self.leds.append((chain, led))
            except Exception as e:
                raise config.error("MMU LED chain '%s' referenced in '%s' cannot be loaded:\n%s" % (chain_name, self.name, str(e)))

        # Register led object with klipper
        logging.info("MMU: Created: %s" % led_section)
        self.printer.add_object(self.name, self)

    def update_leds(self, led_state, print_time):
        chains_to_update = set()
        for color, (chain, led) in zip(led_state, self.leds):
            chain.led_helper.led_state[led] = color
            chains_to_update.add(chain)
        for chain in chains_to_update:
            chain.led_helper.update_func(chain.led_helper.led_state, None)

    def get_status(self, eventtime=None):
        state = []
        chain_status = {}
        for chain, led in self.leds:
            if chain not in chain_status:
                status = chain.led_helper.get_status(eventtime)['color_data']
                chain_status[chain] = status
            state.append(chain_status[chain][led])
        return {"color_data": state}


class MmuLeds:

    PER_GATE_SEGMENTS = ['exit', 'entry']
    SEGMENTS = PER_GATE_SEGMENTS + ['status', 'logo']

    def __init__(self, config, *args):
        if len(args) < 2:
            raise config.error("[%s] cannot be instantiated directly. It must be loaded by [mmu_unit]" % config.get_name())
        self.mmu_machine, self.mmu_unit, self.first_gate, self.num_gates = args
        self.name = config.get_name().split()[-1]
        self.printer = config.get_printer()
        self.frame_rate = config.getint('frame_rate', 24)

        # Create virtual led chains
        self.virtual_chains = {}
        for segment in self.SEGMENTS:
            name = "%s_leds" % segment
            config_chains = [self.parse_chain(line) for line in config.get(name, '').split('\n') if line.strip()]
            self.virtual_chains[segment] = VirtualMmuLedChain(config, "unit%d" % self.mmu_unit.unit_index, segment, config_chains)

            num_leds = len(self.virtual_chains[segment].leds)
            if segment in self.PER_GATE_SEGMENTS and num_leds > 0 and num_leds % self.num_gates:
                raise config.error("Number of MMU '%s' LEDs (%d) cannot be spread over num_gates (%d)" % (segment, num_leds, self.num_gates))

        # Check for LED chain overlap or unavailable LEDs
        used = {}
        for segment in self.SEGMENTS:
            for led in self.virtual_chains[segment].leds:
                obj, index = led
                if index >= obj.led_helper.led_count:
                    raise config.error("MMU LED (with index %d) on segment %s isn't available" % (index + 1, segment))
                if led in used:
                    raise config.error("Same MMU LED (with index %d) used more than one segment: %s and %s" % (index + 1, used[led], segment))
                else:
                    used[led] = segment

        # Read default effects for each segment and other options
        self.enabled = config.get('enabled', True)
        self.animation = config.get('animation', True)
        self.exit_effect = config.get('exit_effect', 'gate_status')
        self.entry_effect = config.get('entry_effect', 'filament_color')
        self.status_effect = config.get('status_effect', 'filament_color')
        self.logo_effect = MmuLeds.string_to_rgb(config.get('logo_effect', '(0,0,0.3)'))
        self.white_light = MmuLeds.string_to_rgb(config.get('white_light', '(1,1,1)'))
        self.black_light = MmuLeds.string_to_rgb(config.get('black_light', '(0.01,0,0.02)'))
        self.empty_light = MmuLeds.string_to_rgb(config.get('empty_light', '(0,0,0)'))

        # Read operation to effect mappings
        self.effects = {}
        self.effect_rgb = {}
        effect_keys = [
            'effect_loading',
            'effect_loading_extruder',
            'effect_unloading',
            'effect_unloading_extruder',
            'effect_heating',
            'effect_selecting',
            'effect_checking',
            'effect_initialized',
            'effect_error',
            'effect_complete',
<<<<<<< HEAD
            'effect_gate_available',
            'effect_gate_unknown',
            'effect_gate_empty',
            'effect_gate_selected'
=======
            'effect_gate_selected',
            'effect_gate_available',
            'effect_gate_unknown',
            'effect_gate_empty',
            'effect_gate_available_sel',
            'effect_gate_unknown_sel',
            'effect_gate_empty_sel'
>>>>>>> b7c67a46
        ]
        for key in effect_keys:
            parts = [part.strip() for part in config.get(key, '').split(",", 1)]
            effect = parts[0]
            rgb_string = parts[1] if len(parts) == 2 else config.get('empty_light', '(0,0,0)')
            operation = key[len('effect_'):]
            self.effects[operation] = effect
            self.effect_rgb[effect] = MmuLeds.string_to_rgb(rgb_string)
        self.effect_rgb[''] = (0,0,0)

    def parse_chain(self, chain):
        chain = chain.strip()
        leds=[]
        parms = [parameter.strip() for parameter in chain.split() if parameter.strip()]
        if parms:
            chain_name = parms[0].replace(':',' ')
            led_indices = ''.join(parms[1:]).strip('()').split(',')
            for led in led_indices:
                if led:
                    if '-' in led:
                        start, stop = map(int,led.split('-'))
                        if stop == start:
                            ledList = [start-1]
                        elif stop > start:
                            ledList = list(range(start-1, stop))
                        else:
                            ledList = list(reversed(range(stop-1, start)))
                        for i in ledList:
                            leds.append(int(i))
                    else:
                        for i in led.split(','):
                            leds.append(int(i)-1)
            return chain_name, leds
        else:
            return None, None

    def get_effect(self, operation):
        return self.effects.get(operation, '')

    def get_rgb_for_effect(self, effect):
        return self.effect_rgb[effect]

    def get_status(self, eventtime=None):
        status = {segment: len(self.virtual_chains[segment].leds) for segment in self.SEGMENTS}
        status.update({
            'enabled': self.enabled,
            'animation': self.animation,
            'exit_effect': self.exit_effect,
            'entry_effect': self.entry_effect,
            'status_effect': self.status_effect,
            'logo_effect': self.logo_effect,
            'num_gates': self.num_gates,
        })
        return status

    @staticmethod
    def string_to_rgb(rgb_string):
        if not isinstance(rgb_string, tuple):
            rgb = re.sub(r"[\"'()]", '', rgb_string) # Clean up strings
            rgb = tuple(float(x) for x in rgb.split(','))
        else:
           rgb = rgb_string
        if len(rgb) != 3:
            raise ValueError("%s is not a valid rgb tuple" % str(rgb_string))
        return rgb

def load_config_prefix(config):
    return MmuLeds(config)<|MERGE_RESOLUTION|>--- conflicted
+++ resolved
@@ -125,12 +125,6 @@
             'effect_initialized',
             'effect_error',
             'effect_complete',
-<<<<<<< HEAD
-            'effect_gate_available',
-            'effect_gate_unknown',
-            'effect_gate_empty',
-            'effect_gate_selected'
-=======
             'effect_gate_selected',
             'effect_gate_available',
             'effect_gate_unknown',
@@ -138,7 +132,6 @@
             'effect_gate_available_sel',
             'effect_gate_unknown_sel',
             'effect_gate_empty_sel'
->>>>>>> b7c67a46
         ]
         for key in effect_keys:
             parts = [part.strip() for part in config.get(key, '').split(",", 1)]
