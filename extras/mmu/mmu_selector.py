--- conflicted
+++ resolved
@@ -37,18 +37,13 @@
 import random, logging, math, re, traceback
 
 # Klipper imports
-from ..homing          import Homing, HomingMove
+from ..homing        import Homing, HomingMove
 
 # Happy Hare imports
-<<<<<<< HEAD
-from ..          import mmu_unit as MmuUnit
-=======
-from ..                import mmu_machine
-from ..mmu_machine     import MmuToolHead
->>>>>>> b7c67a46
+from ..              import mmu_unit as MmuUnit
 
 # MMU subcomponent clases
-from .mmu_shared       import MmuError
+from .mmu_shared     import MmuError
 
 
 
@@ -223,7 +218,6 @@
                         self.filament_drive()
         except MmuError as ee:
             self.mmu.handle_mmu_error("Soaktest abandoned because of error: %s" % str(ee))
-
 
 
 ################################################################################
@@ -497,11 +491,7 @@
         return status
 
     def get_mmu_status_config(self):
-<<<<<<< HEAD
-        msg = "Selector is %s" % ("HOMED" if self.is_homed else "NOT HOMED")
-=======
         msg = "\nSelector is NOT HOMED" if not self.is_homed else ""
->>>>>>> b7c67a46
         msg += self.servo.get_mmu_status_config()
         return msg
 
@@ -1029,11 +1019,7 @@
         self.mmu.log_trace("Setting servo to down (filament drive) position at angle: %d" % self.servo_angles['down'])
 
         if buzz_gear and self.servo_buzz_gear_on_down > 0:
-<<<<<<< HEAD
-            self.mmu_unit.mmu_toolhead.unsync() # Must be unsynced before buzz to avoid delay
-=======
-            self.mmu_toolhead.sync(MmuToolHead.GEAR_ONLY) # Must be in correct sync mode before buzz to avoid delay
->>>>>>> b7c67a46
+            self.mmu_unit.mmu_toolhead.sync(MmuToolHead.GEAR_ONLY) # Must be in correct sync mode before buzz to avoid delay
 
         self.mmu.movequeues_wait() # Probably not necessary
         initial_encoder_position = self.mmu.get_encoder_distance(dwell=None)
@@ -1359,13 +1345,8 @@
         return status
 
     def get_mmu_status_config(self):
-<<<<<<< HEAD
-        msg = "Selector is %s" % ("HOMED" if self.is_homed else "NOT HOMED")
-        msg += ". Filament is %s" % ("GRIPPED" if self.grip_state == self.mmu.FILAMENT_DRIVE_STATE else "RELEASED")
-=======
         msg = "\nSelector is NOT HOMED. " if not self.is_homed else ""
         msg += "Filament is %s" % ("GRIPPED" if self.grip_state == self.mmu.FILAMENT_DRIVE_STATE else "RELEASED")
->>>>>>> b7c67a46
         return msg
 
     def set_test_config(self, gcmd):
@@ -1446,36 +1427,6 @@
         finally:
             self.mmu.calibrating = False
 
-<<<<<<< HEAD
-=======
-    cmd_MMU_SOAKTEST_SELECTOR_help = "Soak test of selector movement"
-    def cmd_MMU_SOAKTEST_SELECTOR(self, gcmd):
-        self.mmu.log_to_file(gcmd.get_commandline())
-        if self.mmu.check_if_disabled(): return
-        if self.mmu.check_if_loaded(): return
-        if self.mmu.check_if_not_calibrated(self.mmu.CALIBRATED_SELECTOR): return
-        loops = gcmd.get_int('LOOP', 100)
-        home = bool(gcmd.get_int('HOME', 0))
-        try:
-            with self.mmu.wrap_sync_gear_to_extruder():
-                if home:
-                    self.home()
-                for l in range(loops):
-                    self.mmu.log_always("Testing loop %d / %d" % (l + 1, loops))
-                    tool = random.randint(0, self.mmu.num_gates - 1)
-                    if random.randint(0, 10) == 0 and home:
-                        self.mmu.home(tool=tool)
-                    else:
-                        if random.randint(0, 10) == 0 and home:
-                            self.mmu.home(tool=tool)
-                        else:
-                            self.mmu.select_tool(tool)
-                        if not self.mmu.mmu_machine.filament_always_gripped:
-                            self.filament_drive()
-        except MmuError as ee:
-            self.mmu.handle_mmu_error("Soaktest abandoned because of error: %s" % str(ee))
-
->>>>>>> b7c67a46
     def _get_max_selector_movement(self, gate=-1):
         n = gate if gate >= 0 else self.mmu_unit.num_gates - 1
 
@@ -1977,28 +1928,16 @@
 #   MMU_SOAKTEST_SELECTOR
 ################################################################################
 
-<<<<<<< HEAD
 class IndexedSelector(PhysicalSelector, object):
 
     def __init__(self, mmu, mmu_unit):
         super(IndexedSelector, self).__init__(mmu, mmu_unit)
-=======
-class IndexedSelector(BaseSelector, object):
-
-    def __init__(self, mmu):
-        super(IndexedSelector, self).__init__(mmu)
         self.is_homed = True
->>>>>>> b7c67a46
 
         # Process config
         self.selector_move_speed = mmu.config.getfloat('selector_move_speed', 100, minval=1.)
         self.selector_homing_speed = mmu.config.getfloat('selector_homing_speed', self.selector_move_speed, minval=1.)
-<<<<<<< HEAD
-=======
-        self.selector_touch_speed = mmu.config.getfloat('selector_touch_speed', 60, minval=1.) # Not used with ViViD but allows for param in config
-        self.selector_touch_enable = mmu.config.getint('selector_touch_enable', 1, minval=0, maxval=1) # Not used with ViViD but allows for param in config
         self.selector_index_distance = mmu.config.getfloat('selector_index_distance', 5, minval=0.)
->>>>>>> b7c67a46
 
         # To simplfy config CAD related parameters are set based on vendor and version setting
         self.cad_gate_width = 90. # Rotation distance set to make this equivalent to degrees
@@ -2008,83 +1947,30 @@
         self.cad_gate_width = mmu.config.getfloat('cad_gate_width', self.cad_gate_width, above=0.)
         self.cad_max_rotations = mmu.config.getfloat('cad_max_rotations', self.cad_max_rotations, above=0.)
 
-<<<<<<< HEAD
-        self.register_mmu_command('PAUL', self.cmd_PAUL) # PAUL testing
-
         self.unit_gate_selected = 0 # TODO could be set as part of startup homing..
-=======
-        # Register GCODE commands
-        gcode = mmu.printer.lookup_object('gcode')
-        gcode.register_command('MMU_SOAKTEST_SELECTOR', self.cmd_MMU_SOAKTEST_SELECTOR, desc=self.cmd_MMU_SOAKTEST_SELECTOR_help)
 
         # Selector stepper setup before MMU toolhead is instantiated
         section = mmu_machine.SELECTOR_STEPPER_CONFIG
         if mmu.config.has_section(section):
             # Inject options into selector stepper config regardless or what user sets
             mmu.config.fileconfig.set(section, 'homing_speed', self.selector_homing_speed)
->>>>>>> b7c67a46
 
     # Selector "Interface" methods ---------------------------------------------
 
     def handle_connect(self):
-<<<<<<< HEAD
-        self.selector_rail = self.mmu_toolhead.get_kinematics().rails[0]
-        self.selector_stepper = self.selector_rail.steppers[0]
-
-        # Adjust selector rail limits now we know the config
-        self.selector_rail.homing_speed = self.selector_homing_speed
-        self.selector_rail.second_homing_speed = self.selector_homing_speed / 2.
-        self.selector_rail.homing_retract_speed = self.selector_homing_speed
-        self._set_position(0) # Reset pos
-
-    def cmd_PAUL(self, gcmd): # PAUL testing command
-        move = gcmd.get_float('MOVE', self._get_max_selector_movement())
-        speed = gcmd.get_float('SPEED', None)
-        accel = gcmd.get_float('ACCEL', None)
-        wait = bool(gcmd.get_int('WAIT', 0, minval=0, maxval=1)) # Wait for move to complete (make move synchronous)
-        gate = gcmd.get_int('GATE', None)
-        if gate is not None:
-            endstop_name = "%s_gate%d" % (self.mmu_unit.name, unit_gate)
-            self.mmu.log_debug("Homing selector motor %.1fmm to %s..." % (move, endstop_name))
-            actual,homed = self._trace_selector_move("PAUL TEST homing selector", move, homing_move=1, endstop_name=endstop_name, speed=speed, accel=accel, wait=wait)
-        else:
-            self.mmu.log_debug("Moving selector motor %.1fmm..." % move)
-            actual,homed = self._trace_selector_move("PAUL TEST selector", move, speed=speed, accel=accel, wait=wait)
-        self.mmu.log_error("PAUL: actual=%s, homed=%s" % (actual, homed))
-        # End of PAUL testing command ^^^^
-=======
         self.mmu_toolhead = self.mmu.mmu_toolhead
         self.selector_rail = self.mmu_toolhead.get_kinematics().rails[0]
         self.selector_stepper = self.selector_rail.steppers[0]
         self._set_position(0) # Reset pos
 
-    cmd_MMU_SOAKTEST_SELECTOR_help = "Soak test of selector movement"
-    def cmd_MMU_SOAKTEST_SELECTOR(self, gcmd):
-        self.mmu.log_to_file(gcmd.get_commandline())
-        if self.mmu.check_if_disabled(): return
-        if self.mmu.check_if_loaded(): return
-        if self.mmu.check_if_not_calibrated(self.mmu.CALIBRATED_SELECTOR): return
-        loops = gcmd.get_int('LOOP', 100)
-        home = bool(gcmd.get_int('HOME', 0))
-        try:
-            with self.mmu.wrap_sync_gear_to_extruder():
-                if home:
-                    self.home()
-                for l in range(loops):
-                    self.mmu.log_always("Testing loop %d / %d" % (l + 1, loops))
-                    tool = random.randint(0, self.mmu.num_gates)
-                    if tool == self.mmu.num_gates:
-                        self.mmu.select_bypass()
-                    else:
-                        self.mmu.select_tool(tool)
-                    if not self.mmu.mmu_machine.filament_always_gripped:
-                        self.filament_drive()
-        except MmuError as ee:
-            self.mmu.handle_mmu_error("Soaktest abandoned because of error: %s" % str(ee))
+# PAUL        # Adjust selector rail limits now we know the config
+# PAUL        self.selector_rail.homing_speed = self.selector_homing_speed
+# PAUL        self.selector_rail.second_homing_speed = self.selector_homing_speed / 2.
+# PAUL        self.selector_rail.homing_retract_speed = self.selector_homing_speed
+# PAUL        self._set_position(0) # Reset pos
 
     def bootup(self):
         self.select_gate(self.mmu.gate_selected)
->>>>>>> b7c67a46
 
     def home(self, force_unload = None):
         if self.mmu.check_if_bypass(): return
@@ -2101,17 +1987,6 @@
             self._home_selector()
 
     def select_gate(self, gate):
-<<<<<<< HEAD
-        if gate >= 0 and gate != self.mmu.gate_selected:
-            with self.mmu.wrap_action(self.mmu.ACTION_SELECTING):
-                self._find_gate(self.local_gate(gate))
-
-    def restore_gate(self, gate):
-        if gate >= 0:
-            # PAUL this will generate a TTC error if the mcu has just booted. It is called from "ready" callback. Either need to move the
-            # intial call or delay actual move here..
-            self._find_gate(self.local_gate(gate))
-=======
         if gate >= 0:
             endstop = self.selector_rail.get_extra_endstop(self._get_gate_endstop(gate))
             if not endstop:
@@ -2120,7 +1995,6 @@
             if not mcu_endstop.query_endstop(self.mmu_toolhead.get_last_move_time()):
                 with self.mmu.wrap_action(self.mmu.ACTION_SELECTING):
                     self._find_gate(gate)
->>>>>>> b7c67a46
 
     def disable_motors(self):
         stepper_enable = self.mmu.printer.lookup_object('stepper_enable')
@@ -2144,11 +2018,7 @@
         return True
 
     def get_mmu_status_config(self):
-<<<<<<< HEAD
-        msg = "Selector is %s" % ("HOMED" if self.is_homed else "NOT HOMED")
-=======
         msg = "\nSelector is NOT HOMED" if not self.is_homed else ""
->>>>>>> b7c67a46
         return msg
 
     def set_test_config(self, gcmd):
@@ -2164,11 +2034,7 @@
     # Internal Implementation --------------------------------------------------
 
     def _get_max_selector_movement(self):
-<<<<<<< HEAD
         max_movement = self.mmu_unit.num_gates * self.cad_gate_width * self.cad_max_rotations
-=======
-        max_movement = self.mmu.num_gates * self.cad_gate_width * self.cad_max_rotations
->>>>>>> b7c67a46
         return max_movement
 
     def _home_selector(self):
@@ -2181,17 +2047,6 @@
             logging.error(traceback.format_exc())
             raise MmuError("Homing selector failed because of blockage or malfunction. Klipper reports: %s" % str(e))
 
-<<<<<<< HEAD
-    def _find_gate(self, unit_gate):
-        self.mmu.log_error("PAUL: _find_gate(%s)" % unit_gate)
-        endstop_name = "%s_gate%d" % (self.mmu_unit.name, unit_gate)
-        max_move = self._get_max_selector_movement() * self._best_rotation_direction(self.unit_gate_selected, unit_gate)
-        self.mmu.movequeues_wait()
-        actual,homed = self._trace_selector_move("Indexing selector", max_move, speed=self.selector_move_speed, homing_move=1, endstop_name=endstop_name, wait=False)
-        if homed:
-            self.unit_gate_selected = unit_gate
-        self.mmu.log_error("PAUL: actual=%s, homed=%s" % (actual, homed))
-=======
     def _get_gate_endstop(self, gate):
         return "unit0_gate%d" % gate
 
@@ -2204,7 +2059,6 @@
             # If we actually moved to home make sure we are centered on index endstop
             center_move = (self.selector_index_distance / 2) * rotation_dir
             self._trace_selector_move("Centering selector", center_move, speed=self.selector_move_speed)
->>>>>>> b7c67a46
 
     # TODO automate the setup of the sequence through homing move on startup
     def _best_rotation_direction(self, start_gate, end_gate):
@@ -2239,18 +2093,7 @@
         homed = False
         actual = dist
 
-<<<<<<< HEAD
-        if homing_move != 0:
-            # Check for valid endstop
-            if endstop_name is None:
-                endstop = self.selector_rail.get_endstops()
-            else:
-                endstop = self.selector_rail.get_extra_endstop(endstop_name)
-                if endstop is None:
-                    self.mmu.log_error("Endstop '%s' not found" % endstop_name)
-                    return null_rtn
-=======
-        self.mmu_toolhead.quiesce()
+        self.mmu_unit.mmu_toolhead.quiesce()
 
         if homing_move != 0:
             # Check for valid endstop
@@ -2258,7 +2101,6 @@
             if endstops is None:
                 self.mmu.log_error("Endstop '%s' not found" % endstop_name)
                 return null_rtn
->>>>>>> b7c67a46
 
         # Set appropriate speeds and accel if not supplied
         speed = speed or self.selector_homing_speed if homing_move != 0 else self.selector_move_speed
@@ -2271,11 +2113,7 @@
                     init_pos = pos[0]
                     pos[0] += dist
                     trig_pos = [0., 0., 0., 0.]
-<<<<<<< HEAD
-                    hmove = HomingMove(self.mmu.printer, endstop, self.mmu_toolhead)
-=======
                     hmove = HomingMove(self.mmu.printer, endstops, self.mmu_toolhead)
->>>>>>> b7c67a46
                     trig_pos = hmove.homing_move(pos, speed, probe_pos=True, triggered=homing_move > 0, check_triggered=True)
                     homed = True
             except self.mmu.printer.command_error as e:
@@ -2293,13 +2131,8 @@
             if self.mmu.log_enabled(self.mmu.LOG_STEPPER):
                 self.mmu.log_stepper("SELECTOR MOVE: position=%.1f, speed=%.1f, accel=%.1f" % (dist, speed, accel))
 
-<<<<<<< HEAD
-        self.mmu_toolhead.flush_step_generation() # TTC mitigation
-        self.mmu.toolhead.flush_step_generation() # TTC mitigation
-=======
         self.mmu_toolhead.flush_step_generation() # TTC mitigation (TODO: still required?)
         self.mmu.toolhead.flush_step_generation() # TTC mitigation (TODO: still required?)
->>>>>>> b7c67a46
         if wait:
             self.mmu.movequeues_wait(toolhead=False, mmu_toolhead=True)
 
