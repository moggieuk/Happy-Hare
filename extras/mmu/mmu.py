--- conflicted
+++ resolved
@@ -1370,12 +1370,6 @@
         mmu_last_move = self.mmu_toolhead().get_last_move_time()
         last_move = self.toolhead.get_last_move_time()
         delta = mmu_last_move - last_move
-<<<<<<< HEAD
-        if delta > 0:
-            self.toolhead.dwell(abs(delta))
-        elif delta < 0:
-            self.mmu_toolhead().dwell(abs(delta))
-=======
         if abs(delta) > 1:
             self.log_error("Unexpected time mismatch of movequeues. Will attempt to continue without syncing")
             self.debug("mmu last_move: %.4f, toolhead last_move: %.4f" % (mmu_last_move, last_move))
@@ -1384,7 +1378,6 @@
                 self.toolhead.dwell(abs(delta))
             elif delta < 0:
                 self.mmu_toolhead.dwell(abs(delta))
->>>>>>> ea7bb897
 
 
 ####################################
