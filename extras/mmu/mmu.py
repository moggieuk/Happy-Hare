# Happy Hare MMU Software
# Main module
#
# Copyright (C) 2022-2025  moggieuk#6538 (discord)
#                          moggieuk@hotmail.com
#
# Goal: Main control class for any Klipper based MMU (includes filament driver/gear control)
#
# (\_/)
# ( *,*)
# (")_(") Happy Hare Ready
#
# This file may be distributed under the terms of the GNU GPLv3 license.
#
import gc, sys, ast, random, logging, time, contextlib, math, os.path, re, unicodedata

# Klipper imports
import chelper
from ..homing            import Homing, HomingMove
from ..tmc               import TMCCommandHelper

# Happy Hare imports
from ..                  import mmu_unit
from ..mmu_unit          import MmuToolHead
from ..mmu_sensors       import MmuRunoutHelper

# MMU subcomponent clases
from .mmu_shared         import *
from .mmu_logger         import MmuLogger
from .mmu_selector       import *
from .mmu_test           import MmuTest
from .mmu_utils          import DebugStepperMovement, PurgeVolCalculator
from .mmu_sensor_manager import MmuSensorManager


# Main klipper module
class Mmu:
    VERSION = 3.30 # When this is revved, Happy Hare will instruct users to re-run ./install.sh. Sync with install.sh!

    BOOT_DELAY = 2.5 # Delay before running bootup tasks

    # Calibration steps
    CALIBRATED_GEAR_0    = 0b00001 # Specifically rotation_distance for gate 0
    CALIBRATED_ENCODER   = 0b00010
    CALIBRATED_SELECTOR  = 0b00100 # Defaults true with VirtualSelector
    CALIBRATED_BOWDENS   = 0b01000 # Bowden length for all gates
    CALIBRATED_GEAR_RDS  = 0b10000
    CALIBRATED_ESSENTIAL = 0b01111
    CALIBRATED_ALL       = 0b11111

    UNIT_UNKNOWN = -1

    TOOL_GATE_UNKNOWN = -1
    TOOL_GATE_BYPASS = -2

    GATE_UNKNOWN = -1
    GATE_EMPTY = 0
    GATE_AVAILABLE = 1 # Available to load from either buffer or spool
    GATE_AVAILABLE_FROM_BUFFER = 2

    FILAMENT_POS_UNKNOWN = -1
    FILAMENT_POS_UNLOADED = 0       # Parked in gate
    FILAMENT_POS_HOMED_GATE = 1     # Homed at either gate or gear sensor (currently assumed mutually exclusive sensors)
    FILAMENT_POS_START_BOWDEN = 2   # Point of fast load portion
    FILAMENT_POS_IN_BOWDEN = 3      # Some unknown position in the bowden
    FILAMENT_POS_END_BOWDEN = 4     # End of fast load portion
    FILAMENT_POS_HOMED_ENTRY = 5    # Homed at entry sensor
    FILAMENT_POS_HOMED_EXTRUDER = 6 # Collision homing case at extruder gear entry
    FILAMENT_POS_EXTRUDER_ENTRY = 7 # Past extruder gear entry
    FILAMENT_POS_HOMED_TS = 8       # Homed at toolhead sensor
    FILAMENT_POS_IN_EXTRUDER = 9    # In extruder past toolhead sensor
    FILAMENT_POS_LOADED = 10        # Homed to nozzle

    DIRECTION_LOAD = 1
    DIRECTION_UNKNOWN = 0
    DIRECTION_UNLOAD = -1

    FORM_TIP_NONE = 0               # Skip tip forming
    FORM_TIP_SLICER = 1             # Slicer forms tips
    FORM_TIP_STANDALONE = 2         # Happy Hare forms tips

    PURGE_NONE = 0                  # Skip purging after load
    PURGE_SLICER = 1                # Slicer purges on wipetower
    PURGE_STANDALONE = 2            # Happy Hare purges

    ACTION_IDLE = 0
    ACTION_LOADING = 1
    ACTION_LOADING_EXTRUDER = 2
    ACTION_UNLOADING = 3
    ACTION_UNLOADING_EXTRUDER = 4
    ACTION_FORMING_TIP = 5
    ACTION_HEATING = 6
    ACTION_CHECKING = 7
    ACTION_HOMING = 8
    ACTION_SELECTING = 9
    ACTION_CUTTING_TIP = 10         # Cutting at toolhead e.g.  _MMU_CUT_TIP macro
    ACTION_CUTTING_FILAMENT = 11    # Cutting at MMU e.g. EREC cutting macro
    ACTION_PURGING = 12             # Non slicer purging e.g. when running blobifier

    MACRO_EVENT_RESTART          = "restart"          # Params: None
    MACRO_EVENT_GATE_MAP_CHANGED = "gate_map_changed" # Params: GATE changed or GATE=-1 for all
    MACRO_EVENT_FILAMENT_GRIPPED = "filament_gripped" # Params: None

    # Standard sensor and endstop or pseudo endstop names
    SENSOR_ENCODER             = "encoder"        # Fake Gate endstop
    SENSOR_GATE                = "mmu_gate"       # Gate
    SENSOR_GEAR_PREFIX         = "mmu_gear"

    SENSOR_EXTRUDER_NONE       = "none"           # Fake Extruder endstop aka don't attempt home
    SENSOR_EXTRUDER_COLLISION  = "collision"      # Fake Extruder endstop
    SENSOR_EXTRUDER_ENTRY      = "extruder"       # Extruder entry sensor
    SENSOR_GEAR_TOUCH          = "mmu_gear_touch" # Stallguard based detection

    SENSOR_COMPRESSION         = "filament_compression" # Filament sync-feedback compression detection
    SENSOR_TENSION             = "filament_tension"     # Filament sync-feedback tension detection

    SENSOR_TOOLHEAD            = "toolhead"
    SENSOR_EXTRUDER_TOUCH      = "mmu_ext_touch"

    SENSOR_SELECTOR_TOUCH      = "mmu_sel_touch"  # For LinearSelector
    SENSOR_SELECTOR_HOME       = "mmu_sel_home"   # For LinearSelector
    SENSOR_PRE_GATE_PREFIX     = "mmu_pre_gate"

    EXTRUDER_ENDSTOPS = [SENSOR_EXTRUDER_COLLISION, SENSOR_GEAR_TOUCH, SENSOR_EXTRUDER_ENTRY, SENSOR_EXTRUDER_NONE, SENSOR_COMPRESSION]
    GATE_ENDSTOPS     = [SENSOR_GATE, SENSOR_ENCODER, SENSOR_GEAR_PREFIX, SENSOR_EXTRUDER_ENTRY]

    # Statistics output types
    GATE_STATS_STRING     = "string"
    GATE_STATS_PERCENTAGE = "percentage"
    GATE_STATS_EMOTICON   = "emoticon"

    GATE_STATS_TYPES = [GATE_STATS_STRING, GATE_STATS_PERCENTAGE, GATE_STATS_EMOTICON]

    # Gear/Extruder syncing (uses SENSOR_COMPRESSION and SENSOR_TENSION sensors)
    SYNC_FEEDBACK_INTERVAL  = 0.5   # How often to check extruder direction
    SYNC_POSITION_TIMERANGE = 0.6   # Interval to compare movement
    SYNC_POSITION_MIN_DELTA = 0.001 # Min extruder move distance to be significant
    SYNC_STATE_NEUTRAL = 0
    SYNC_STATE_COMPRESSED = 1.
    SYNC_STATE_EXPANDED = -1.

    # Levels of logging
    LOG_ESSENTIAL = 0
    LOG_INFO      = 1
    LOG_DEBUG     = 2
    LOG_TRACE     = 3
    LOG_STEPPER   = 4
    LOG_LEVELS = ['ESSENTAL', 'INFO', 'DEBUG', 'TRACE', 'STEPPER']

    # States of espooler motor
    ESPOOLER_OFF    = 'off'
    ESPOOLER_REWIND = 'rewind'
    ESPOOLER_ASSIST = 'assist'
    ESPOOLER_PRINT  = 'print'  # Special in-print assist state
    ESPOOLER_OPERATIONS = [ESPOOLER_OFF, ESPOOLER_REWIND, ESPOOLER_ASSIST, ESPOOLER_PRINT]

    # Name used to save gcode state
    TOOLHEAD_POSITION_STATE = 'MMU_state'

    # Filament "grip" states
    FILAMENT_UNKNOWN_STATE = -1
    FILAMENT_RELEASE_STATE = 0
    FILAMENT_DRIVE_STATE   = 1
    FILAMENT_HOLD_STATE    = 2

    # mmu_vars.cfg variables
    VARS_MMU_REVISION                 = "mmu__revision"
    VARS_MMU_CALIB_CLOG_LENGTH        = "mmu_calibration_clog_length"
    VARS_MMU_ENABLE_ENDLESS_SPOOL     = "mmu_state_enable_endless_spool"
    VARS_MMU_ENDLESS_SPOOL_GROUPS     = "mmu_state_endless_spool_groups"
    VARS_MMU_TOOL_TO_GATE_MAP         = "mmu_state_tool_to_gate_map"
    VARS_MMU_GATE_STATUS              = "mmu_state_gate_status"
    VARS_MMU_GATE_MATERIAL            = "mmu_state_gate_material"
    VARS_MMU_GATE_COLOR               = "mmu_state_gate_color"
    VARS_MMU_GATE_FILAMENT_NAME       = "mmu_state_gate_filament_name"
    VARS_MMU_GATE_TEMPERATURE         = "mmu_state_gate_temperature"
    VARS_MMU_GATE_SPOOL_ID            = "mmu_state_gate_spool_id"
    VARS_MMU_GATE_SPEED_OVERRIDE      = "mmu_state_gate_speed_override"
    VARS_MMU_GATE_SELECTED            = "mmu_state_gate_selected"
    VARS_MMU_TOOL_SELECTED            = "mmu_state_tool_selected"
    VARS_MMU_LAST_TOOL                = "mmu_state_last_tool"
    VARS_MMU_FILAMENT_POS             = "mmu_state_filament_pos"
    VARS_MMU_FILAMENT_REMAINING       = "mmu_state_filament_remaining"
    VARS_MMU_FILAMENT_REMAINING_COLOR = "mmu_state_filament_remaining_color"
    VARS_MMU_CALIB_BOWDEN_LENGTHS     = "mmu_calibration_bowden_lengths" # Per-gate calibrated bowden lengths
    VARS_MMU_CALIB_BOWDEN_HOME        = "mmu_calibration_bowden_home"    # Was encoder, gate or gear sensor used as reference point
    VARS_MMU_GATE_STATISTICS_PREFIX   = "mmu_statistics_gate_"
    VARS_MMU_SWAP_STATISTICS          = "mmu_statistics_swaps"
    VARS_MMU_COUNTERS                 = "mmu_statistics_counters"
    VARS_MMU_ENCODER_RESOLUTION       = "mmu_encoder_resolution"
    VARS_MMU_GEAR_ROTATION_DISTANCES  = "mmu_gear_rotation_distances"

    VARS_MMU_CALIB_BOWDEN_LENGTH      = "mmu_calibration_bowden_length" # DEPRECATED (for upgrade only)
    VARS_MMU_GEAR_ROTATION_DISTANCE   = "mmu_gear_rotation_distance"    # DEPRECATED (for upgrade only)
    VARS_MMU_CALIB_PREFIX             = "mmu_calibration_"              # DEPRECATED (for upgrade only)

    # Mainsail/Fluid visualization of extruder colors and other attributes
    T_MACRO_COLOR_ALLGATES = 'allgates' # Color from gate map (all tools). Will add spool_id if spoolman is enabled
    T_MACRO_COLOR_GATEMAP  = 'gatemap'  # As per gatemap but hide empty tools. Will add spool_id if spoolman is enabled
    T_MACRO_COLOR_SLICER   = 'slicer'   # Color from slicer tool map. Will add spool_id if spoolman is enabled
    T_MACRO_COLOR_OFF      = 'off'      # Turn off color and spool_id association
    T_MACRO_COLOR_OPTIONS  = [T_MACRO_COLOR_GATEMAP, T_MACRO_COLOR_SLICER, T_MACRO_COLOR_ALLGATES, T_MACRO_COLOR_OFF]

    # Spoolman integration - modes of operation
    SPOOLMAN_OFF           = 'off'      # Spoolman disabled
    SPOOLMAN_READONLY      = 'readonly' # Get filament attributes only
    SPOOLMAN_PUSH          = 'push'     # Local gatemap is the source or truth
    SPOOLMAN_PULL          = 'pull'     # Spoolman db is the source of truth
    SPOOLMAN_OPTIONS       = [SPOOLMAN_OFF, SPOOLMAN_READONLY, SPOOLMAN_PUSH, SPOOLMAN_PULL]
    SPOOLMAN_CONFIG_ERROR  = "Moonraker/spoolman may not be configured (check moonraker.log)"

    # Automap strategies
    AUTOMAP_NONE           = 'none'
    AUTOMAP_FILAMENT_NAME  = 'filament_name'
    AUTOMAP_SPOOL_ID       = 'spool_id'
    AUTOMAP_MATERIAL       = 'material'
    AUTOMAP_CLOSEST_COLOR  = 'closest_color'
    AUTOMAP_COLOR          = 'color'
    AUTOMAP_OPTIONS        = [AUTOMAP_NONE, AUTOMAP_FILAMENT_NAME, AUTOMAP_SPOOL_ID, AUTOMAP_MATERIAL, AUTOMAP_CLOSEST_COLOR, AUTOMAP_COLOR]

    EMPTY_GATE_STATS_ENTRY = {'pauses': 0, 'loads': 0, 'load_distance': 0.0, 'load_delta': 0.0, 'unloads': 0, 'unload_distance': 0.0, 'unload_delta': 0.0, 'load_failures': 0, 'unload_failures': 0, 'quality': -1.}

    W3C_COLORS = [('aliceblue','#F0F8FF'), ('antiquewhite','#FAEBD7'), ('aqua','#00FFFF'), ('aquamarine','#7FFFD4'), ('azure','#F0FFFF'), ('beige','#F5F5DC'),
                  ('bisque','#FFE4C4'), ('black','#000000'), ('blanchedalmond','#FFEBCD'), ('blue','#0000FF'), ('blueviolet','#8A2BE2'), ('brown','#A52A2A'),
                  ('burlywood','#DEB887'), ('cadetblue','#5F9EA0'), ('chartreuse','#7FFF00'), ('chocolate','#D2691E'), ('coral','#FF7F50'),
                  ('cornflowerblue','#6495ED'), ('cornsilk','#FFF8DC'), ('crimson','#DC143C'), ('cyan','#00FFFF'), ('darkblue','#00008B'), ('darkcyan','#008B8B'),
                  ('darkgoldenrod','#B8860B'), ('darkgray','#A9A9A9'), ('darkgreen','#006400'), ('darkgrey','#A9A9A9'), ('darkkhaki','#BDB76B'),
                  ('darkmagenta','#8B008B'), ('darkolivegreen','#556B2F'), ('darkorange','#FF8C00'), ('darkorchid','#9932CC'), ('darkred','#8B0000'),
                  ('darksalmon','#E9967A'), ('darkseagreen','#8FBC8F'), ('darkslateblue','#483D8B'), ('darkslategray','#2F4F4F'), ('darkslategrey','#2F4F4F'),
                  ('darkturquoise','#00CED1'), ('darkviolet','#9400D3'), ('deeppink','#FF1493'), ('deepskyblue','#00BFFF'), ('dimgray','#696969'),
                  ('dimgrey','#696969'), ('dodgerblue','#1E90FF'), ('firebrick','#B22222'), ('floralwhite','#FFFAF0'), ('forestgreen','#228B22'),
                  ('fuchsia','#FF00FF'), ('gainsboro','#DCDCDC'), ('ghostwhite','#F8F8FF'), ('gold','#FFD700'), ('goldenrod','#DAA520'), ('gray','#808080'),
                  ('green','#008000'), ('greenyellow','#ADFF2F'), ('grey','#808080'), ('honeydew','#F0FFF0'), ('hotpink','#FF69B4'), ('indianred','#CD5C5C'),
                  ('indigo','#4B0082'), ('ivory','#FFFFF0'), ('khaki','#F0E68C'), ('lavender','#E6E6FA'), ('lavenderblush','#FFF0F5'), ('lawngreen','#7CFC00'),
                  ('lemonchiffon','#FFFACD'), ('lightblue','#ADD8E6'), ('lightcoral','#F08080'), ('lightcyan','#E0FFFF'), ('lightgoldenrodyellow','#FAFAD2'),
                  ('lightgray','#D3D3D3'), ('lightgreen','#90EE90'), ('lightgrey','#D3D3D3'), ('lightpink','#FFB6C1'), ('lightsalmon','#FFA07A'),
                  ('lightseagreen','#20B2AA'), ('lightskyblue','#87CEFA'), ('lightslategray','#778899'), ('lightslategrey','#778899'),
                  ('lightsteelblue','#B0C4DE'), ('lightyellow','#FFFFE0'), ('lime','#00FF00'), ('limegreen','#32CD32'), ('linen','#FAF0E6'),
                  ('magenta','#FF00FF'), ('maroon','#800000'), ('mediumaquamarine','#66CDAA'), ('mediumblue','#0000CD'), ('mediumorchid','#BA55D3'),
                  ('mediumpurple','#9370DB'), ('mediumseagreen','#3CB371'), ('mediumslateblue','#7B68EE'), ('mediumspringgreen','#00FA9A'),
                  ('mediumturquoise','#48D1CC'), ('mediumvioletred','#C71585'), ('midnightblue','#191970'), ('mintcream','#F5FFFA'), ('mistyrose','#FFE4E1'),
                  ('moccasin','#FFE4B5'), ('navajowhite','#FFDEAD'), ('navy','#000080'), ('oldlace','#FDF5E6'), ('olive','#808000'),
                  ('olivedrab','#6B8E23'), ('orange','#FFA500'), ('orangered','#FF4500'), ('orchid','#DA70D6'), ('palegoldenrod','#EEE8AA'),
                  ('palegreen','#98FB98'), ('paleturquoise','#AFEEEE'), ('palevioletred','#DB7093'), ('papayawhip','#FFEFD5'), ('peachpuff','#FFDAB9'),
                  ('peru','#CD853F'), ('pink','#FFC0CB'), ('plum','#DDA0DD'), ('powderblue','#B0E0E6'), ('purple','#800080'), ('red','#FF0000'),
                  ('rosybrown','#BC8F8F'), ('royalblue','#4169E1'), ('saddlebrown','#8B4513'), ('salmon','#FA8072'), ('sandybrown','#F4A460'),
                  ('seagreen','#2E8B57'), ('seashell','#FFF5EE'), ('sienna','#A0522D'), ('silver','#C0C0C0'), ('skyblue','#87CEEB'), ('slateblue','#6A5ACD'),
                  ('slategray','#708090'), ('slategrey','#708090'), ('snow','#FFFAFA'), ('springgreen','#00FF7F'), ('steelblue','#4682B4'),
                  ('tan','#D2B48C'), ('teal','#008080'), ('thistle','#D8BFD8'), ('tomato','#FF6347'), ('turquoise','#40E0D0'), ('violet','#EE82EE'),
                  ('wheat','#F5DEB3'), ('white','#FFFFFF'), ('whitesmoke','#F5F5F5'), ('yellow','#FFFF00'), ('yellowgreen','#9ACD32')]

    UPGRADE_REMINDER = "Sorry but Happy Hare requires you to re-run this to complete the update:\ncd ~/Happy-Hare\n./install.sh\nMore details: https://github.com/moggieuk/Happy-Hare/wiki/Upgrade-Notice"

    def __init__(self, config):
        self.config = config
        self.printer = config.get_printer()
        self.reactor = self.printer.get_reactor()
        self.mmu_machine = self.printer.lookup_object("mmu_machine")
        self.num_gates = self.mmu_machine.num_gates

        self.name = "mmu_1" # PAUL TEMP hack to get though initialization
        self.gate_selected = self.TOOL_GATE_UNKNOWN # PAUL TEMP HACK to get through initialization

        self.calibration_status = 0b0
        self.encoder_force_validation = False
        self.sync_feedback_last_state = 0.    # 0 = Neutral
        self.sync_feedback_last_direction = 0 # 0 = Extruder not moving
        self.sync_feedback_operational = False
        self.w3c_colors = dict(self.W3C_COLORS)
        self.filament_remaining = 0.
        self._last_tool = self._next_tool = self.TOOL_GATE_UNKNOWN
        self._next_gate = None
        self.toolchange_retract = 0.          # Set from mmu_macro_vars
        self._can_write_variables = True
        self.toolchange_purge_volume = 0.
        self.mmu_logger = None                # Setup on connect
        self._standalone_sync = False         # Used to indicate synced extruder intention whilst out of print
        self.has_leds = self.has_led_animation = False
        self.bowden_start_pos = None
        self.has_blobifier = False            # Post load blobbling macro (like BLOBIFIER)
        self.has_mmu_cutter = False           # Post unload cutting macro (like EREC)
        self.has_toolhead_cutter = False      # Form tip cutting macro (like _MMU_CUT_TIP)
        self._is_running_test = False         # True while running QA or soak tests
        self.slicer_tool_map = None

        # Event handlers
        self.printer.register_event_handler('klippy:connect', self.handle_connect)
        self.printer.register_event_handler("klippy:disconnect", self.handle_disconnect)
        self.printer.register_event_handler("klippy:ready", self.handle_ready)

        # Instruct users to re-run ./install.sh if version number changes
        self.config_version = config.getfloat('happy_hare_version', 2.2) # v2.2 was the last release before versioning
        if self.config_version is not None and self.config_version < self.VERSION:
            raise self.config.error("Looks like you upgraded (v%s -> v%s)?\n%s" % (self.config_version, self.VERSION, self.UPGRADE_REMINDER))

        # Detect Kalico (Danger Klipper) installation
        self.kalico = bool(self.printer.lookup_object('danger_options', False))

        # Read user configuration ---------------------------------------------------------------------------
        #
        # Printer interaction config
        self.extruder_name = self.mmu_machine.extruder_name # PAUL it moved! Change code to access self.mmu_machine.extruder_name directly?
        self.timeout_pause = config.getint('timeout_pause', 72000, minval=120)
        self.default_idle_timeout = config.getint('default_idle_timeout', -1, minval=120)
        self.pending_spool_id_timeout = config.getint('pending_spool_id_timeout', default=20, minval=-1) # Not currently exposed
        self.disable_heater = config.getint('disable_heater', 600, minval=60)
        self.default_extruder_temp = config.getfloat('default_extruder_temp', 200.)
        self.extruder_temp_variance = config.getfloat('extruder_temp_variance', 2., minval=1.)
        self.gcode_load_sequence = config.getint('gcode_load_sequence', 0)
        self.gcode_unload_sequence = config.getint('gcode_unload_sequence', 0)
        self.slicer_tip_park_pos = config.getfloat('slicer_tip_park_pos', 0., minval=0.)
        self.force_form_tip_standalone = config.getint('force_form_tip_standalone', 0, minval=0, maxval=1)
        self.force_purge_standalone = config.getint('force_purge_standalone', 0, minval=0, maxval=1)
        self.autotune_rotation_distance = config.getint('autotune_rotation_distance', 0, minval=0, maxval=1) # autotune_rotation_distance
        self.autotune_bowden_length = config.getint('autotune_bowden_length', 0, minval=0, maxval=1) # autotune_bowden_length
        self.strict_filament_recovery = config.getint('strict_filament_recovery', 0, minval=0, maxval=1)
        self.filament_recovery_on_pause = config.getint('filament_recovery_on_pause', 1, minval=0, maxval=1)
        self.retry_tool_change_on_error = config.getint('retry_tool_change_on_error', 0, minval=0, maxval=1)
        self.print_start_detection = config.getint('print_start_detection', 1, minval=0, maxval=1)
        self.startup_home_if_unloaded = config.getint('startup_home_if_unloaded', 0, minval=0, maxval=1)
        self.startup_reset_ttg_map = config.getint('startup_reset_ttg_map', 0, minval=0, maxval=1)
        self.show_error_dialog = config.getint('show_error_dialog', 1, minval=0, maxval=1)

        # Internal macro overrides
        self.pause_macro = config.get('pause_macro', 'PAUSE')
        self.action_changed_macro = config.get('action_changed_macro', '_MMU_ACTION_CHANGED')
        self.print_state_changed_macro = config.get('print_state_changed_macro', '_MMU_PRINT_STATE_CHANGED')
        self.mmu_event_macro = config.get('mmu_event_macro', '_MMU_EVENT')
        self.form_tip_macro = config.get('form_tip_macro', '_MMU_FORM_TIP').replace("'", "")
        self.purge_macro = config.get('purge_macro', '').replace("'", "")
        self.pre_unload_macro = config.get('pre_unload_macro', '_MMU_PRE_UNLOAD').replace("'", "")
        self.post_form_tip_macro = config.get('post_form_tip_macro', '_MMU_POST_FORM_TIP').replace("'", "")
        self.post_unload_macro = config.get('post_unload_macro', '_MMU_POST_UNLOAD').replace("'", "")
        self.pre_load_macro = config.get('pre_load_macro', '_MMU_PRE_LOAD').replace("'", "")
        self.post_load_macro = config.get('post_load_macro', '_MMU_POST_LOAD_MACRO').replace("'", "")
        self.unload_sequence_macro = config.get('unload_sequence_macro', '_MMU_UNLOAD_SEQUENCE').replace("'", "")
        self.load_sequence_macro = config.get('load_sequence_macro', '_MMU_LOAD_SEQUENCE').replace("'", "")

        # These macros are not currently exposed but provide future flexability
        self.error_dialog_macro = config.get('error_dialog_macro', '_MMU_ERROR_DIALOG') # Not exposed
        self.error_macro = config.get('error_macro', '_MMU_ERROR') # Not exposed
        self.toolhead_homing_macro = config.get('toolhead_homing_macro', '_MMU_AUTO_HOME') # Not exposed
        self.park_macro = config.get('park_macro', '_MMU_PARK') # Not exposed
        self.save_position_macro = config.get('save_position_macro', '_MMU_SAVE_POSITION') # Not exposed
        self.restore_position_macro = config.get('restore_position_macro', '_MMU_RESTORE_POSITION') # Not exposed
        self.clear_position_macro = config.get('clear_position_macro', '_MMU_CLEAR_POSITION') # Not exposed

        # User default (reset state) gate map and TTG map
        self.default_ttg_map = list(config.getintlist('tool_to_gate_map', []))
        self.default_gate_status = list(config.getintlist('gate_status', []))
        self.default_gate_filament_name = list(config.getlist('gate_filament_name', []))
        self.default_gate_material = list(config.getlist('gate_material', []))
        self.default_gate_color = list(config.getlist('gate_color', []))
        self.default_gate_temperature = list(config.getintlist('gate_temperature', []))
        self.default_gate_spool_id = list(config.getintlist('gate_spool_id', []))
        self.default_gate_speed_override = list(config.getintlist('gate_speed_override', []))

        # Configuration for gate loading and unloading
        self.gate_homing_endstop = config.getchoice('gate_homing_endstop', {o: o for o in self.GATE_ENDSTOPS}, self.SENSOR_ENCODER)
        self.gate_endstop_to_encoder = config.getfloat('gate_endstop_to_encoder', 0., minval=0.)
        self.gate_unload_buffer = config.getfloat('gate_unload_buffer', 30., minval=0.) # How far to short bowden move to avoid overshooting the gate
        self.gate_homing_max = config.getfloat('gate_homing_max', 2 * self.gate_unload_buffer, minval=self.gate_unload_buffer)
        self.gate_preload_homing_max = config.getfloat('gate_preload_homing_max', self.gate_homing_max)
        self.gate_parking_distance = config.getfloat('gate_parking_distance', 23.) # Can be +ve or -ve
        self.gate_load_retries = config.getint('gate_load_retries', 1, minval=1, maxval=5)
        self.gate_autoload = config.getint('gate_autoload', 1, minval=0, maxval=1)
        self.gate_final_eject_distance = config.getfloat('gate_final_eject_distance', 0)
        self.bypass_autoload = config.getint('bypass_autoload', 1, minval=0, maxval=1)
        self.encoder_dwell = config.getfloat('encoder_dwell', 0.1, minval=0., maxval=2.) # Not exposed
        self.encoder_move_step_size = config.getfloat('encoder_move_step_size', 15., minval=5., maxval=25.) # Not exposed

        # Configuration for (fast) bowden move
        self.bowden_apply_correction = config.getint('bowden_apply_correction', 0, minval=0, maxval=1)
        self.bowden_allowable_load_delta = config.getfloat('bowden_allowable_load_delta', 10., minval=1.)
        self.bowden_allowable_unload_delta = config.getfloat('bowden_allowable_unload_delta', self.bowden_allowable_load_delta, minval=1.)
        self.bowden_move_error_tolerance = config.getfloat('bowden_move_error_tolerance', 60, minval=0, maxval=100) # Percentage of delta of move that results in error
        self.bowden_pre_unload_test = config.getint('bowden_pre_unload_test', 0, minval=0, maxval=1) # Check for bowden movement before full pull
        self.bowden_pre_unload_error_tolerance = config.getfloat('bowden_pre_unload_error_tolerance', 100, minval=0, maxval=100) # Allowable delta movement % before error

        # Configuration for extruder and toolhead homing
        self.extruder_force_homing = config.getint('extruder_force_homing', 0, minval=0, maxval=1)
        self.extruder_homing_endstop = config.getchoice('extruder_homing_endstop', {o: o for o in self.EXTRUDER_ENDSTOPS}, self.SENSOR_EXTRUDER_NONE)
        self.extruder_homing_max = config.getfloat('extruder_homing_max', 50., above=10.) # Extruder homing max
        self.extruder_homing_buffer = config.getfloat('extruder_homing_buffer', 30., minval=0.) # How far to short bowden load move to avoid overshooting
        self.extruder_collision_homing_step = config.getint('extruder_collision_homing_step', 3,  minval=2, maxval=5)
        self.toolhead_homing_max = config.getfloat('toolhead_homing_max', 20., minval=0.) # Toolhead sensor homing max
        self.toolhead_extruder_to_nozzle = config.getfloat('toolhead_extruder_to_nozzle', 0., minval=5.) # For "sensorless"
        self.toolhead_sensor_to_nozzle = config.getfloat('toolhead_sensor_to_nozzle', 0., minval=1.) # For toolhead sensor
        self.toolhead_entry_to_extruder = config.getfloat('toolhead_entry_to_extruder', 0., minval=0.) # For extruder (entry) sensor
        self.toolhead_residual_filament = config.getfloat('toolhead_residual_filament', 0., minval=0., maxval=50.) # +ve value = reduction of load length
        self.toolhead_ooze_reduction = config.getfloat('toolhead_ooze_reduction', 0., minval=-5., maxval=20.) # +ve value = reduction of load length
        self.toolhead_unload_safety_margin = config.getfloat('toolhead_unload_safety_margin', 10., minval=0.) # Extra unload distance
        self.toolhead_move_error_tolerance = config.getfloat('toolhead_move_error_tolerance', 60, minval=0, maxval=100) # Allowable delta movement % before error
        self.toolhead_post_load_tighten = config.getint('toolhead_post_load_tighten', 60, minval=0, maxval=100) # Whether to apply filament tightening move after load (if not synced)

        # Extra Gear/Extruder synchronization controls
        self.sync_to_extruder = config.getint('sync_to_extruder', 0, minval=0, maxval=1)
        self.sync_form_tip = config.getint('sync_form_tip', 0, minval=0, maxval=1)
        self.sync_purge = config.getint('sync_purge', 0, minval=0, maxval=1)
        if self.mmu_unit().filament_always_gripped:
            self.sync_to_extruder = self.sync_form_tip = self.sync_purge = 1

        self.sync_multiplier_high = config.getfloat('sync_multiplier_high', 1.05, minval=1., maxval=2.)
        self.sync_multiplier_low = config.getfloat('sync_multiplier_low', 0.95, minval=0.5, maxval=1.)
        self.sync_feedback_enable = config.getint('sync_feedback_enable', 0, minval=0, maxval=1)

        # TMC current control
        self.extruder_collision_homing_current = config.getint('extruder_collision_homing_current', 50, minval=10, maxval=100)
        self.extruder_form_tip_current = config.getint('extruder_form_tip_current', 100, minval=100, maxval=150)
        self.extruder_purge_current = config.getint('extruder_purge_current', 100, minval=100, maxval=150)
        self.sync_gear_current = config.getint('sync_gear_current', 50, minval=10, maxval=100)

        # Filament move speeds and accelaration
        self.gear_from_buffer_speed = config.getfloat('gear_from_buffer_speed', 150., minval=10.)
        self.gear_from_buffer_accel = config.getfloat('gear_from_buffer_accel', 400, minval=10.)
        self.gear_from_spool_speed = config.getfloat('gear_from_spool_speed', 60, minval=10.)
        self.gear_from_spool_accel = config.getfloat('gear_from_spool_accel', 100, minval=10.)
        self.gear_unload_speed = config.getfloat('gear_unload_speed', self.gear_from_spool_speed, minval=10.)
        self.gear_unload_accel = config.getfloat('gear_unload_accel', self.gear_from_spool_accel, minval=10.)
        self.gear_short_move_speed = config.getfloat('gear_short_move_speed', 60., minval=1.)
        self.gear_short_move_accel = config.getfloat('gear_short_move_accel', 400, minval=10.)
        self.gear_short_move_threshold = config.getfloat('gear_short_move_threshold', self.gate_homing_max, minval=1.)
        self.gear_homing_speed = config.getfloat('gear_homing_speed', 150, minval=1.)

        self.extruder_load_speed = config.getfloat('extruder_load_speed', 15, minval=1.)
        self.extruder_unload_speed = config.getfloat('extruder_unload_speed', 15, minval=1.)
        self.extruder_sync_load_speed = config.getfloat('extruder_sync_load_speed', 15., minval=1.)
        self.extruder_sync_unload_speed = config.getfloat('extruder_sync_unload_speed', 15., minval=1.)
        self.extruder_accel = config.getfloat('extruder_accel', 400, above=10.)
        self.extruder_homing_speed = config.getfloat('extruder_homing_speed', 15, minval=1.)

        self.gear_buzz_accel = config.getfloat('gear_buzz_accel', 1000, minval=10.) # Not exposed

        self.macro_toolhead_max_accel = config.getfloat('macro_toolhead_max_accel', 0, minval=0)
        self.macro_toolhead_min_cruise_ratio = config.getfloat('macro_toolhead_min_cruise_ratio', minval=0., below=1.)
        if self.macro_toolhead_max_accel == 0:
            self.macro_toolhead_max_accel = config.getsection('printer').getsection('toolhead').getint('max_accel', 5000)

        # eSpooler
        self.espooler_min_distance = config.getfloat('espooler_min_distance', 50., above=0)
        self.espooler_max_stepper_speed = config.getfloat('espooler_max_stepper_speed', 300., above=0)
        self.espooler_min_stepper_speed = config.getfloat('espooler_min_stepper_speed', 0., minval=0., below=self.espooler_max_stepper_speed)
        self.espooler_speed_exponent = config.getfloat('espooler_speed_exponent', 0.5, above=0)
        self.espooler_assist_reduced_speed = config.getint('espooler_assist_reduced_speed', 50, minval=0, maxval=100)
        self.espooler_printing_power = config.getint('espooler_printing_power', 0, minval=0, maxval=100)
        self.espooler_assist_extruder_move_length = config.getfloat("espooler_assist_extruder_move_length", 100, above=10.)
        self.espooler_assist_burst_power = config.getint("espooler_assist_burst_power", 50, minval=0, maxval=100)
        self.espooler_assist_burst_duration = config.getfloat("espooler_assist_burst_duration", .4, above=0., maxval=10.)
        self.espooler_assist_burst_trigger = config.getint("espooler_assist_burst_trigger", 0, minval=0, maxval=1)
        self.espooler_assist_burst_trigger_max = config.getint("espooler_assist_burst_trigger_max", 3, minval=1)
        self.espooler_operations = list(config.getlist('espooler_operations', self.ESPOOLER_OPERATIONS))


        # Optional features
        self.has_filament_buffer = bool(config.getint('has_filament_buffer', 1, minval=0, maxval=1))
        self.preload_attempts = config.getint('preload_attempts', 1, minval=1, maxval=20) # How many times to try to grab the filament
        self.encoder_move_validation = config.getint('encoder_move_validation', 1, minval=0, maxval=1) # Use encoder to check load/unload movement
        self.enable_clog_detection = config.getint('enable_clog_detection', 2, minval=0, maxval=2)
        self.spoolman_support = config.getchoice('spoolman_support', {o: o for o in self.SPOOLMAN_OPTIONS}, self.SPOOLMAN_OFF)
        self.t_macro_color = config.getchoice('t_macro_color', {o: o for o in self.T_MACRO_COLOR_OPTIONS}, self.T_MACRO_COLOR_SLICER)
        self.default_enable_endless_spool = config.getint('enable_endless_spool', 0, minval=0, maxval=1)
        self.endless_spool_on_load = config.getint('endless_spool_on_load', 0, minval=0, maxval=1)
        self.endless_spool_eject_gate = config.getint('endless_spool_eject_gate', -1, minval=-1, maxval=self.num_gates - 1)
        self.default_endless_spool_groups = list(config.getintlist('endless_spool_groups', []))
        self.tool_extrusion_multipliers = []
        self.tool_speed_multipliers = []
        self.select_tool_macro = config.get('select_tool_macro', default=None)
        self.select_tool_num_switches = config.getint('select_tool_num_switches', default=0, minval=0)

        # Logging
        self.log_level = config.getint('log_level', 1, minval=0, maxval=4)
        self.log_file_level = config.getint('log_file_level', 2, minval=-1, maxval=4)
        self.log_statistics = config.getint('log_statistics', 0, minval=0, maxval=1)
        self.log_visual = config.getint('log_visual', 1, minval=0, maxval=1)
        self.log_startup_status = config.getint('log_startup_status', 1, minval=0, maxval=2)
        self.log_m117_messages = config.getint('log_m117_messages', 1, minval=0, maxval=1)

        # Cosmetic console stuff
        self.console_stat_columns = list(config.getlist('console_stat_columns', ['unload', 'load', 'total']))
        self.console_stat_rows = list(config.getlist('console_stat_rows', ['total', 'job', 'job_average']))
        self.console_gate_stat = config.getchoice('console_gate_stat', {o: o for o in self.GATE_STATS_TYPES}, self.GATE_STATS_STRING)
        self.console_always_output_full = config.getint('console_always_output_full', 1, minval=0, maxval=1)

        # Turn off splash bling for boring people
        self.serious = config.getint('serious', 0, minval=0, maxval=1)

        # Currently hidden and testing options
        self.test_random_failures = config.getint('test_random_failures', 0, minval=0, maxval=1)
        self.test_force_in_print = config.getint('test_force_in_print', 0, minval=0, maxval=1)

        # Klipper tuning (aka hacks)
        # Timer too close is a catch all error, however it has been found to occur on some systems during homing and probing
        # operations especially so with CANbus connected mcus. Happy Hare using many homing moves for reliable extruder loading
        # and unloading and enabling this option affords klipper more tolerance and avoids this dreaded error.
        self.update_trsync = config.getint('update_trsync', 0, minval=0, maxval=1)

        # Some CANbus boards are prone to this but it have been seen on regular USB boards where a comms
        # timeout will kill the print. Since it seems to occur only on homing moves perhaps because of too
        # high a microstep setting or speed. They can be safely retried to workaround.
        # This has been working well in practice.
        self.canbus_comms_retries = config.getint('canbus_comms_retries', 3, minval=1, maxval=10)

        # Older neopixels have very finiky timing and can generate lots of "Unable to obtain 'neopixel_result' response"
        # errors in klippy.log. This has been linked to subsequent Timer too close errors. An often cited workaround is
        # to increase BIT_MAX_TIME in neopixel.py. This option does that automatically for you to save dirtying klipper.
        self.update_bit_max_time = config.getint('update_bit_max_time', 0, minval=0, maxval=1)

        # Complete setup of other cmponents
        self._setup_logging() # PAUL test
        if not self.mmu_machine.homing_extruder:
            self.log_debug("Warning: Using original klipper extruder stepper. Extruder homing not possible")

# PAUL this will need to be per unit vvv
        # Dynamically instantiate the selector class
        self.selector = globals()[self.mmu_unit().selector_type](self, self.mmu_unit())
        if not isinstance(self.selector, BaseSelector):
            raise self.config.error("Invalid Selector class for MMU")

        # Setup filament sensors that are also used for homing (endstops). Must be done during initialization
        self.sensor_manager = MmuSensorManager(self)
# PAUL ^^^

        # Establish defaults for "reset" operation ----------------------------------------------------------
        # These lists are the defaults (used when reset) and will be overriden by values in mmu_vars.cfg...

        # Endless spool groups
        self.enable_endless_spool = self.default_enable_endless_spool
        if len(self.default_endless_spool_groups) > 0:
            if self.enable_endless_spool == 1 and len(self.default_endless_spool_groups) != self.num_gates:
                raise self.config.error("endless_spool_groups has a different number of values than the number of gates")
        else:
            self.default_endless_spool_groups = list(range(self.num_gates))
        self.endless_spool_groups = list(self.default_endless_spool_groups)

        # Components of the gate map (status, material, color, spool_id, filament name, temperature, and speed override)
        self.gate_map_vars = [ (self.VARS_MMU_GATE_STATUS, 'gate_status', self.GATE_UNKNOWN),
                               (self.VARS_MMU_GATE_FILAMENT_NAME, 'gate_filament_name', ""),
                               (self.VARS_MMU_GATE_MATERIAL, 'gate_material', ""),
                               (self.VARS_MMU_GATE_COLOR, 'gate_color', ""),
                               (self.VARS_MMU_GATE_TEMPERATURE, 'gate_temperature', int(self.default_extruder_temp)),
                               (self.VARS_MMU_GATE_SPOOL_ID, 'gate_spool_id', -1),
                               (self.VARS_MMU_GATE_SPEED_OVERRIDE, 'gate_speed_override', 100) ]

        for _, attr, default in self.gate_map_vars:
            default_attr_name = "default_" + attr
            default_attr = getattr(self, default_attr_name)
            if len(default_attr) > 0:
                if len(default_attr) != self.num_gates:
                    raise self.config.error("%s has different number of entries than the number of gates" % attr)
            else:
                default_attr.extend([default] * self.num_gates)
            setattr(self, attr, list(default_attr))
        self._update_gate_color_rgb()

        # Tool to gate mapping
        if len(self.default_ttg_map) > 0:
            if not len(self.default_ttg_map) == self.num_gates:
                raise self.config.error("tool_to_gate_map has different number of values than the number of gates")
        else:
            self.default_ttg_map = list(range(self.num_gates))
        self.ttg_map = list(self.default_ttg_map)

        # Tool speed and extrusion multipliers
        self.tool_extrusion_multipliers.extend([1.] * self.num_gates)
        self.tool_speed_multipliers.extend([1.] * self.num_gates)

        # Register GCODE commands ---------------------------------------------------------------------------
        self.gcode = self.printer.lookup_object('gcode')
        self.gcode_move = self.printer.load_object(config, 'gcode_move')

        # Logging and Stats
        self.gcode.register_command('MMU_RESET', self.cmd_MMU_RESET, desc = self.cmd_MMU_RESET_help)
        self.gcode.register_command('MMU_STATS', self.cmd_MMU_STATS, desc = self.cmd_MMU_STATS_help)
        self.gcode.register_command('MMU_STATUS', self.cmd_MMU_STATUS, desc = self.cmd_MMU_STATUS_help)
        self.gcode.register_command('MMU_SENSORS', self.cmd_MMU_SENSORS, desc = self.cmd_MMU_SENSORS_help)

        # Calibration
        self.gcode.register_command('MMU_CALIBRATE_GEAR', self.cmd_MMU_CALIBRATE_GEAR, desc=self.cmd_MMU_CALIBRATE_GEAR_help)
        self.gcode.register_command('MMU_CALIBRATE_ENCODER', self.cmd_MMU_CALIBRATE_ENCODER, desc=self.cmd_MMU_CALIBRATE_ENCODER_help)
        self.gcode.register_command('MMU_CALIBRATE_BOWDEN', self.cmd_MMU_CALIBRATE_BOWDEN, desc = self.cmd_MMU_CALIBRATE_BOWDEN_help)
        self.gcode.register_command('MMU_CALIBRATE_GATES', self.cmd_MMU_CALIBRATE_GATES, desc = self.cmd_MMU_CALIBRATE_GATES_help)
        self.gcode.register_command('MMU_CALIBRATE_TOOLHEAD', self.cmd_MMU_CALIBRATE_TOOLHEAD, desc = self.cmd_MMU_CALIBRATE_TOOLHEAD_help)

        # Motor control
        self.gcode.register_command('MMU_MOTORS_OFF', self.cmd_MMU_MOTORS_OFF, desc = self.cmd_MMU_MOTORS_OFF_help)
        self.gcode.register_command('MMU_MOTORS_ON', self.cmd_MMU_MOTORS_ON, desc = self.cmd_MMU_MOTORS_ON_help)
        self.gcode.register_command('MMU_SYNC_GEAR_MOTOR', self.cmd_MMU_SYNC_GEAR_MOTOR, desc=self.cmd_MMU_SYNC_GEAR_MOTOR_help)

        # Core MMU functionality
        self.gcode.register_command('MMU', self.cmd_MMU, desc = self.cmd_MMU_help)
        self.gcode.register_command('MMU_LOG', self.cmd_MMU_LOG, desc = self.cmd_MMU_LOG_help)
        self.gcode.register_command('MMU_HELP', self.cmd_MMU_HELP, desc = self.cmd_MMU_HELP_help)
        self.gcode.register_command('MMU_ENCODER', self.cmd_MMU_ENCODER, desc = self.cmd_MMU_ENCODER_help)
        self.gcode.register_command('MMU_ESPOOLER', self.cmd_MMU_ESPOOLER, desc = self.cmd_MMU_ESPOOLER_help)
        self.gcode.register_command('MMU_LED', self.cmd_MMU_LED, desc = self.cmd_MMU_LED_help)
        self.gcode.register_command('MMU_HOME', self.cmd_MMU_HOME, desc = self.cmd_MMU_HOME_help)
        self.gcode.register_command('MMU_SELECT', self.cmd_MMU_SELECT, desc = self.cmd_MMU_SELECT_help)
        self.gcode.register_command('MMU_SELECT_BYPASS', self.cmd_MMU_SELECT_BYPASS, desc = self.cmd_MMU_SELECT_BYPASS_help) # Alias for MMU_SELECT BYPASS=1
        self.gcode.register_command('MMU_PRELOAD', self.cmd_MMU_PRELOAD, desc = self.cmd_MMU_PRELOAD_help)
        self.gcode.register_command('MMU_CHANGE_TOOL', self.cmd_MMU_CHANGE_TOOL, desc = self.cmd_MMU_CHANGE_TOOL_help)
        # TODO Currently cannot not registered directly as Tx commands because cannot attach color/spool_id required by Mailsail
        #for tool in range(self.num_gates):
        #    self.gcode.register_command('T%d' % tool, self.cmd_MMU_CHANGE_TOOL, desc = "Change to tool T%d" % tool)
        self.gcode.register_command('MMU_LOAD', self.cmd_MMU_LOAD, desc=self.cmd_MMU_LOAD_help)
        self.gcode.register_command('MMU_EJECT', self.cmd_MMU_EJECT, desc = self.cmd_MMU_EJECT_help)
        self.gcode.register_command('MMU_UNLOAD', self.cmd_MMU_UNLOAD, desc = self.cmd_MMU_UNLOAD_help)
        self.gcode.register_command('MMU_PAUSE', self.cmd_MMU_PAUSE, desc = self.cmd_MMU_PAUSE_help)
        self.gcode.register_command('MMU_UNLOCK', self.cmd_MMU_UNLOCK, desc = self.cmd_MMU_UNLOCK_help)
        self.gcode.register_command('MMU_RECOVER', self.cmd_MMU_RECOVER, desc = self.cmd_MMU_RECOVER_help)

        # Endstops for print start / stop. Automatically called if printing from virtual SD-card
        self.gcode.register_command('MMU_PRINT_START', self.cmd_MMU_PRINT_START, desc = self.cmd_MMU_PRINT_START_help)
        self.gcode.register_command('MMU_PRINT_END', self.cmd_MMU_PRINT_END, desc = self.cmd_MMU_PRINT_END_help)

        # User Setup and Testing
        self.gcode.register_command('MMU_TEST_BUZZ_MOTOR', self.cmd_MMU_TEST_BUZZ_MOTOR, desc=self.cmd_MMU_TEST_BUZZ_MOTOR_help)
        self.gcode.register_command('MMU_TEST_GRIP', self.cmd_MMU_TEST_GRIP, desc = self.cmd_MMU_TEST_GRIP_help)
        self.gcode.register_command('MMU_TEST_LOAD', self.cmd_MMU_TEST_LOAD, desc=self.cmd_MMU_TEST_LOAD_help)
        self.gcode.register_command('MMU_TEST_MOVE', self.cmd_MMU_TEST_MOVE, desc = self.cmd_MMU_TEST_MOVE_help)
        self.gcode.register_command('MMU_TEST_HOMING_MOVE', self.cmd_MMU_TEST_HOMING_MOVE, desc = self.cmd_MMU_TEST_HOMING_MOVE_help)
        self.gcode.register_command('MMU_TEST_TRACKING', self.cmd_MMU_TEST_TRACKING, desc=self.cmd_MMU_TEST_TRACKING_help)
        self.gcode.register_command('MMU_TEST_CONFIG', self.cmd_MMU_TEST_CONFIG, desc = self.cmd_MMU_TEST_CONFIG_help)
        self.gcode.register_command('MMU_TEST_RUNOUT', self.cmd_MMU_TEST_RUNOUT, desc = self.cmd_MMU_TEST_RUNOUT_help)
        self.gcode.register_command('MMU_TEST_FORM_TIP', self.cmd_MMU_TEST_FORM_TIP, desc = self.cmd_MMU_TEST_FORM_TIP_help)

        # Soak Testing
        self.gcode.register_command('MMU_SOAKTEST_LOAD_SEQUENCE', self.cmd_MMU_SOAKTEST_LOAD_SEQUENCE, desc = self.cmd_MMU_SOAKTEST_LOAD_SEQUENCE_help)

        # Mapping stuff (TTG, Gate map, Slicer toolmap, Endless spool, Spoolman)
        self.gcode.register_command('MMU_TTG_MAP', self.cmd_MMU_TTG_MAP, desc = self.cmd_MMU_TTG_MAP_help)
        self.gcode.register_command('MMU_GATE_MAP', self.cmd_MMU_GATE_MAP, desc = self.cmd_MMU_GATE_MAP_help)
        self.gcode.register_command('MMU_ENDLESS_SPOOL', self.cmd_MMU_ENDLESS_SPOOL, desc = self.cmd_MMU_ENDLESS_SPOOL_help)
        self.gcode.register_command('MMU_CHECK_GATE', self.cmd_MMU_CHECK_GATE, desc = self.cmd_MMU_CHECK_GATE_help)
        self.gcode.register_command('MMU_TOOL_OVERRIDES', self.cmd_MMU_TOOL_OVERRIDES, desc = self.cmd_MMU_TOOL_OVERRIDES_help)
        self.gcode.register_command('MMU_SLICER_TOOL_MAP', self.cmd_MMU_SLICER_TOOL_MAP, desc = self.cmd_MMU_SLICER_TOOL_MAP_help)
        self.gcode.register_command('MMU_CALC_PURGE_VOLUMES', self.cmd_MMU_CALC_PURGE_VOLUMES, desc = self.cmd_MMU_CALC_PURGE_VOLUMES_help)
        self.gcode.register_command('MMU_SPOOLMAN', self.cmd_MMU_SPOOLMAN, desc = self.cmd_MMU_SPOOLMAN_help)

        # For use in user controlled load and unload macros
        self.gcode.register_command('_MMU_STEP_LOAD_GATE', self.cmd_MMU_STEP_LOAD_GATE, desc = self.cmd_MMU_STEP_LOAD_GATE_help)
        self.gcode.register_command('_MMU_STEP_UNLOAD_GATE', self.cmd_MMU_STEP_UNLOAD_GATE, desc = self.cmd_MMU_STEP_UNLOAD_GATE_help)
        self.gcode.register_command('_MMU_STEP_LOAD_BOWDEN', self.cmd_MMU_STEP_LOAD_BOWDEN, desc = self.cmd_MMU_STEP_LOAD_BOWDEN_help)
        self.gcode.register_command('_MMU_STEP_UNLOAD_BOWDEN', self.cmd_MMU_STEP_UNLOAD_BOWDEN, desc = self.cmd_MMU_STEP_UNLOAD_BOWDEN_help)
        self.gcode.register_command('_MMU_STEP_HOME_EXTRUDER', self.cmd_MMU_STEP_HOME_EXTRUDER, desc = self.cmd_MMU_STEP_HOME_EXTRUDER_help)
        self.gcode.register_command('_MMU_STEP_LOAD_TOOLHEAD', self.cmd_MMU_STEP_LOAD_TOOLHEAD, desc = self.cmd_MMU_STEP_LOAD_TOOLHEAD_help)
        self.gcode.register_command('_MMU_STEP_UNLOAD_TOOLHEAD', self.cmd_MMU_STEP_UNLOAD_TOOLHEAD, desc = self.cmd_MMU_STEP_UNLOAD_TOOLHEAD_help)
        self.gcode.register_command('_MMU_STEP_HOMING_MOVE', self.cmd_MMU_STEP_HOMING_MOVE, desc = self.cmd_MMU_STEP_HOMING_MOVE_help)
        self.gcode.register_command('_MMU_STEP_MOVE', self.cmd_MMU_STEP_MOVE, desc = self.cmd_MMU_STEP_MOVE_help)
        self.gcode.register_command('_MMU_STEP_SET_FILAMENT', self.cmd_MMU_STEP_SET_FILAMENT, desc = self.cmd_MMU_STEP_SET_FILAMENT_help)
        self.gcode.register_command('_MMU_STEP_SET_ACTION', self.cmd_MMU_STEP_SET_ACTION, desc = self.cmd_MMU_STEP_SET_ACTION_help)
        self.gcode.register_command('_MMU_M400', self.cmd_MMU_M400, desc = self.cmd_MMU_M400_help) # Wait on both movequeues

        # Internal handlers for Runout & Insertion for all sensor options
        self.gcode.register_command('__MMU_ENCODER_RUNOUT', self.cmd_MMU_ENCODER_RUNOUT, desc = self.cmd_MMU_ENCODER_RUNOUT_help)
        self.gcode.register_command('__MMU_ENCODER_INSERT', self.cmd_MMU_ENCODER_INSERT, desc = self.cmd_MMU_ENCODER_INSERT_help)
        self.gcode.register_command('__MMU_SENSOR_RUNOUT', self.cmd_MMU_SENSOR_RUNOUT, desc = self.cmd_MMU_SENSOR_RUNOUT_help)
        self.gcode.register_command('__MMU_SENSOR_REMOVE', self.cmd_MMU_SENSOR_REMOVE, desc = self.cmd_MMU_SENSOR_REMOVE_help)
        self.gcode.register_command('__MMU_SENSOR_INSERT', self.cmd_MMU_SENSOR_INSERT, desc = self.cmd_MMU_SENSOR_INSERT_help)

        # Initializer tasks
        self.gcode.register_command('__MMU_BOOTUP', self.cmd_MMU_BOOTUP, desc = self.cmd_MMU_BOOTUP_help) # Bootup tasks

        # Load development test commands
        _ = MmuTest(self)

        # Apply Klipper hacks -------------------------------------------------------------------------------
        if self.update_trsync: # Timer too close mitigation
            try:
                import mcu
                mcu.TRSYNC_TIMEOUT = max(mcu.TRSYNC_TIMEOUT, 0.05)
            except Exception as e:
                self.log_error("Unable to update TRSYNC_TIMEOUT: %s" % str(e))

        if self.update_bit_max_time: # Neopixel update error mitigation
            try:
                from extras import neopixel
                neopixel.BIT_MAX_TIME = max(neopixel.BIT_MAX_TIME, 0.000030)
            except Exception as e:
                self.log_error("Unable to update BIT_MAX_TIME: %s" % str(e))

        # Initialize state and statistics variables
        self.reinit()
        self._reset_statistics()
        self.counters = {}

    def _setup_logging(self):
        # Setup background file based logging before logging any messages
        if self.mmu_logger is None and self.log_file_level >= 0:
            logfile_path = self.printer.start_args['log_file']
            dirname = os.path.dirname(logfile_path)
            if dirname is None:
                mmu_log = '/tmp/mmu.log'
            else:
                mmu_log = dirname + '/mmu.log'
            logging.info("MMU: Log: %s" % mmu_log)
            self.mmu_logger = MmuLogger(mmu_log)
            self.mmu_logger.log("\n\n\nMMU Startup -----------------------------------------------\n")

    def handle_connect(self):
        self.toolhead = self.printer.lookup_object('toolhead')
        self.sensor_manager.reset_active_unit(self.UNIT_UNKNOWN) # PAUL check this?

        # Sanity check extruder name
        extruder = self.printer.lookup_object(self.extruder_name, None)
        if not extruder:
            raise self.config.error("Extruder named '%s' not found on printer" % self.extruder_name)

        # Establish gear_stepper initial gear_stepper and extruder currents
        self.gear_tmc = self.mmu_unit().gear_tmc
        if self.gear_tmc is None:
            self.log_debug("TMC driver not found for gear_stepper, cannot use current reduction for collision detection or while synchronized printing")
        else:
            self.log_debug("Found TMC on gear_stepper. Current control enabled. Stallguard 'touch' homing possible")
        self.extruder_tmc = self.mmu_machine.extruder_tmc
        self.gear_default_run_current = self.gear_tmc.get_status(0)['run_current'] if self.gear_tmc else None
        self.extruder_default_run_current = self.extruder_tmc.get_status(0)['run_current'] if self.extruder_tmc else None
        self.gear_percentage_run_current = self.gear_restore_percent_run_current = self.extruder_percentage_run_current = 100.

        # Use gc to find all active TMC current helpers - used for direct stepper current control for cleaner user log feedback
        self.tmc_current_helpers = {}
        refcounts = {}
        for obj in gc.get_objects():
            if isinstance(obj, TMCCommandHelper):
                ref_count = sys.getrefcount(obj)
                stepper_name = obj.stepper_name
                if stepper_name not in refcounts or ref_count > refcounts[stepper_name]:
                    refcounts[stepper_name] = ref_count
                    self.tmc_current_helpers[stepper_name] = obj.current_helper

        # Sanity check that required klipper options are enabled
        self.print_stats = self.printer.lookup_object("print_stats", None)
        if self.print_stats is None:
            self.log_debug("[virtual_sdcard] is not found in config, advanced state control is not possible")
        self.pause_resume = self.printer.lookup_object('pause_resume', None)
        if self.pause_resume is None:
            raise self.config.error("MMU requires [pause_resume] to work, please add it to your config!")

        # Remember user setting of idle_timeout so it can be restored (if not overridden)
        if self.default_idle_timeout < 0:
            self.default_idle_timeout = self.printer.lookup_object("idle_timeout").idle_timeout

        # Sanity check to see that mmu_vars.cfg is included. This will verify path because default deliberately has 'mmu_revision' entry
        self.save_variables = self.printer.lookup_object('save_variables', None)
        if self.save_variables:
            rd_var = self.save_variables.allVariables.get(self.VARS_MMU_GEAR_ROTATION_DISTANCE, None)
            revision_var = self.save_variables.allVariables.get(self.VARS_MMU_REVISION, None)
            if revision_var is None:
                self.save_variables.allVariables[self.VARS_MMU_REVISION] = 0
        else:
            rd_var = None
            revision_var = None
        if not self.save_variables or (rd_var is None and revision_var is None):
            raise self.config.error("Calibration settings file (mmu_vars.cfg) not found. Check [save_variables] section in mmu_macro_vars.cfg\nAlso ensure you only have a single [save_variables] section defined in your printer config and it contains the line: mmu__revision = 0. If not, add this line and restart")

        # Upgrade legacy or scalar variables to lists -------------------------------------------------------
        bowden_length = self.save_variables.allVariables.get(self.VARS_MMU_CALIB_BOWDEN_LENGTH, None)
        if bowden_length:
            self.log_debug("Upgrading %s variable" % (self.VARS_MMU_CALIB_BOWDEN_LENGTH))
            bowden_lengths = self._ensure_list_size([round(bowden_length, 1)], self.num_gates)
            self.save_variables.allVariables.pop(self.VARS_MMU_CALIB_BOWDEN_LENGTH, None)
            # Can't write file now so we let this occur naturally on next write
            self.save_variables.allVariables[self.VARS_MMU_CALIB_BOWDEN_LENGTHS] = bowden_lengths
            self.save_variables.allVariables[self.VARS_MMU_CALIB_BOWDEN_HOME] = self.gate_homing_endstop

        rotation_distance = self.save_variables.allVariables.get(self.VARS_MMU_GEAR_ROTATION_DISTANCE, None)
        if rotation_distance:
            self.log_debug("Upgrading %s and %s variables" % (self.VARS_MMU_GEAR_ROTATION_DISTANCE, self.VARS_MMU_CALIB_PREFIX))
            rotation_distances = []
            for i in range(self.num_gates):
                ratio = self.save_variables.allVariables.get("%s%d" % (self.VARS_MMU_CALIB_PREFIX, i), 0)
                rotation_distances.append(round(rotation_distance * ratio, 6))
                self.save_variables.allVariables.pop("%s%d" % (self.VARS_MMU_CALIB_PREFIX, i), None)
            self.save_variables.allVariables.pop(self.VARS_MMU_GEAR_ROTATION_DISTANCE, None)
            # Can't write file now so we let this occur naturally on next write
            self.save_variables.allVariables[self.VARS_MMU_GEAR_ROTATION_DISTANCES] = rotation_distances
        else:
            self.save_variables.allVariables.pop("%s0" % self.VARS_MMU_CALIB_PREFIX, None)

        # Load bowden length configuration (calibration set with MMU_CALIBRATE_BOWDEN) ----------------------
        self.bowden_lengths = self.save_variables.allVariables.get(self.VARS_MMU_CALIB_BOWDEN_LENGTHS, None)
        bowden_home = self.save_variables.allVariables.get(self.VARS_MMU_CALIB_BOWDEN_HOME, self.gate_homing_endstop)
        if self.mmu_unit().require_bowden_move:
            if self.bowden_lengths and bowden_home in self.GATE_ENDSTOPS:
                self.bowden_lengths = [-1 if x < 0 else x for x in self.bowden_lengths] # Ensure -1 value for uncalibrated
                # Ensure list size
                if len(self.bowden_lengths) == self.num_gates:
                    self.log_debug("Loaded saved bowden lengths: %s" % self.bowden_lengths)
                else:
                    self.log_error("Incorrect number of gates specified in %s. Adjusted length" % self.VARS_MMU_CALIB_BOWDEN_LENGTHS)
                    self.bowden_lengths = self._ensure_list_size(self.bowden_lengths, self.num_gates)

                # Ensure they are identical (just for optics) if variable_bowden_lengths is False
                if not self.mmu_unit().variable_bowden_lengths:
                    self.bowden_lengths = [self.bowden_lengths[0]] * self.num_gates

                self._adjust_bowden_lengths()
                if not any(x == -1 for x in self.bowden_lengths):
                    self.calibration_status |= self.CALIBRATED_BOWDENS
            else:
                self.log_always("Warning: Bowden lengths not found in mmu_vars.cfg. Probably not calibrated yet")
                self.bowden_lengths = [-1] * self.num_gates
        else:
            self.bowden_lengths = [0] * self.num_gates
            self.calibration_status |= self.CALIBRATED_BOWDENS
        self.save_variables.allVariables[self.VARS_MMU_CALIB_BOWDEN_LENGTHS] = self.bowden_lengths
        self.save_variables.allVariables[self.VARS_MMU_CALIB_BOWDEN_HOME] = bowden_home

        # Load gear rotation distance configuration (calibration set with MMU_CALIBRATE_GEAR) ---------------
        self.default_rotation_distance = self.gear_rail().steppers[0].get_rotation_distance()[0] # TODO Should probably be per gear in case they are disimilar?
        self.rotation_distances = self.save_variables.allVariables.get(self.VARS_MMU_GEAR_ROTATION_DISTANCES, None)
        if self.rotation_distances:
            self.rotation_distances = [-1 if x == 0 else x for x in self.rotation_distances] # Ensure -1 value for uncalibrated
            # Ensure list size
            if len(self.rotation_distances) == self.num_gates:
                self.log_debug("Loaded saved gear rotation distances: %s" % self.rotation_distances)
            else:
                self.log_error("Incorrect number of gates specified in %s. Adjusted length" % self.VARS_MMU_GEAR_ROTATION_DISTANCES)
                self.rotation_distances = self._ensure_list_size(self.rotation_distances, self.num_gates)

            # Ensure they are identical (just for optics) if variable_rotation_distances is False
            if not self.mmu_unit().variable_rotation_distances:
                self.rotation_distances = [self.rotation_distances[0]] * self.num_gates

            if self.rotation_distances[0] != -1:
                self.calibration_status |= self.CALIBRATED_GEAR_0
            if not any(x == -1 for x in self.rotation_distances):
                self.calibration_status |= self.CALIBRATED_GEAR_RDS
        else:
            self.log_always("Warning: Gear rotation distances not found in mmu_vars.cfg. Probably not calibrated yet")
            self.rotation_distances = [-1] * self.num_gates
        self.save_variables.allVariables[self.VARS_MMU_GEAR_ROTATION_DISTANCES] = self.rotation_distances

        # Load encoder configuration (calibration set with MMU_CALIBRATE_ENCODER) ---------------------------
        self.encoder_resolution = 1.0
        if self.has_encoder():
            self.encoder_resolution = self.encoder().get_resolution()
            self.encoder().set_logger(self.log_debug) # Combine with MMU log
            self.encoder().set_extruder(self.extruder_name) # PAUL encoder can lookup from mmu_machine
            self.encoder().set_mode(self.enable_clog_detection)

            resolution = self.save_variables.allVariables.get(self.VARS_MMU_ENCODER_RESOLUTION, None)
            if resolution:
                self.encoder_resolution = resolution
                self.encoder().set_resolution(resolution)
                self.log_debug("Loaded saved encoder resolution: %.6f" % resolution)
                self.calibration_status |= self.CALIBRATED_ENCODER
            else:
                self.log_always("Warning: Encoder resolution not found in mmu_vars.cfg. Probably not calibrated")
        else:
            self.calibration_status |= self.CALIBRATED_ENCODER # Pretend we are calibrated to avoid warnings

        # The threshold (mm) that determines real encoder movement (set to 1.5 pulses of encoder. i.e. to allow one rougue pulse)
        self.encoder_min = 1.5 * self.encoder_resolution

        # Establish existence of Blobifier and filament cutter options
        # TODO: A little bit hacky until a more universal approach is implemented
        sequence_vars_macro = self.printer.lookup_object("gcode_macro _MMU_SEQUENCE_VARS", None)
        if sequence_vars_macro:
            self.has_blobifier = 'blob' in sequence_vars_macro.variables.get('user_post_load_extension', '').lower() # E.g. "BLOBIFIER"
            self.has_mmu_cutter = 'cut' in sequence_vars_macro.variables.get('user_post_unload_extension', '').lower() # E.g "EREC_CUTTER_ACTION"
        self.has_toolhead_cutter = 'cut' in self.form_tip_macro.lower() # E.g. "_MMU_CUT_TIP"

        # Sub components
        self.selector.handle_connect()

    def _ensure_list_size(self, lst, size, default_value=-1):
        lst = lst[:size]
        lst.extend([default_value] * (size - len(lst)))
        return lst

    def handle_disconnect(self):
        self.log_debug('Klipper disconnected!')

        # Sub components
        self.selector.handle_disconnect()

    def handle_ready(self):
        # Pull retraction length from macro config
        sequence_vars_macro = self.printer.lookup_object("gcode_macro _MMU_SEQUENCE_VARS", None)
        if sequence_vars_macro:
            park_toolchange = sequence_vars_macro.variables.get('park_toolchange',(0))
            self.toolchange_retract = park_toolchange[-1]

        # Restore state (only if fully calibrated)
        self._load_persisted_state()

        # Setup events for managing internal print state machine
        self.printer.register_event_handler("idle_timeout:printing", self._handle_idle_timeout_printing)
        self.printer.register_event_handler("idle_timeout:ready", self._handle_idle_timeout_ready)
        self.printer.register_event_handler("idle_timeout:idle", self._handle_idle_timeout_idle)

        # Setup events for managing motor synchronization
        self.printer.register_event_handler("mmu:synced", self._handle_mmu_synced)
        self.printer.register_event_handler("mmu:unsynced", self._handle_mmu_unsynced)
        self.printer.register_event_handler("mmu:sync_feedback", self._handle_sync_feedback)
        self._setup_sync_feedback()

        self._setup_hotend_off_timer()
        self._setup_pending_spool_id_timer()
        self._clear_saved_toolhead_position()

        # This is a bit naughty to register commands here but I need to make sure we are the outermost wrapper
        try:
            prev_pause = self.gcode.register_command('PAUSE', None)
            if prev_pause is not None:
                self.gcode.register_command('__PAUSE', prev_pause)
                self.gcode.register_command('PAUSE', self.cmd_PAUSE, desc = self.cmd_PAUSE_help)
            else:
                self.log_error('No existing PAUSE macro found!')

            prev_resume = self.gcode.register_command('RESUME', None)
            if prev_resume is not None:
                self.gcode.register_command('__RESUME', prev_resume)
                self.gcode.register_command('RESUME', self.cmd_MMU_RESUME, desc = self.cmd_MMU_RESUME_help)
            else:
                self.log_error('No existing RESUME macro found!')

            prev_clear_pause = self.gcode.register_command('CLEAR_PAUSE', None)
            if prev_clear_pause is not None:
                self.gcode.register_command('__CLEAR_PAUSE', prev_clear_pause)
                self.gcode.register_command('CLEAR_PAUSE', self.cmd_CLEAR_PAUSE, desc = self.cmd_CLEAR_PAUSE_help)
            else:
                self.log_error('No existing CLEAR_PAUSE macro found!')

            prev_cancel = self.gcode.register_command('CANCEL_PRINT', None)
            if prev_cancel is not None:
                self.gcode.register_command('__CANCEL_PRINT', prev_cancel)
                self.gcode.register_command('CANCEL_PRINT', self.cmd_MMU_CANCEL_PRINT, desc = self.cmd_MMU_CANCEL_PRINT_help)
            else:
                self.log_error('No existing CANCEL_PRINT macro found!')
        except Exception as e:
            self.log_error('Error trying to wrap PAUSE/RESUME/CLEAR_PAUSE/CANCEL_PRINT macros: %s' % str(e))

        # Basic LED validation
        gcode_macro = self.printer.lookup_object("gcode_macro _MMU_SET_LED", None)
        if gcode_macro:
            mmu_leds = self.printer.lookup_object('mmu_leds', None)
            self.has_leds = bool(mmu_leds)
            self.has_led_animation = mmu_leds.get_status().get('led_effect_module', False) if mmu_leds else False

            if self.has_leds:
                self.log_debug("LEDs support enabled %s" % "with optional animation" if self.has_led_animation else "")
            else:
                self.log_debug("LEDs support is not configured")
        else:
            self.log_error("LEDs macro _MMU_SET_LED not available")

        # Override user configuration based on actual h/w setup
        led_vars_macro = self.printer.lookup_object("gcode_macro _MMU_LED_VARS", None)
        if led_vars_macro:
            variables = led_vars_macro.variables
            led_vars = {}
            led_vars['led_enable'] = variables.get('led_enable', True) & self.has_leds
            led_vars['led_animation'] = variables.get('led_animation', True) & self.has_led_animation
            led_vars_macro.variables.update(led_vars)

        # Sub components
        self.selector.handle_ready()

        # Ensure sync_feedback starting state. This is mainly cosmetic because state is ensured when enabling
        self._update_sync_starting_state()

        # Schedule bootup tasks to run after klipper and hopefully spoolman have settled
        self._schedule_mmu_bootup_tasks(self.BOOT_DELAY)

    def reinit(self):
        self.is_enabled = self.runout_enabled = True
        self.runout_last_enable_time = self.reactor.monotonic()
        self.is_handling_runout = self.calibrating = False
        self.last_print_stats = self.paused_extruder_temp = self.reason_for_pause = None
        self.tool_selected = self._next_tool = self.gate_selected = self.TOOL_GATE_UNKNOWN
        self.unit_selected = self.UNIT_UNKNOWN # Which MMU unit is active if more than one
        self._last_toolchange = "Unknown"
        self.active_filament = {}
        self.filament_pos = self.FILAMENT_POS_UNKNOWN
        self.filament_direction = self.DIRECTION_UNKNOWN
        self.action = self.ACTION_IDLE
        self._old_action = None
        self._clear_saved_toolhead_position()
        self._reset_job_statistics()
        self.print_state = self.resume_to_state = "ready"
        self.form_tip_vars = None # Current defaults of gcode variables for tip forming macro
        self._clear_slicer_tool_map()
        self.pending_spool_id = -1 # For automatic assignment of spool_id if set perhaps by rfid reader
        self.saved_toolhead_max_accel = None
        self.num_toolchanges = 0

        # Sub components
        self.selector.reinit()

    # Per gate (unit) component accessor function. All assume current gate unless specified  --------------------
    # This is key to multi-mmu support

    def mmu_unit(self, gate=None):
        if gate is None:
            gate = self.gate_selected
        mmu_unit = self.mmu_machine.get_mmu_unit_by_gate(gate)
        if mmu_unit:
            return mmu_unit
        #logging.info("PAUL: mmu_unit() returning default unit_0?")
        return self.mmu_machine.get_mmu_unit_by_gate(0) # PAUL not sure if this is best!
        # PAUL would like to return None but what about bypass (and gate unknown state)
        # PAUL Maybe default to self.unit_selected

    def mmu_toolhead(self):
        return self.mmu_unit().mmu_toolhead

    def gear_rail(self):
        return self.mmu_toolhead().get_kinematics().rails[1]

    def espooler(self, gate=None):
        if gate is None:
            gate = self.gate_selected
        mmu_unit = self.mmu_unit(gate)
        if mmu_unit:
            return mmu_unit.espooler
        return None

    def has_espooler(self, gate=None):
        return self.espooler(gate) is not None

    def _check_has_espooler(self):
        if any(self.has_espooler(gate) for gate in range(self.num_gates)):
            return False
        self.log_error("No espoolers configured!")
        return True

    def encoder(self, gate=None):
        if gate is None:
            gate = self.gate_selected
        mmu_unit = self.mmu_unit(gate)
        if mmu_unit:
            return mmu_unit.encoder
        return None

    def has_encoder(self, gate=None):
        return self.encoder(gate) is not None

    def _check_has_encoder(self):
        if any(self.has_encoder(gate) for gate in range(self.num_gates)):
            return False
        self.log_error("No encoderes configured!")
        return True

    # -----------------------------------------------------------------------------------------------------------

    def _clear_slicer_tool_map(self):
        skip = self.slicer_tool_map.get('skip_automap', False) if self.slicer_tool_map else False
        self.slicer_tool_map = {'tools': {}, 'referenced_tools': [], 'initial_tool': None, 'purge_volumes': [], 'total_toolchanges': None}
        self._restore_automap_option(skip)
        self.slicer_color_rgb = [(0.,0.,0.)] * self.num_gates
        self._update_t_macros() # Clear 'color' on Tx macros if displaying slicer colors

    def _restore_automap_option(self, skip=False):
        self.slicer_tool_map['skip_automap'] = skip

    # Helper to infer type for setting gcode macro variables
    def _fix_type(self, s):
        try:
            return float(s)
        except ValueError:
            try:
                return int(s)
            except ValueError:
                return s

    # Helper to ensure int when strings may be passed from UI
    def safe_int(self, i, default=0):
        try:
            return int(i)
        except ValueError:
            return default

    # Compare unicode strings with optional case insensitivity
    def _compare_unicode(self, a, b, case_insensitive=True):
        a = unicodedata.normalize('NFKC', a)
        b = unicodedata.normalize('NFKC', b)
        if case_insensitive:
            a = a.lower()
            b = b.lower()
        return a == b

    # Format color string for display
    def _format_color(self, color):
        x = re.search(r"^([a-f\d]{6})(ff)?$", color, re.IGNORECASE)
        if x is not None:
            return '#' + x.group(1).upper()

        x = re.search(r"^([a-f\d]{6}([a-f\d]{2})?)$", color, re.IGNORECASE)
        if x is not None:
            return '#' + x.group().upper()

        return color

    # This retuns the hex color format without leading '#' E.g. ff00e080
    # Support alpha channel (Nice for Mainsail/Fluidd UI)
    def _color_to_rgb_hex(self, color):
        if color in self.w3c_colors:
            color = self.w3c_colors.get(color)
        elif color == '':
            color = "000000"
        rgb_hex = color.lstrip('#').lower()
        return rgb_hex[0:8]

    # This retuns a convenient RGB fraction tuple for controlling LEDs E.g. (0.32, 0.56, 1.00)
    # or integer version (82, 143, 255). Alpha channel is cut
    def _color_to_rgb_tuple(self, color, fraction=True):
        rgb_hex = self._color_to_rgb_hex(color)[:6]
        length = len(rgb_hex)
        if fraction:
            if length % 3 == 0:
                return tuple(round(float(int(rgb_hex[i:i + length // 3], 16)) / 255, 3) for i in range(0, length, length // 3))
            return (0.,0.,0.)
        else:
            if length % 3 == 0:
                return tuple(int(rgb_hex[i:i+2], 16) for i in (0, 2, 4))
            return (0,0,0)

    # Helper to return validated color string or None if invalid
    def _validate_color(self, color):
        color = color.lower()
        if color == "":
            return ""

        # Try w3c named color
        if color in self.w3c_colors:
            return color

        # Try RGB color
        color = color.lstrip('#').lower()
        x = re.search(r"^([a-f\d]{6}([a-f\d]{2})?)$", color, re.IGNORECASE)
        if x is not None and x.group() == color:
            return color

        return None # Not valid

    # Helper for finding the closest color
    # Example:
    #   color_list = ['123456', 'abcdef', '789abc', '4a7d9f', '010203']
    #   _find_closest_color('4b7d8e', color_list) returns '4a7d9f'
    def _find_closest_color(self, ref_color, color_list):
        weighted_euclidean_distance = lambda color1, color2, weights=(0.3, 0.59, 0.11): (
            sum(weights[i] * (a - b) ** 2 for i, (a, b) in enumerate(zip(color1, color2)))
        )
        ref_rgb = self._color_to_rgb_tuple(ref_color)
        min_distance = float('inf')
        closest_color = None
        for color in color_list:
            color_rgb = self._color_to_rgb_tuple(color)
            distance = weighted_euclidean_distance(ref_rgb, color_rgb)
            if distance < min_distance:
                min_distance = distance
                closest_color = color
        return closest_color, min_distance

    # Helper to keep parallel RGB color map updated when color changes
    def _update_gate_color_rgb(self):
        # Recalculate RGB map for easy LED support
        self.gate_color_rgb = [self._color_to_rgb_tuple(i) for i in self.gate_color]

    # Helper to keep parallel RGB color map updated when slicer color or TTG changes
    # Will also update the t_macro colors
    def _update_slicer_color_rgb(self):
        self.slicer_color_rgb = [(0.,0.,0.)] * self.num_gates
        for tool_key, tool_value in self.slicer_tool_map['tools'].items():
            tool = int(tool_key)
            gate = self.ttg_map[tool]
            self.slicer_color_rgb[gate] = self._color_to_rgb_tuple(tool_value['color'])
        self._update_t_macros()
        self.mmu_macro_event(self.MACRO_EVENT_GATE_MAP_CHANGED, "GATE=-1") # Cheat to force LED update

    # Helper to determine purge volume for toolchange
    def _get_purge_volume(self, from_tool, to_tool):
        fil_diameter = 1.75
        volume = 0.
        if to_tool >= 0:
            slicer_purge_volumes = self.slicer_tool_map['purge_volumes']
            if slicer_purge_volumes:
                if from_tool >= 0:
                    volume = slicer_purge_volumes[from_tool][to_tool]
                else:
                    # Assume worse case because we don't know from_tool
                    volume = max(row[to_tool] for row in slicer_purge_volumes)
            # Add volume of residual filament
            volume += math.pi * ((fil_diameter / 2) ** 2) * (self.filament_remaining + self.toolhead_residual_filament)
        return volume

    # Generate purge matrix based on filament colors
    def _generate_purge_matrix(self, tool_colors, purge_min, purge_max, multiplier):
        purge_vol_calc = PurgeVolCalculator(purge_min, purge_max, multiplier)

        # Build purge volume map (x=to_tool, y=from_tool)
        should_calc = lambda x,y: x < len(tool_colors) and y < len(tool_colors) and x != y
        purge_volumes = [
            [
                purge_vol_calc.calc_purge_vol_by_hex(tool_colors[y], tool_colors[x]) if should_calc(x,y) else 0
                for x in range(self.num_gates)
            ]
            for y in range(self.num_gates)
        ]
        return purge_volumes

    def _load_persisted_state(self):
        self.log_debug("Loading persisted MMU state")
        errors = []

        # Always load length of filament remaining in extruder (after cut) and last tool loaded
        self.filament_remaining = self.save_variables.allVariables.get(self.VARS_MMU_FILAMENT_REMAINING, self.filament_remaining)
        self._last_tool = self.save_variables.allVariables.get(self.VARS_MMU_LAST_TOOL, self._last_tool)

        # Load EndlessSpool config
        self.enable_endless_spool = self.save_variables.allVariables.get(self.VARS_MMU_ENABLE_ENDLESS_SPOOL, self.enable_endless_spool)
        endless_spool_groups = self.save_variables.allVariables.get(self.VARS_MMU_ENDLESS_SPOOL_GROUPS, self.endless_spool_groups)
        if len(endless_spool_groups) == self.num_gates:
            self.endless_spool_groups = endless_spool_groups
        else:
            errors.append("Incorrect number of gates specified in %s" % self.VARS_MMU_ENDLESS_SPOOL_GROUPS)

        # Load TTG map
        tool_to_gate_map = self.save_variables.allVariables.get(self.VARS_MMU_TOOL_TO_GATE_MAP, self.ttg_map)
        if len(tool_to_gate_map) == self.num_gates:
            self.ttg_map = tool_to_gate_map
        else:
            errors.append("Incorrect number of gates specified in %s" % self.VARS_MMU_TOOL_TO_GATE_MAP)

        # Load gate map
        for var, attr, _ in self.gate_map_vars:
            value = self.save_variables.allVariables.get(var, getattr(self, attr))
            if len(value) == self.num_gates:
                setattr(self, attr, value)
            else:
                errors.append("Incorrect number of gates specified with %s" % var)
        self._update_gate_color_rgb()

        # Load selected tool and gate
        tool_selected = self.save_variables.allVariables.get(self.VARS_MMU_TOOL_SELECTED, self.tool_selected)
        gate_selected = self.save_variables.allVariables.get(self.VARS_MMU_GATE_SELECTED, self.gate_selected)
        if not (
            self.TOOL_GATE_BYPASS <= gate_selected < self.num_gates and
            self.TOOL_GATE_BYPASS <= tool_selected < self.num_gates
        ):
            errors.append("Invalid tool or gate specified with %s or %s" % (self.VARS_MMU_TOOL_SELECTED, self.VARS_MMU_GATE_SELECTED))
            tool_selected = gate_selected = self.TOOL_GATE_UNKNOWN

        self.selector.restore_gate(gate_selected)
        self._set_gate_selected(gate_selected)
        self._set_tool_selected(tool_selected)
        self._ensure_ttg_match() # Ensure tool/gate consistency

        # Previous filament position
        self.filament_pos = self.save_variables.allVariables.get(self.VARS_MMU_FILAMENT_POS, self.filament_pos)

        if len(errors) > 0:
            self.log_always("Warning: Some persisted state was ignored because it contained errors:\n%s" % '\n'.join(errors))

        swap_stats = self.save_variables.allVariables.get(self.VARS_MMU_SWAP_STATISTICS, {})
        counters = self.save_variables.allVariables.get(self.VARS_MMU_COUNTERS, {})
        self.counters.update(counters)

        # Auto upgrade old names
        key_map = {"time_spent_loading": "load", "time_spent_unloading": "unload", "time_spent_paused": "pause"}
        swap_stats = {key_map.get(key, key): swap_stats[key] for key in swap_stats}
        swap_stats.pop('servo_retries', None) # DEPRECATED

        self.statistics.update(swap_stats)
        for gate in range(self.num_gates):
            self.gate_statistics[gate] = dict(self.EMPTY_GATE_STATS_ENTRY)
            gstats = self.save_variables.allVariables.get("%s%d" % (self.VARS_MMU_GATE_STATISTICS_PREFIX, gate), None)
            if gstats:
                self.gate_statistics[gate].update(gstats)

    def _schedule_mmu_bootup_tasks(self, delay=0.):
        waketime = self.reactor.monotonic() + delay
        self.reactor.register_callback(lambda pt: self._print_event("__MMU_BOOTUP"), waketime)

    def _fversion(self, v):
        return "v{major}.{minor}.{patch}".format(
            major=int(v),
            minor=str(v).split('.')[1][0] if '.' in str(v) and len(str(v).split('.')[1]) > 0 else '0',
            patch=str(v).split('.')[1][1:] if '.' in str(v) and len(str(v).split('.')[1]) > 1 else '0'
        )

    cmd_MMU_BOOTUP_help = "Internal commands to complete bootup of MMU"
    def cmd_MMU_BOOTUP(self, gcmd):
        self.log_to_file(gcmd.get_commandline())

        try:
            # Splash...
            msg = '{1}(\_/){0}\n{1}( {0}*,*{1}){0}\n{1}(")_("){0} {5}{2}H{0}{3}a{0}{4}p{0}{2}p{0}{3}y{0} {4}H{0}{2}a{0}{3}r{0}{4}e{0} {1}%s{0} {2}R{0}{3}e{0}{4}a{0}{2}d{0}{3}y{0}{1}...{0}{6}' % self._fversion(self.config_version)
            self.log_always(msg, color=True)
            if self.kalico:
                self.log_error("Warning: You are running on Kalico (Danger-Klipper). Support is not guaranteed!")
            self._set_print_state("initialized")

            # Use pre-gate sensors to adjust gate map
            self.gate_status = self._validate_gate_status(self.gate_status)

            # Sanity check filament pos based only on non-intrusive tests and recover if necessary
            if self.sensor_manager.check_all_sensors_after(self.FILAMENT_POS_END_BOWDEN, self.gate_selected):
                self._set_filament_pos_state(self.FILAMENT_POS_LOADED, silent=True)
            elif (
                (self.filament_pos == self.FILAMENT_POS_LOADED and self.sensor_manager.check_any_sensors_after(self.FILAMENT_POS_END_BOWDEN, self.gate_selected) is False) or
                (self.filament_pos == self.FILAMENT_POS_UNLOADED and self.sensor_manager.check_any_sensors_in_path()) or
                self.filament_pos not in [self.FILAMENT_POS_LOADED, self.FILAMENT_POS_UNLOADED]
            ):
                self.recover_filament_pos(can_heat=False, message=True, silent=True)

            # Apply startup options
            if self.startup_reset_ttg_map:
                self._reset_ttg_map()

            if self.startup_home_if_unloaded and not self.check_if_not_calibrated(self.CALIBRATED_SELECTOR) and self.filament_pos == self.FILAMENT_POS_UNLOADED:
                self.home(0)

            if self.log_startup_status:
                self.log_always(self._mmu_visual_to_string())
                self._display_visual_state()
            self.report_necessary_recovery()

            if self.has_encoder():
                self.encoder().set_clog_detection_length(self.save_variables.allVariables.get(self.VARS_MMU_CALIB_CLOG_LENGTH, 15))
                self._disable_runout() # Initially disable clog/runout detection

            self.selector.filament_hold_move() # Aka selector move position
            self.movequeues_wait()

            # Sync with spoolman. Delay as long as possible to maximize the chance it is contactable after startup/reboot
            self._spoolman_sync()
        except Exception as e:
            self.log_error('Error booting up MMU: %s' % str(e))
        self.mmu_macro_event(self.MACRO_EVENT_RESTART)

    def wrap_gcode_command(self, command, exception=False, variables=None, wait=False):
        try:
            command = command.replace("''", "")
            macro = command.split()[0]
            if not macro: return

            if variables:
                gcode_macro = self.printer.lookup_object("gcode_macro %s" % macro, None)
                if gcode_macro:
                    gcode_macro.variables.update(variables)

            self.log_trace("Running macro: %s%s" % (command, " (with override variables)" if variables is not None else ""))
            self.gcode.run_script_from_command(command)
            if wait:
                self.movequeues_wait()
        except Exception as e:
            if exception is not None:
                if exception:
                    raise MmuError("Error running %s: %s" % (macro, str(e)))
                else:
                    self.log_error("Error running %s: %s" % (macro, str(e)))
            else:
                raise

    def mmu_macro_event(self, event_name, params=""):
        if self.printer.lookup_object("gcode_macro %s" % self.mmu_event_macro, None) is not None:
            self.wrap_gcode_command("%s EVENT=%s %s" % (self.mmu_event_macro, event_name, params))

    # Wait on desired move queues
    def movequeues_wait(self, toolhead=True, mmu_toolhead=True):
        #self.log_trace("movequeues_wait(toolhead=%s, mmu_toolhead=%s)" % (toolhead, mmu_toolhead))
        if toolhead:
            self.toolhead.wait_moves()
        if mmu_toolhead:
            self.mmu_toolhead().wait_moves()

    # Dwell on desired move queues
    def movequeues_dwell(self, dwell, toolhead=True, mmu_toolhead=True):
        if dwell > 0.:
            if toolhead:
                self.toolhead.dwell(dwell)
            if mmu_toolhead:
                self.mmu_toolhead().dwell(dwell)


####################################
# LOGGING AND STATISTICS FUNCTIONS #
####################################

    def _get_action_string(self, action=None):
        if action is None:
            action = self.action

        return ("Idle" if action == self.ACTION_IDLE else
                "Loading" if action == self.ACTION_LOADING else
                "Unloading" if action == self.ACTION_UNLOADING else
                "Loading Ext" if action == self.ACTION_LOADING_EXTRUDER else
                "Exiting Ext" if action == self.ACTION_UNLOADING_EXTRUDER else
                "Forming Tip" if action == self.ACTION_FORMING_TIP else
                "Cutting Tip" if action == self.ACTION_CUTTING_TIP else
                "Heating" if action == self.ACTION_HEATING else
                "Checking" if action == self.ACTION_CHECKING else
                "Homing" if action == self.ACTION_HOMING else
                "Selecting" if action == self.ACTION_SELECTING else
                "Cutting Filament" if action == self.ACTION_CUTTING_FILAMENT else
                "Purging" if action == self.ACTION_PURGING else
                "Unknown") # Error case - should not happen

    def _get_sync_feedback_string(self, detail=False):
        if self.is_enabled and self.sync_feedback_enable and (self.sync_feedback_operational or detail):
            return 'compressed' if self.sync_feedback_last_state > 0.5 else 'expanded' if self.sync_feedback_last_state < -0.5 else 'neutral'
        return "disabled"

    def _get_bowden_progress(self):
        if (self.bowden_start_pos is not None):
            bowden_length = self._get_bowden_length(self.gate_selected)
            if bowden_length > 0:
                progress = (self.get_encoder_distance(dwell=None) - self.bowden_start_pos) / bowden_length
                if self.filament_direction == self.DIRECTION_UNLOAD:
                    progress = 1 - progress
                return round(max(0, min(100, progress * 100)))
        return -1

    # Returning new list() is so that clients like KlipperScreen sees the change
    def get_status(self, eventtime):
        status = {
            'enabled': self.is_enabled,
            'num_gates': self.num_gates,
            'is_homed': self.selector.is_homed,
            'is_locked': self.is_mmu_paused(), # DEPRECATED (alias for is_paused)
            'is_paused': self.is_mmu_paused(), # DEPRECATED (use print_state)
            'is_in_print': self.is_in_print(), # DEPRECATED (use print_state)
            'print_state': self.print_state,
            'unit': self.unit_selected,
            'tool': self.tool_selected,
            'gate': self._next_gate if self._next_gate is not None else self.gate_selected,
            'active_filament': self.active_filament,
            'num_toolchanges': self.num_toolchanges,
            'last_tool': self._last_tool,
            'next_tool': self._next_tool,
            'toolchange_purge_volume': self.toolchange_purge_volume,
            'last_toolchange': self._last_toolchange,
            'runout': self.is_handling_runout, # DEPRECATED (use operation)
            'operation': self.saved_toolhead_operation,
            'filament': "Loaded" if self.filament_pos == self.FILAMENT_POS_LOADED else
                        "Unloaded" if self.filament_pos == self.FILAMENT_POS_UNLOADED else
                        "Unknown",
            'filament_position': self.mmu_toolhead().get_position()[1],
            'filament_pos': self.filament_pos, # State machine position
            'filament_direction': self.filament_direction,
            'pending_spool_id': self.pending_spool_id,
            'ttg_map': self.ttg_map,
            'endless_spool_groups': self.endless_spool_groups,
            'gate_status': self.gate_status,
            'gate_filament_name': self.gate_filament_name,
            'gate_material': self.gate_material,
            'gate_color': self.gate_color,
            'gate_temperature': self.gate_temperature,
            'gate_spool_id': self.gate_spool_id,
            'gate_speed_override': self.gate_speed_override,
            'gate_color_rgb': self.gate_color_rgb,
            'slicer_color_rgb': self.slicer_color_rgb,
            'tool_extrusion_multipliers': self.tool_extrusion_multipliers,
            'tool_speed_multipliers': self.tool_speed_multipliers,
            'slicer_tool_map': self.slicer_tool_map,
            'action': self._get_action_string(),
            'has_bypass': self.selector.has_bypass(),
            'sync_drive': self.mmu_toolhead().is_synced(),
            'sync_feedback_state': self._get_sync_feedback_string(),
            'sync_feedback_enabled': bool(self.sync_feedback_enable),
            'clog_detection': self.enable_clog_detection, # DEPRECATED use clog_detection_enabled
            'clog_detection_enabled': self.enable_clog_detection,
            'endless_spool': self.enable_endless_spool,   # DEPRECATED use endless_spool_enabled
            'endless_spool_enabled': self.enable_endless_spool,
            'print_start_detection': self.print_start_detection, # For Klippain. Not really sure it is necessary
            'reason_for_pause': self.reason_for_pause if self.is_mmu_paused() else "",
            'extruder_filament_remaining': self.filament_remaining + self.toolhead_residual_filament,
            'spoolman_support': self.spoolman_support,
            'bowden_progress': self._get_bowden_progress(), # Simple 0-100%. -1 if not performing bowden move
            'espooler_active': self.espooler().get_operation(self.gate_selected)[0] if self.has_espooler() else ''
        }
        status.update(self.selector.get_status())
        status['sensors'] = self.sensor_manager.get_status()
        if self.has_encoder():
            status['encoder'] = self.encoder().get_status(eventtime)
        return status

    def _reset_statistics(self):
        self.statistics = {}
        self.last_statistics = {}
        self.track = {}
        self.gate_statistics = []
        for _ in range(self.num_gates):
            self.gate_statistics.append(dict(self.EMPTY_GATE_STATS_ENTRY))
        self._reset_job_statistics()

    def _reset_job_statistics(self):
        self.job_statistics = {}

    def _track_time_start(self, name):
        self.track[name] = self.toolhead.get_last_move_time()

    def _track_time_end(self, name):
        if name not in self.track:
            return # Timer not initialized
        self.statistics.setdefault(name, 0)
        self.job_statistics.setdefault(name, 0)
        elapsed = self.toolhead.get_last_move_time() - self.track[name]
        self.statistics[name] += elapsed
        self.job_statistics[name] += elapsed
        self.last_statistics[name] = elapsed

    @contextlib.contextmanager
    def _wrap_track_time(self, name):
        self._track_time_start(name)
        try:
            yield self
        finally:
            self._track_time_end(name)

    def _track_swap_completed(self):
        self.statistics.setdefault('total_swaps', 0)
        self.job_statistics.setdefault('total_swaps', 0)
        self.statistics.setdefault('swaps_since_pause', 0)
        self.statistics.setdefault('swaps_since_pause_record', 0)

        self.statistics['swaps_since_pause'] += 1
        self.statistics['swaps_since_pause_record'] = max(self.statistics['swaps_since_pause_record'], self.statistics['swaps_since_pause'])
        self.statistics['total_swaps'] += 1
        self.job_statistics['total_swaps'] += 1

    def _track_pause_start(self):
        self.statistics.setdefault('total_pauses', 0)
        self.job_statistics.setdefault('total_pauses', 0)

        self.statistics['total_pauses'] += 1
        self.job_statistics['total_pauses'] += 1
        self.statistics['swaps_since_pause'] = 0

        self._track_time_start('pause')
        self._track_gate_statistics('pauses', self.gate_selected)

    def _track_pause_end(self):
        self._track_time_end('pause')

    # Per gate tracking
    def _track_gate_statistics(self, key, gate, count=1):
        try:
            if gate >= 0:
                if isinstance(count, float):
                    self.gate_statistics[gate][key] = round(self.gate_statistics[gate][key] + count, 3)
                else:
                    self.gate_statistics[gate][key] += count
        except Exception as e:
            self.log_debug("Exception whilst tracking gate stats: %s" % str(e))

    def _seconds_to_short_string(self, seconds):
        if isinstance(seconds, (float, int)) or seconds.isnumeric():
            s = int(seconds)
            h = s // 3600
            m = (s // 60) % 60
            ms = int(round((seconds * 1000) % 1000, 0))
            s = s % 60

            if h > 0:
                return "{hour}:{min:0>2}:{sec:0>2}".format(hour=h, min=m, sec=s)
            if m > 0:
                return "{min}:{sec:0>2}".format(min=m, sec=s)
            if s >= 10:
                return "{sec}.{tenths}".format(sec=s, tenths=int(round(ms / 100, 0)))
            return "{sec}.{hundreds:0>2}".format(sec=s, hundreds=int(round(ms / 10, 0)))
        return seconds

    def _seconds_to_string(self, seconds):
        result = ""
        hours = int(math.floor(seconds / 3600.))
        if hours >= 1:
            result += "%d hours " % hours
        minutes = int(math.floor(seconds / 60.) % 60)
        if hours >= 1 or minutes >= 1:
            result += "%d minutes " % minutes
        result += "%d seconds" % int((math.floor(seconds) % 60))
        return result

    def _swap_statistics_to_string(self, total=True, detail=False):
        #
        # +-----------+---------------------+----------------------+----------+
        # |  114(46)  |      unloading      |       loading        | complete |
        # |   swaps   | pre  |   -   | post | pre  |   -   | post  |   swap   |
        # +-----------+------+-------+------+------+-------+-------+----------+
        # |   total   | 0:07 | 47:19 | 0:00 | 0:01 | 37:11 | 33:39 |  2:00:38 |
        # |     - avg | 0:00 |  0:24 | 0:00 | 0:00 |  0:19 |  0:17 |     1:03 |
        # | this job  | 0:00 | 10:27 | 0:00 | 0:00 |  8:29 |  8:30 |    28:02 |
        # |     - avg | 0:00 |  0:13 | 0:00 | 0:00 |  0:11 |  0:11 |     0:36 |
        # |      last | 0:00 |  0:12 | 0:00 | 0:00 |  0:10 |  0:14 |     0:39 |
        # +-----------+------+-------+------+------+-------+-------+----------+
        # Time spent paused: ...
        #
        msg = "MMU Statistics:\n"
        lifetime = self.statistics
        job = self.job_statistics
        last = self.last_statistics
        total = self.console_always_output_full or total or not self.is_in_print()

        table_column_order = ['pre_unload', 'form_tip', 'unload', 'post_unload', 'pre_load', 'load', 'purge', 'post_load', 'total']
        table_include_columns = self._list_intersection(table_column_order, self.console_stat_columns if not detail else table_column_order) # To maintain the correct order and filter incorrect ones

        table_row_options = ['total', 'total_average', 'job', 'job_average', 'last']
        table_include_rows = self._list_intersection(self.console_stat_rows, table_row_options) # Keep the user provided order

        # Remove totals from table if not in print and not forcing total
        if not self.console_always_output_full and not total:
            if 'total'         in table_include_rows: table_include_rows.remove('total')
            if 'total_average' in table_include_rows: table_include_rows.remove('total_average')
        if not self.is_in_print():
            if 'job'           in table_include_rows: table_include_rows.remove('job')
            if 'job_average'   in table_include_rows: table_include_rows.remove('job_average')

        if len(table_include_rows) > 0:
            # Map the row names (as described in macro_vars) to the proper values. stats is mandatory
            table_rows_map = {
                'total':         {'stats': lifetime, 'name': 'total '},
                'total_average': {'stats': lifetime, 'name': UI_CASCADE + ' avg', 'devide': lifetime.get('total_swaps', 1)},
                'job':           {'stats': job,      'name': 'this job '},
                'job_average':   {'stats': job,      'name': UI_CASCADE + ' avg', 'devide': job.get('total_swaps', 1)},
                'last':          {'stats': last,     'name': 'last'}
            }
            # Map the saved timing values to proper column titles
            table_headers_map = {
                'pre_unload': 'pre',
                'form_tip': 'tip',
                'unload': '-',
                'post_unload': 'post',
                'pre_load': 'pre',
                'load': '-',
                'purge': 'purge',
                'post_load': 'post',
                'total': 'swap'
            }
            # Group the top headers map. Omit the first column, because that'll be filled with the nr. of swaps
            table_extra_headers_map = {
                'unloading': ['pre_unload', 'form_tip', 'unload', 'post_unload'],
                'loading': ['pre_load', 'load', 'purge', 'post_load'],
                'complete': ['total']
            }
            # Extract the table headers that will be used
            table_headers = [table_headers_map[key] for key in table_include_columns]
            # Insert the first column. This is normally empty but will sit below the number of swaps
            table_headers.insert(0, 'swaps')

            # Filter out the top (group) headers ( If none of the unload columns are present, unloading can be removed)
            table_extra_headers = [key for key, values in table_extra_headers_map.items() if self._list_intersection(values, table_include_columns)]

            # Dictionary keys have no predefined order, so re-order them (Lucky the columns are alphabetical)
            table_extra_headers.sort(reverse=True)
            # Include the number of swaps in the top-left corner of the table
            if self.is_in_print():
                if total:
                    table_extra_headers.insert(0, '%d(%d)' % (lifetime.get('total_swaps', 0), job.get('total_swaps', 0)))
                else:
                    table_extra_headers.insert(0, '%d' % (job.get('total_swaps', 0)))
            else:
                table_extra_headers.insert(0, '%d' % (lifetime.get('total_swaps', 0)))

            # Build the table and populate with times
            table = []
            for row in table_include_rows:
                name = table_rows_map[row].get('name', row)
                stats = table_rows_map[row]['stats']
                devide = max(1, table_rows_map[row].get('devide', 1))
                table.append([name])
                table[-1].extend(["-" if key not in stats else self._seconds_to_short_string(stats.get(key, 0) / devide) for key in table_include_columns])

            # Calculate the needed column widths (The +2 is for a margin on both ends)
            column_extra_header_widths = [len(table_extra_header) + 2 for table_extra_header in table_extra_headers]
            column_widths =              [max(len(table_headers[c]), max(len(row[c]) for row in table)) + 2 for c in range(len(table_include_columns) + 1) ]

            # If an 'extra_header' is wider then the sum of the columns beneath it, widen up those columns
            for i, w in enumerate(column_extra_header_widths):
                start = sum(max(1, len(self._list_intersection(table_extra_headers_map.get(table_extra_header, ['']), table_include_columns)))
                    for table_extra_header in table_extra_headers[0:i])
                end = start + max(1, len(self._list_intersection(table_extra_headers_map.get(table_extra_headers[i], ['']), table_include_columns)))
                while (sum(column_widths[start:end]) + (end - start - 1)) < w:
                    for c in range(start, end):
                        column_widths[c] += 1
                column_extra_header_widths[i] = sum(column_widths[start:end]) + (end - start - 1)

            # Build the table header
            msg += UI_BOX_TL + UI_BOX_T.join([UI_BOX_H * width for width in column_extra_header_widths]) + UI_BOX_TR + "\n"
            msg += UI_BOX_V  + UI_BOX_V.join([table_extra_headers[i].center(column_extra_header_widths[i], UI_SEPARATOR)
                for i in range(len(column_extra_header_widths))]) + UI_BOX_V + "\n"
            msg += UI_BOX_V  + UI_BOX_V.join([table_headers[i].center(column_widths[i], UI_SEPARATOR)
                for i in range(len(column_widths))]) + UI_BOX_V + "\n"
            msg += UI_BOX_L  + UI_BOX_M.join([UI_BOX_H * (width) for width in column_widths]) + UI_BOX_R + "\n"

            # Build the table body
            for row in table:
                msg += UI_BOX_V + UI_BOX_V.join([row[i].rjust(column_widths[i] - 1, UI_SEPARATOR) + UI_SEPARATOR
                    for i in range(len(column_widths))]) + UI_BOX_V + "\n"

            # Table footer
            msg += UI_BOX_BL    + UI_BOX_B.join([UI_BOX_H * width for width in column_widths]) + UI_BOX_BR + "\n"

        # Pause data
        if total:
            msg += "\n%s spent paused over %d pauses (All time)" % (self._seconds_to_short_string(lifetime.get('pause', 0)), lifetime.get('total_pauses', 0))
        if self.is_in_print():
            msg += "\n%s spent paused over %d pauses (This job)" % (self._seconds_to_short_string(job.get('pause', 0)), job.get('total_pauses', 0))
            if self.slicer_tool_map['total_toolchanges'] is not None:
                msg += "\n%d / %d toolchanges" % (self.num_toolchanges, self.slicer_tool_map['total_toolchanges'])
            else:
                msg += "\n%d toolchanges" % self.num_toolchanges
        msg += "\nNumber of swaps since last incident: %d (Record: %d)" % (lifetime.get('swaps_since_pause', 0), lifetime.get('swaps_since_pause_record', 0))

        return msg

    def _list_intersection(self, list1, list2):
        result = []
        for item in list1:
            if item in list2:
                result.append(item)
        return result

    def _dump_statistics(self, force_log=False, total=False, job=False, gate=False, detail=False, showcounts=False):
        msg = ""
        if self.log_statistics or force_log:
            if job or total:
                msg += self._swap_statistics_to_string(total=total, detail=detail)
            if self._can_use_encoder() and gate:
                m,d = self._gate_statistics_to_string()
                msg += "\n\n" if msg != "" else ""
                msg += m
                if detail:
                    msg += "\n" if msg != "" else ""
                    msg += d

        if showcounts and self.counters:
            if msg:
                msg += "\n\n"
            msg += "Consumption counters:\n"
            for counter, metric in self.counters.items():
                if metric['limit'] >= 0 and metric['count'] > metric['limit']:
                    msg += "Count %s: %d (above limit %d), Warning: %s" % (counter, metric['count'], metric['limit'], metric.get('warning', ""))
                elif metric['limit'] >= 0:
                    msg += "Count %s: %d (limit %d%s)\n" % (counter, metric['count'], metric['limit'], ", will pause" if metric.get('pause', False) else "")
                else:
                    msg += "Count %s: %d\n" % (counter, metric['count'])

        if msg:
            self.log_always(msg)

    def _gate_statistics_to_string(self):
        msg = "Gate Statistics:\n"
        dbg = ""
        t = self.console_gate_stat
        for gate in range(self.num_gates):
            #rounded = {k:round(v,1) if isinstance(v,float) else v for k,v in self.gate_statistics[gate].items()}
            rounded = self.gate_statistics[gate]
            load_slip_percent = (rounded['load_delta'] / rounded['load_distance']) * 100 if rounded['load_distance'] != 0. else 0.
            unload_slip_percent = (rounded['unload_delta'] / rounded['unload_distance']) * 100 if rounded['unload_distance'] != 0. else 0.
            quality = rounded['quality']
            # Give the gate a reliability grading based on "quality" which is based on slippage
            if t == 'percentage':
                status = '%s%%' % min(100, round(quality * 100, 1)) if quality >= 0 else "n/a"
            elif quality < 0:
                status = UI_EMOTICONS[0] if t == 'emoticon' else "n/a"
            elif quality >= 0.985:
                status = UI_EMOTICONS[1] if t == 'emoticon' else "Perfect"
            elif quality >= 0.965:
                status = UI_EMOTICONS[2] if t == 'emoticon' else "Great"
            elif quality >= 0.95:
                status = UI_EMOTICONS[3] if t == 'emoticon' else "Good"
            elif quality >= 0.925:
                status = UI_EMOTICONS[4] if t == 'emoticon' else "Marginal"
            elif quality >= 0.90:
                status = UI_EMOTICONS[5] if t == 'emoticon' else "Degraded"
            elif quality >= 0.85:
                status = UI_EMOTICONS[6] if t == 'emoticon' else "Poor"
            else:
                status = UI_EMOTICONS[7] if t == 'emoticon' else "Terrible"
            msg += "%d:%s" % (gate, status)
            msg += ", " if gate < (self.num_gates - 1) else ""
            dbg += "\nGate %d: " % gate
            dbg += "Load: (monitored: %.1fmm slippage: %.1f%%)" % (rounded['load_distance'], load_slip_percent)
            dbg += "; Unload: (monitored: %.1fmm slippage: %.1f%%)" % (rounded['unload_distance'], unload_slip_percent)
            dbg += "; Failures: (load: %d unload: %d pauses: %d)" % (rounded['load_failures'], rounded['unload_failures'], rounded['pauses'])
            dbg += "; Quality: %.1f%%" % ((rounded['quality'] * 100.) if rounded['quality'] >= 0. else 0.)
        return msg, dbg

    def _persist_gate_statistics(self):
        for gate in range(self.num_gates):
            self.save_variable("%s%d" % (self.VARS_MMU_GATE_STATISTICS_PREFIX, gate), self.gate_statistics[gate])
        # Good place to persist current clog length
        if self.has_encoder():
            self.save_variable(self.VARS_MMU_CALIB_CLOG_LENGTH, round(self.encoder().get_clog_detection_length(), 1))
        self.write_variables()

    def _persist_swap_statistics(self):
        self.statistics = {key: round(value, 2) if isinstance(value, float) else value for key, value in self.statistics.items()}
        self.save_variable(self.VARS_MMU_SWAP_STATISTICS, self.statistics, write=True)

    def _persist_counters(self):
        self.save_variable(self.VARS_MMU_COUNTERS, self.counters, write=True)

    def _color_message(self, msg):
        # 0=end_color, 1=grey, 2=red, 3=green, 4=blue, 5=bold_on, 6=bold_off
        html_msg = msg.format('</span>', '<span style=\"color:#C0C0C0\">', '<span style=\"color:#FF69B4\">', '<span style=\"color:#90EE90\">', '<span style=\"color:#87CEEB\">', '<b>', '</b>')
        msg = re.sub(r'\{\d\}', '', msg)
        if self.serious:
            html_msg = msg
        return html_msg, msg

    def log_to_file(self, msg, prefix='> '):
        msg = "%s%s" % (prefix, msg)
        if self.mmu_logger:
            self.mmu_logger.log(msg)

    def log_error(self, msg, color=False):
        html_msg, msg = self._color_message(msg) if color else (msg, msg)
        if self.mmu_logger:
            self.mmu_logger.log(msg)
        self.gcode.respond_raw("!! %s" % html_msg)

    def log_always(self, msg, color=False):
        html_msg, msg = self._color_message(msg) if color else (msg, msg)
        if self.mmu_logger:
            self.mmu_logger.log(msg)
        self.gcode.respond_info(html_msg)

    def log_info(self, msg, color=False):
        html_msg, msg = self._color_message(msg) if color else (msg, msg)
        if self.mmu_logger and self.log_file_level > 0:
            self.mmu_logger.log(msg)
        if self.log_level > 0:
            self.gcode.respond_info(html_msg)

    def log_debug(self, msg):
        msg = "%s DEBUG: %s" % (UI_SEPARATOR, msg)
        if self.mmu_logger and self.log_file_level > 1:
            self.mmu_logger.log(msg)
        if self.log_level > 1:
            self.gcode.respond_info(msg)

    def log_trace(self, msg):
        msg = "%s %s TRACE: %s" % (UI_SEPARATOR, UI_SEPARATOR, msg)
        if self.mmu_logger and self.log_file_level > 2:
            self.mmu_logger.log(msg)
        if self.log_level > 2:
            self.gcode.respond_info(msg)

    def log_stepper(self, msg):
        msg = "%s %s %s STEPPER: %s" % (UI_SEPARATOR, UI_SEPARATOR, UI_SEPARATOR, msg)
        if self.mmu_logger and self.log_file_level > 3:
            self.mmu_logger.log(msg)
        if self.log_level > 3:
            self.gcode.respond_info(msg)

    def log_enabled(self, level):
        return (self.mmu_logger and self.log_file_level >= level) or self.log_level >= level

    # Fun visual display of MMU state
    def _display_visual_state(self, silent=False):
        if not silent and self.log_visual and not self.calibrating:
            visual_str = self._state_to_string()
            self.log_always(visual_str, color=True)

    def _state_to_string(self, direction=None):
        arrow = "<" if self.filament_direction == self.DIRECTION_UNLOAD else ">"
        space = "."
        home  = "|"
        gs = "(g)" # SENSOR_GATE or SENSOR_GEAR_PREFIX
        es = "(e)" # SENSOR_EXTRUDER
        ts = "(t)" # SENSOR_TOOLHEAD
        past  = lambda pos: arrow if self.filament_pos >= pos else space
        homed = lambda pos, sensor: (' ',arrow,sensor) if self.filament_pos > pos else (home,space,sensor) if self.filament_pos == pos else (' ',space,sensor)
        trig  = lambda name, sensor: re.sub(r'[a-zA-Z]', '*', name) if self.sensor_manager.check_sensor(sensor) else name

        t_str   = ("[T%s] " % str(self.tool_selected)) if self.tool_selected >= 0 else "BYPASS " if self.tool_selected == self.TOOL_GATE_BYPASS else "[T?] "
        g_str   = "{}".format(past(self.FILAMENT_POS_UNLOADED))
        lg_str  = "{0}{0}".format(past(self.FILAMENT_POS_HOMED_GATE)) if not self.mmu_unit().require_bowden_move else ""
        gs_str  = "{0}{2} {1}{1}".format(*homed(self.FILAMENT_POS_HOMED_GATE, trig(gs, self.gate_homing_endstop))) if self.gate_homing_endstop in [self.SENSOR_GATE, self.SENSOR_GEAR_PREFIX, self.SENSOR_EXTRUDER_ENTRY] else ""
        en_str  = " En {0}".format(past(self.FILAMENT_POS_IN_BOWDEN if self.gate_homing_endstop in [self.SENSOR_GATE, self.SENSOR_GEAR_PREFIX, self.SENSOR_EXTRUDER_ENTRY] else self.FILAMENT_POS_START_BOWDEN)) if self.has_encoder() else ""
        bowden1 = "{0}{0}{0}{0}".format(past(self.FILAMENT_POS_IN_BOWDEN)) if self.mmu_unit().require_bowden_move else ""
        bowden2 = "{0}{0}{0}{0}".format(past(self.FILAMENT_POS_END_BOWDEN)) if self.mmu_unit().require_bowden_move else ""
        es_str  = "{0}{2} {1}{1}".format(*homed(self.FILAMENT_POS_HOMED_ENTRY, trig(es, self.SENSOR_EXTRUDER_ENTRY))) if self.sensor_manager.has_sensor(self.SENSOR_EXTRUDER_ENTRY) and self.mmu_unit().require_bowden_move else ""
        ex_str  = "{0}[{2} {1}{1}".format(*homed(self.FILAMENT_POS_HOMED_EXTRUDER, "Ex"))
        ts_str  = "{0}{2} {1}".format(*homed(self.FILAMENT_POS_HOMED_TS, trig(ts, self.SENSOR_TOOLHEAD))) if self.sensor_manager.has_sensor(self.SENSOR_TOOLHEAD) else ""
        nz_str  = "{} Nz]".format(past(self.FILAMENT_POS_LOADED))
        summary = " {5}{4}LOADED{0}{6}" if self.filament_pos == self.FILAMENT_POS_LOADED else " {5}{4}UNLOADED{0}{6}" if self.filament_pos == self.FILAMENT_POS_UNLOADED else " {5}{2}UNKNOWN{0}{6}" if self.filament_pos == self.FILAMENT_POS_UNKNOWN else ""
        counter = " {5}%.1fmm{6}%s" % (self._get_filament_position(), " {1}(e:%.1fmm){0}" % self.get_encoder_distance(dwell=None) if self.has_encoder() and self.encoder_move_validation else "")
        visual = "".join((t_str, g_str, lg_str, gs_str, en_str, bowden1, bowden2, es_str, ex_str, ts_str, nz_str, summary, counter))
        return visual


### LOGGING AND STATISTICS FUNCTIONS GCODE FUNCTIONS #############################

    cmd_MMU_STATS_help = "Dump and optionally reset the MMU statistics"
    def cmd_MMU_STATS(self, gcmd):
        self.log_to_file(gcmd.get_commandline())
        if self.check_if_disabled(): return
        counter = gcmd.get('COUNTER', None)
        reset = bool(gcmd.get_int('RESET', 0, minval=0, maxval=1))
        total = bool(gcmd.get_int('TOTAL', 0, minval=0, maxval=1))
        detail = bool(gcmd.get_int('DETAIL', 0, minval=0, maxval=1))
        quiet = bool(gcmd.get_int('QUIET', 0, minval=0, maxval=1))
        showcounts = bool(gcmd.get_int('SHOWCOUNTS', 0, minval=0, maxval=1))

        if counter:
            counter = counter.strip()
            delete = bool(gcmd.get_int('DELETE', 0, minval=0, maxval=1))
            limit = gcmd.get_int('LIMIT', 0, minval=-1)
            incr = gcmd.get_int('INCR', 0, minval=1)
            quiet = True
            if delete:
                _ = self.counters.pop(counter, None)
            elif reset:
                if counter in self.counters:
                    self.counters[counter]['count'] = 0
            elif not limit == 0:
                if counter not in self.counters:
                    self.counters[counter] = {'count': 0}
                warning = gcmd.get('WARNING', self.counters[counter].get('warning', ""))
                pause = bool(gcmd.get_int('PAUSE', self.counters[counter].get('pause', 0), minval=0, maxval=1))
                self.counters[counter].update({'limit': limit, 'warning': warning, 'pause': pause})
            elif incr:
                if counter in self.counters:
                    metric = self.counters[counter]
                    metric['count'] += incr
                    if metric['limit'] >= 0 and metric['count'] > metric['limit']:
                        warn = "Warning: %s" % metric.get('warning', "")
                        msg = "Count %s (%d) above limit %d" % (counter, metric['count'], metric['limit'])
                        msg += "\nUse 'MMU_STATS COUNTER=%s RESET=1' to reset" % counter
                        if metric.get('pause', False):
                            self.handle_mmu_error("%s\n%s" % (warn, msg))
                        else:
                            self.log_error(warn)
                            self.log_always(msg)
                else:
                    self.counters[counter] = {'count': 0, 'limit': -1, 'warning': ""}
            self._persist_counters()
        elif reset:
            self._reset_statistics()
            self._persist_swap_statistics()
            self._persist_gate_statistics()
            if not quiet:
                self._dump_statistics(force_log=True, total=True)
            return

        if not quiet:
            self._dump_statistics(force_log=True, total=total or detail, job=True, gate=True, detail=detail, showcounts=showcounts)

    cmd_MMU_STATUS_help = "Complete dump of current MMU state and important configuration"
    def cmd_MMU_STATUS(self, gcmd):
        self.log_to_file(gcmd.get_commandline())
        config = gcmd.get_int('SHOWCONFIG', 0, minval=0, maxval=1)
        detail = gcmd.get_int('DETAIL', 0, minval=0, maxval=1)
        on_off = lambda x: "ON" if x else "OFF"

        msg = "MMU: Happy Hare %s running %s v%s" % (self._fversion(self.config_version), self.mmu_unit().mmu_vendor, self.mmu_unit().mmu_version_string)
        msg += " with %d gates" % self.num_gates
        msg += (" over %d units" % self.mmu_machine.num_units) if self.mmu_machine.num_units > 1 else ""
        msg += " (%s)" % ("DISABLED" if not self.is_enabled else "PAUSED" if self.is_mmu_paused() else "OPERATIONAL")
        msg += self.selector.get_mmu_status_config()
        if self.has_encoder():
            msg += ". Encoder reads %.1fmm" % self.get_encoder_distance()
        msg += "\nPrint state is %s" % self.print_state.upper()
        msg += ". Tool %s selected on gate %s%s" % (self._selected_tool_string(), self._selected_gate_string(), self._selected_unit_string())
        msg += ". Toolhead position saved" if self.saved_toolhead_operation else ""
        msg += "\nGear stepper at %d%% current and is %s to extruder" % (self.gear_percentage_run_current, "SYNCED" if self.mmu_toolhead().is_gear_synced_to_extruder() else "not synced")
        if self.sync_feedback_enable:
            msg += "\nSync feedback indicates filament in bowden is: %s" % self._get_sync_feedback_string(detail=True).upper()
            if not self.sync_feedback_operational:
                msg += " (not currently active)"
        elif self.sync_feedback_enable:
            msg += "\nSync feedback is disabled"

        if config:
            self.calibrated_bowden_length = self._get_bowden_length(self.gate_selected) # Temp scalar pulled from list for _f_calc()
            msg += "\n\nLoad Sequence:"

            # Gate loading
            msg += "\n- Filament loads into gate by homing a maximum of %s to %s" % (self._f_calc("gate_homing_max"), self._gate_homing_string())

            # Bowden loading
            if self.mmu_unit().require_bowden_move:
                if self._must_buffer_extruder_homing():
                    if self.extruder_homing_endstop == self.SENSOR_EXTRUDER_ENTRY:
                        msg += "\n- Bowden is loaded with a fast%s %s move" % (" CORRECTED" if self.bowden_apply_correction else "", self._f_calc("calibrated_bowden_length - toolhead_entry_to_extruder - extruder_homing_buffer"))
                    else:
                        msg += "\n- Bowden is loaded with a fast%s %s move" % (" CORRECTED" if self.bowden_apply_correction else "", self._f_calc("calibrated_bowden_length - extruder_homing_buffer"))
                else:
                    msg += "\n- Bowden is loaded with a full fast%s %s move" % (" CORRECTED" if self.bowden_apply_correction else "", self._f_calc("calibrated_bowden_length"))
            else:
                msg += "\n- No fast bowden move is required"

            # Extruder homing
            if self._must_home_to_extruder():
                if self.extruder_homing_endstop == self.SENSOR_EXTRUDER_COLLISION:
                    msg += ", then homes a maximum of %s to extruder using COLLISION detection (at %d%% current)" % (self._f_calc("extruder_homing_max"), self.extruder_collision_homing_current)
                elif self.extruder_homing_endstop == self.SENSOR_GEAR_TOUCH:
                    msg += ", then homes a maxium of %s to extruder using 'touch' (stallguard) detection" % self._f_calc("extruder_homing_max")
                else:
                    msg += ", then homes a maximum of %s to %s sensor" % (self._f_calc("extruder_homing_max"), self.extruder_homing_endstop.upper())
                if self.extruder_homing_endstop == self.SENSOR_EXTRUDER_ENTRY:
                    msg += " and then moves %s to extruder extrance" % self._f_calc("toolhead_entry_to_extruder")
            else:
                if self.extruder_homing_endstop == self.SENSOR_EXTRUDER_NONE and not self.sensor_manager.has_sensor(self.SENSOR_TOOLHEAD):
                    msg += ". WARNING: no extruder homing is performed - extruder loading cannot be precise"
                else:
                    msg += ", no extruder homing is necessary"

            # Extruder loading
            if self.sensor_manager.has_sensor(self.SENSOR_TOOLHEAD):
                msg += "\n- Extruder (synced) loads by homing a maximum of %s to TOOLHEAD sensor before moving the last %s to the nozzle" % (self._f_calc("toolhead_homing_max"), self._f_calc("toolhead_sensor_to_nozzle - toolhead_residual_filament - toolhead_ooze_reduction - toolchange_retract - filament_remaining"))
            else:
                msg += "\n- Extruder (synced) loads by moving %s to the nozzle" % self._f_calc("toolhead_extruder_to_nozzle - toolhead_residual_filament - toolhead_ooze_reduction - toolchange_retract - filament_remaining")

            # Purging
            if self.force_purge_standalone:
                if self.purge_macro:
                    msg += "\n- Purging is always managed by Happy Hare using '%s' macro with extruder purging current of %d%%" % (
                        self.purge_macro, self.extruder_purge_current)
                else:
                    msg += "\n- No purging is performed!"
            else:
                if self.purge_macro:
                    msg += "\n- Purging is managed by slicer when printing. Otherwise by Happy Hare using '%s' macro with extruder purging current of %d%% when not printing" % (
                        self.purge_macro, self.extruder_purge_current)
                else:
                    msg += "\n- Purging is managed by slicer only when printing"

            # Tightening
            if self._can_use_encoder() and not self.sync_to_extruder and self.enable_clog_detection and self.toolhead_post_load_tighten:
                msg += "\n- Filament in bowden is tightened by %.1fmm (%d%% of clog detection length) at reduced gear current to prevent false clog detection" % (min(self.encoder().get_clog_detection_length() * self.toolhead_post_load_tighten / 100, 15), self.toolhead_post_load_tighten)

            msg += "\n\nUnload Sequence:"

            # Tip forming
            if self.force_form_tip_standalone:
                if self.form_tip_macro:
                    msg += "\n- Tip is always formed by Happy Hare using '%s' macro after initial retract of %s with extruder current of %d%%" % (
                        self.form_tip_macro, self._f_calc("toolchange_retract"), self.extruder_form_tip_current)
                else:
                    msg += "\n- No tip forming is performed!"
            else:
                if self.form_tip_macro:
                    msg += "\n- Tip is formed by slicer when printing. Otherwise by Happy Hare using '%s' macro after initial retract of %s with extruder current of %d%%" % (
                        self.form_tip_macro, self._f_calc("toolchange_retract"), self.extruder_form_tip_current)
                else:
                    msg += "\n- Tip is formed by slicer only when printing"

            # Extruder unloading
            if self.sensor_manager.has_sensor(self.SENSOR_EXTRUDER_ENTRY):
                msg += "\n- Extruder (synced) unloads by reverse homing a maximum of %s to EXTRUDER sensor" % self._f_calc("toolhead_entry_to_extruder + toolhead_extruder_to_nozzle - toolhead_residual_filament - toolhead_ooze_reduction - toolchange_retract + toolhead_unload_safety_margin")
            elif self.sensor_manager.has_sensor(self.SENSOR_TOOLHEAD):
                msg += "\n- Extruder (optionally synced) unloads by reverse homing a maximum %s to TOOLHEAD sensor" % self._f_calc("toolhead_sensor_to_nozzle - toolhead_residual_filament - toolhead_ooze_reduction - toolchange_retract + toolhead_unload_safety_margin")
                msg += ", then unloads by moving %s to exit extruder" % self._f_calc("toolhead_extruder_to_nozzle - toolhead_sensor_to_nozzle + toolhead_unload_safety_margin")
            else:
                msg += "\n- Extruder (optionally synced) unloads by moving %s less tip-cutting reported park position to exit extruder" % self._f_calc("toolhead_extruder_to_nozzle + toolhead_unload_safety_margin")

            # Bowden unloading
            if self.mmu_unit().require_bowden_move:
                if self.has_encoder() and self.bowden_pre_unload_test and not self.sensor_manager.has_sensor(self.SENSOR_EXTRUDER_ENTRY):
                    msg += "\n- Bowden is unloaded with a short %s validation move before %s fast move" % (self._f_calc("encoder_move_step_size"), self._f_calc("calibrated_bowden_length - gate_unload_buffer - encoder_move_step_size"))
                else:
                    msg += "\n- Bowden is unloaded with a fast %s move" % self._f_calc("calibrated_bowden_length - gate_unload_buffer")
            else:
                msg += "\n- No fast bowden move is required"

            # Gate parking
            msg += "\n- Filament is stored by homing a maximum of %s to %s and parking %s in the gate\n" % (self._f_calc("gate_homing_max"), self._gate_homing_string(), self._f_calc("gate_parking_distance"))

            if self.sync_form_tip or self.sync_purge or self.sync_to_extruder:
                msg += "\nGear and Extruder steppers are synchronized during: "
                m = []
                if self.sync_to_extruder:
                    m.append("Print (at %d%% current %s sync feedback)" % (self.sync_gear_current, "with" if self.sync_feedback_enable else "without"))
                if self.sync_form_tip:
                    m.append("Tip forming")
                if self.sync_purge:
                    m.append("Purging")
                msg += ", ".join(m)

            if hasattr(self.selector, 'use_touch_move'):
                msg += "\nSelector touch (stallguard) is %s - blocked gate recovery %s possible" % (("ENABLED", "is") if self.selector.use_touch_move() else ("DISABLED", "is not"))
            if self.has_encoder():
                msg += "\nMMU has an encoder. Non essential move validation is %s" % ("ENABLED" if self._can_use_encoder() else "DISABLED")
                msg += "\nRunout/Clog detection is %s" % ("AUTOMATIC" if self.enable_clog_detection == self.encoder().RUNOUT_AUTOMATIC else "ENABLED" if self.enable_clog_detection == self.encoder().RUNOUT_STATIC else "DISABLED")
                msg += " (%.1fmm runout)" % self.encoder().get_clog_detection_length()
                msg += ", EndlessSpool is %s" % ("ENABLED" if self.enable_endless_spool else "DISABLED")
            else:
                msg += "\nMMU does not have an encoder - move validation or clog detection is not possible"
            msg += "\nSpoolMan is %s" % ("ENABLED (pulling gate map)" if self.spoolman_support == self.SPOOLMAN_PULL else "ENABLED (push gate map)" if self.spoolman_support == self.SPOOLMAN_PUSH else "ENABLED" if self.spoolman_support == self.SPOOLMAN_READONLY else "DISABLED")
            msg += "\nSensors: "
            sensors = self.sensor_manager.get_all_sensors(inactive=True)
            for name, state in sensors.items():
                msg += "%s (%s), " % (name.upper(), "Disabled" if state is None else ("Detected" if state is True else "Empty"))
            msg += "\nLogging: Console %d(%s)" % (self.log_level, self.LOG_LEVELS[self.log_level])

            msg += ", Logfile %d(%s)" % (self.log_file_level, self.LOG_LEVELS[self.log_file_level])
            msg += ", Visual %d(%s)" % (self.log_visual, on_off(self.log_visual))
            msg += ", Statistics %d(%s)" % (self.log_statistics, on_off(self.log_statistics))

        if not detail:
            msg += "\n\nFor details on TTG and EndlessSpool groups add 'DETAIL=1'"
            if not config:
                msg += ", for configuration add 'SHOWCONFIG=1'"

        msg += "\n\n%s" % self._mmu_visual_to_string()
        msg += "\n%s" % self._state_to_string()

        if detail:
            msg += "\n\n%s" % self._ttg_map_to_string()
            if self.enable_endless_spool:
                msg += "\n\n%s" % self._es_groups_to_string()
            msg += "\n\n%s" % self._gate_map_to_string()

        self.log_always(msg, color=True)
        self.check_if_not_calibrated(self.CALIBRATED_ALL, silent=None) # Always warn if not fully calibrated
        if not detail:
            self.report_necessary_recovery()

    def _f_calc(self, formula):
        format_var = lambda p: p + ':' + "%.1f" % vars(self).get(p.lower())
        terms = re.split('(\+|\-)', formula)
        result = eval(formula, {}, vars(self))
        formatted_formula = "%.1fmm (" % result
        for term in terms:
            term = term.strip()
            if term in ('+', '-'):
                formatted_formula += " " + term + " "
            elif len(terms) > 1:
                formatted_formula += format_var(term)
            else:
                formatted_formula += term
        formatted_formula += ")"
        return formatted_formula

    cmd_MMU_SENSORS_help = "Query state of sensors fitted to mmu"
    def cmd_MMU_SENSORS(self, gcmd):
        self.log_to_file(gcmd.get_commandline())
        if self.check_if_disabled(): return
        detail = bool(gcmd.get_int('DETAIL', 0, minval=0, maxval=1))

        eventtime = self.reactor.monotonic()
        msg = self.sensor_manager.get_sensor_summary(detail=detail)
        if self.has_encoder():
            msg += self._get_encoder_summary(detail=detail)
        self.log_always(msg)

    def _get_encoder_summary(self, detail=False): # TODO move to mmu_sensor_manager?
        status = self.encoder().get_status(0)
        msg = "Encoder position: %.1f" % status['encoder_pos']
        if detail:
            msg += "\n- Runout detection: %s" % ("Enabled" if status['enabled'] else "Disabled")
            clog = "Automatic" if status['detection_mode'] == 2 else "On" if status['detection_mode'] == 1 else "Off"
            msg += "\n- Clog/Runout mode: %s (Detection length: %.1f)" % (clog, status['detection_length'])
            msg += "\n- Remaining headroom before trigger: %.1f (min: %.1f)" % (status['headroom'], status['min_headroom'])
            msg += "\n- Flowrate: %d %%" % status['flow_rate']
        return msg

    # Instruct the selector to enguage the desired method of filament gripping based on MMU state and selector type
    def _auto_filament_grip(self):
        if self.is_printing() and self.mmu_toolhead().is_gear_synced_to_extruder():
            self.selector.filament_drive()
        elif not self.selector.is_homed or self.tool_selected < 0 or self.gate_selected < 0:
            self.selector.filament_hold_move() # Aka selector grip move/neutral position
        elif self._standalone_sync:
            self.selector.filament_drive()
        else:
            self.selector.filament_release()

    def motors_onoff(self, on=False, motor="all"):
        stepper_enable = self.printer.lookup_object('stepper_enable')
        steppers = self.gear_rail().steppers if motor == "gears" else [self.gear_rail().steppers[0]] if self.gear_rail().steppers else []
        if on:
            if motor in ["all", "gear", "gears"]:
                for stepper in steppers:
                    se = stepper_enable.lookup_enable(stepper.get_name())
                    se.motor_enable(self.mmu_toolhead().get_last_move_time())
            if motor in ["all", "selector"]:
                self.selector.enable_motors()
                self.selector.restore_gate(self.gate_selected)
                self.selector.filament_hold_move() # Aka selector move position
        else:
            if motor in ["all", "gear", "gears"]:
                self.mmu_toolhead().unsync()
                for stepper in steppers:
                    se = stepper_enable.lookup_enable(stepper.get_name())
                    se.motor_disable(self.mmu_toolhead().get_last_move_time())
            if motor in ["all", "selector"]:
                self.selector.restore_gate(self.TOOL_GATE_UNKNOWN)
                self.selector.disable_motors()


### SERVO AND MOTOR GCODE FUNCTIONS ##############################################

    # This command will loose sync state
    cmd_MMU_MOTORS_OFF_help = "Turn off all MMU motors and servos"
    def cmd_MMU_MOTORS_OFF(self, gcmd):
        self.log_to_file(gcmd.get_commandline())
        if self.check_if_disabled(): return
        self.motors_onoff(on=False)

    cmd_MMU_MOTORS_ON_help = "Turn on all MMU motors and servos"
    def cmd_MMU_MOTORS_ON(self, gcmd):
        self.log_to_file(gcmd.get_commandline())
        if self.check_if_disabled(): return
        self.motors_onoff(on=True)

    cmd_MMU_TEST_BUZZ_MOTOR_help = "Simple buzz the selected motor (default gear) for setup testing"
    def cmd_MMU_TEST_BUZZ_MOTOR(self, gcmd):
        self.log_to_file(gcmd.get_commandline())
        if self.check_if_disabled(): return
        if self.check_if_bypass(): return
        motor = gcmd.get('MOTOR', "gear")

        with self.wrap_sync_gear_to_extruder():
            if motor == "gear":
                found = self.buzz_gear_motor()
                if found is not None:
                    self.log_info("Filament %s by gear motor buzz" % ("detected" if found else "not detected"))
            elif motor == "gears":
                try:
                    for gate in range(self.num_gates):
                        self.mmu_toolhead().select_gear_stepper(gate)
                        found = self.buzz_gear_motor()
                        if found is not None:
                            self.log_info("Filament %s in gate %d by gear motor buzz" % ("detected" if found else "not detected", gate))
                finally:
                    self.mmu_toolhead().select_gear_stepper(self.gate_selected)
            elif not self.selector.buzz_motor(motor):
                raise gcmd.error("Motor '%s' not known" % motor)

    cmd_MMU_SYNC_GEAR_MOTOR_help = "Sync the MMU gear motor to the extruder stepper"
    def cmd_MMU_SYNC_GEAR_MOTOR(self, gcmd):
        self.log_to_file(gcmd.get_commandline())
        if self.check_if_disabled(): return
        if self.check_if_bypass(): return
        if self.check_if_not_homed(): return
        if self.check_if_always_synced(): return
        grip = gcmd.get_int('GRIP', 1, minval=0, maxval=1)
        servo = gcmd.get_int('SERVO', 1, minval=0, maxval=1) # DEPRECATED (use GRIP=0 instead)
        sync = gcmd.get_int('SYNC', 1, minval=0, maxval=1)
        if not self.is_in_print():
            self._standalone_sync = sync # Make sticky if not in a print
        self.sync_gear_to_extruder(sync, grip=(grip and servo), current=True)


#########################
# CALIBRATION FUNCTIONS #
#########################

    def _calibrate_encoder(self, length, repeats, speed, min_speed, max_speed, accel, save=True):
        try:
            pos_values, neg_values = [], []
            self.log_always("%s over %.1fmm..." % ("Calibrating" if save else "Validating calibration", length))
            speed_incr = (max_speed - min_speed) / repeats
            test_speed = min_speed
            for x in range(repeats):
                if speed_incr > 0.:
                    self.log_always("Test run #%d, Speed=%.1f mm/s" % (x, test_speed))

                # Move forward
                self._initialize_filament_position(dwell=True)
                self.trace_filament_move(None, length, speed=test_speed, accel=accel, wait=True)
                counts = self._get_encoder_counts(dwell=True)
                pos_values.append(counts)
                self.log_always("%s+ counts: %d" % (UI_SPACE*2, counts))

                # Move backward
                self._initialize_filament_position(dwell=True)
                self.trace_filament_move(None, -length, speed=test_speed, accel=accel, wait=True)
                counts = self._get_encoder_counts(dwell=True)
                neg_values.append(counts)
                self.log_always("%s- counts: %d" % (UI_SPACE*2, counts))

                if counts == 0: break
                test_speed += speed_incr

            mean_pos = self._sample_stats(pos_values)['mean']
            mean_neg = self._sample_stats(neg_values)['mean']
            mean = (float(mean_pos) + float(mean_neg)) / 2

            if mean == 0:
                self.log_always("No counts measured. Ensure a tool was selected with filament gripped before running calibration and that your encoder is working properly")
                return

            resolution = length / mean
            old_result = mean * self.encoder().get_resolution()

            msg = "Load direction:   mean=%(mean).2f stdev=%(stdev).2f min=%(min)d max=%(max)d range=%(range)d" % self._sample_stats(pos_values)
            msg += "\nUnload direction: mean=%(mean).2f stdev=%(stdev).2f min=%(min)d max=%(max)d range=%(range)d" % self._sample_stats(neg_values)
            self.log_always(msg)

            # Sanity check to ensure all teeth are reflecting / being counted. 20% tolerance
            if (abs(resolution - self.encoder().get_resolution()) / self.encoder().get_resolution()) > 0.2:
                self.log_always("Warning: Encoder is not detecting the expected number of counts based on CAD parameters which may indicate an issue")

            msg = "Before calibration measured length: %.2fmm" % old_result
            msg += "\nCalculated resolution of the encoder: %.6fmm (currently: %.6f)" % (resolution, self.encoder().get_resolution())
            self.log_always(msg)

            if save:
                self.encoder().set_resolution(resolution)
                self.save_variable(self.VARS_MMU_ENCODER_RESOLUTION, round(resolution, 6), write=True)
                self.log_always("Encoder calibration has been saved")
                self.calibration_status |= self.CALIBRATED_ENCODER

        except MmuError as ee:
            # Add some more context to the error and re-raise
            raise MmuError("Calibration of encoder failed. Aborting, because:\n%s" % str(ee))
        finally:
            if mean == 0:
                self._set_filament_pos_state(self.FILAMENT_POS_UNKNOWN)

    # Bowden calibration - Method 1
    # This method of bowden calibration is done in reverse and is a fallback. The user inserts filament to the
    # actual extruder and we measure the distance necessary to home to the defined gate homing position
    def _calibrate_bowden_length_manual(self, approx_bowden_length):
        try:
            self.log_always("Calibrating bowden length for gate %d (manual method) using %s as gate reference point" % (self.gate_selected, self._gate_homing_string()))
            self._set_filament_direction(self.DIRECTION_UNLOAD)
            self.selector.filament_drive()
            self.log_always("Finding %s endstop position..." % self.gate_homing_endstop)
            homed = False

            if self.gate_homing_endstop == self.SENSOR_ENCODER:
                with self._require_encoder():
                    success = self._reverse_home_to_encoder(approx_bowden_length)
                    if success:
                        actual,_,_ = success
                        homed = True

            else: # Gate sensor... SENSOR_GATE is shared, but SENSOR_GEAR_PREFIX is specific
                actual,homed,measured,_ = self.trace_filament_move("Reverse homing to gate sensor", -approx_bowden_length, motor="gear", homing_move=-1, endstop_name=self.gate_homing_endstop)

            if not homed:
                raise MmuError("Did not home to gate sensor after moving %.1fmm" % approx_bowden_length)

            actual = abs(actual)
            clog_detection_length = (actual * 2) / 100. # 2% of bowden length
            self.log_always("Filament homed back to gate after %.1fmm movement" % actual)
            self._unload_gate()
            return actual, clog_detection_length

        except MmuError as ee:
            raise MmuError("Calibration of bowden length on gate %d failed. Aborting because:\n%s" % (self.gate_selected, str(ee)))
        finally:
            self._auto_filament_grip()

    # Bowden calibration - Method 2
    # Automatic one-shot homing calibration from gate to extruder entry sensor
    #   bowden_length = actual_moved + toolhead_entry_to_extruder
    def _calibrate_bowden_length_to_extruder_sensor(self, extruder_homing_max): # TODO Could be better named and include "touch" homing support
        try:
            self.log_always("Calibrating bowden length for gate %d (automatic method) using %s as gate reference point" % (self.gate_selected, self._gate_homing_string()))
            self._initialize_filament_position(dwell=True)
            self._load_gate(allow_retry=False)

            if self.sensor_manager.check_sensor(self.SENSOR_EXTRUDER_ENTRY):
                raise MmuError("The %s sensor triggered before homing. Check filament and sensor operation" % self.extruder_homing_endstop)

            self._home_to_extruder(extruder_homing_max)
            actual = self._get_filament_position() - self.gate_parking_distance
            measured = self.get_encoder_distance(dwell=True) + self._get_encoder_dead_space()
            calibrated_length = round(actual + self.toolhead_entry_to_extruder, 1)
            clog_detection_length = round((calibrated_length * 2) / 100., 1) # 2% of bowden length plus spring seems to be good starting point

            msg = "Filament homed to extruder after %.1fmm movement" % actual
            if self.has_encoder():
                msg += "\n(encoder measured %.1fmm)" % (measured - self.gate_parking_distance)
            self.log_always(msg)

            self._unload_bowden(calibrated_length) # Fast move
            self._unload_gate()
            return calibrated_length, clog_detection_length

        except MmuError as ee:
            raise MmuError("Calibration of bowden length on gate %d failed. Aborting because:\n%s" % (self.gate_selected, str(ee)))
        finally:
            self._auto_filament_grip()

    # Bowden calibration - Method 3
    # Automatic calibration from gate to extruder entry sensor or collision with extruder gear (requires encoder)
    # Allows for repeats to average restult which is essential with encoder collision detection
    def _calibrate_bowden_length_auto(self, approximate_length, extruder_homing_max, repeats):
        try:
            # Can't allow "none" endstop during calibration so temporarily change to best available
            orig_endstop = self.extruder_homing_endstop
            if orig_endstop == self.SENSOR_EXTRUDER_NONE:
                if self.sensor_manager.has_sensor(self.SENSOR_COMPRESSION):
                    self.extruder_homing_endstop = self.SENSOR_COMPRESSION
                elif self.sensor_manager.has_sensor(self.SENSOR_EXTRUDER_ENTRY):
                    self.extruder_homing_endstop = self.SENSOR_EXTRUDER_ENTRY
                elif self.sensor_manager.has_sensor(self.SENSOR_GEAR_TOUCH):
                    self.extruder_homing_endstop = self.SENSOR_GEAR_TOUCH
                elif self.has_encoder():
                    self.extruder_homing_endstop = self.SENSOR_EXTRUDER_COLLISION
                else:
                    raise MmuError("No automatic method of bowden calibration availble. Use MANUAL=1")

            self.log_always("Calibrating bowden length for gate %d (automatic average method) using %s as gate reference point" % (self.gate_selected, self._gate_homing_string()))
            reference_sum = spring_max = 0.
            successes = 0

            for i in range(repeats):
                self._initialize_filament_position(dwell=True)
                overshoot = self._load_gate(allow_retry=False)
                self._load_bowden(approximate_length, start_pos=overshoot) # Get close to extruder homing point

                if self.extruder_homing_endstop == self.SENSOR_EXTRUDER_ENTRY and self.sensor_manager.check_sensor(self.SENSOR_EXTRUDER_ENTRY):
                    self.log_error("Fast move overshoot. The %s sensor triggered before homing. Try reducing your estimated BOWDEN_LENGTH." % self.extruder_homing_endstop)
                    self._unload_gate(approximate_length)
                    raise MmuError("Bowden calibration aborted")

                self.log_info("Finding extruder gear position (try #%d of %d)..." % (i+1, repeats))
                self._home_to_extruder(extruder_homing_max)
                actual = self._get_filament_position() - self.gate_parking_distance
                measured = self.get_encoder_distance(dwell=True) + self._get_encoder_dead_space()
                spring = self.selector.filament_release(measure=True) if self.has_encoder() else 0.
                reference = actual - spring

                # When homing using collision, we expect the filament to spring back.
                if not (self.extruder_homing_endstop == self.SENSOR_EXTRUDER_COLLISION and spring == 0.):
                    msg = "Pass #%d: Filament homed to extruder after %.1fmm movement" % (i+1, actual)
                    if self.has_encoder():
                        msg += "\n(encoder measured %.1fmm, filament sprung back %.1fmm)" % (measured - self.gate_parking_distance, spring)
                    self.log_always(msg)
                    reference_sum += reference
                    spring_max = max(spring, spring_max)
                    successes += 1
                else:
                    # No spring means we haven't reliably homed
                    self.log_always("Failed to detect a reliable home position on this attempt")

                self._initialize_filament_position(True)
                self._unload_bowden(reference)
                self._unload_gate()

            if successes == 0:
                raise MmuError("All %d attempts at homing failed. MMU needs some adjustments!" % repeats)

            calibrated_length = (reference_sum / successes) + (self.toolhead_entry_to_extruder if self.extruder_homing_endstop == self.SENSOR_EXTRUDER_ENTRY else 0)
            clog_detection_length = (calibrated_length * 2) / 100. + spring_max # 2% of bowden length plus spring seems to be good starting point

            return calibrated_length, clog_detection_length

        except MmuError as ee:
            # Add some more context to the error and re-raise
            raise MmuError("Calibration of bowden length on gate %d failed. Aborting because:\n%s" % (self.gate_selected, str(ee)))
        finally:
            self.extruder_homing_endstop = orig_endstop
            self._auto_filament_grip()

    # Automatically calibrate the rotation_distance for gate>0 using encoder measurements and gate 0 as reference
    # Gate 0 is always calibrated with MMU_CALILBRATE_GEAR
    def _calibrate_gate(self, gate, length, repeats, save=True):
        try:
            pos_values, neg_values = [], []
            self.select_tool(gate) # TODO Probably should be select_gate() and then not need the TTG map reset in caller
            self._load_gate(allow_retry=False)
            self.log_always("%s gate %d over %.1fmm..." % ("Calibrating" if (gate > 0 and save) else "Validating calibration of", gate, length))

            if gate == 0:
                self.log_always("Gate 0 is calibrated with MMU_CALIBRATE_GEAR and manual measurement, so this will run as a validation that encoder is calibrated correctly")

            for _ in range(repeats):
                self._initialize_filament_position(dwell=True)
                _,_,measured,delta = self.trace_filament_move("Calibration load movement", length, encoder_dwell=True)
                pos_values.append(measured)
                self.log_always("%s+ measured: %.1fmm (counts: %d)" % (UI_SPACE*2, (length - delta), self._get_encoder_counts(dwell=None)))
                self._initialize_filament_position(dwell=True)
                _,_,measured,delta = self.trace_filament_move("Calibration unload movement", -length, encoder_dwell=True)
                neg_values.append(measured)
                self.log_always("%s- measured: %.1fmm (counts: %d)" % (UI_SPACE*2, (length - delta), self._get_encoder_counts(dwell=None)))

            msg = "Load direction:   mean=%(mean).2f stdev=%(stdev).2f min=%(min).2f max=%(max).2f range=%(range).2f" % self._sample_stats(pos_values)
            msg += "\nUnload direction: mean=%(mean).2f stdev=%(stdev).2f min=%(min).2f max=%(max).2f range=%(range).2f" % self._sample_stats(neg_values)
            self.log_always(msg)

            mean_pos = self._sample_stats(pos_values)['mean']
            mean_neg = self._sample_stats(neg_values)['mean']
            mean = (float(mean_pos) + float(mean_neg)) / 2
            ratio = mean / length
            current_rd = self.gear_rail().steppers[0].get_rotation_distance()[0]
            new_rd = round(ratio * current_rd, 6)

            self.log_always("Calibration move of %d x %.1fmm, average encoder measurement: %.1fmm - Ratio is %.6f" % (repeats * 2, length, mean, ratio))
            self.log_always("Calculated gate %d rotation_distance: %.6f (currently: %.6f)" % (gate, new_rd, self.rotation_distances[gate]))
            if gate != 0: # Gate 0 is not calibrated, it is the reference and set with MMU_CALIBRATE_GEAR
                gate0_rd = self.rotation_distances[0]
                tolerance_range = (gate0_rd - gate0_rd * 0.2, gate0_rd + gate0_rd * 0.2) # Allow 20% variation from gate 0
                if tolerance_range[0] <= new_rd < tolerance_range[1]:
                    if save:
                        self._set_rotation_distance(new_rd)
                        self.rotation_distances[gate] = new_rd
                        self.save_variable(self.VARS_MMU_GEAR_ROTATION_DISTANCES, self.rotation_distances, write=True)
                        self.log_always("Calibration for gate %d has been saved" % gate)
                else:
                    self.log_always("Calibration ignored because it is not considered valid (>20% difference from gate 0)")
            self._unload_gate()
            self._set_filament_pos_state(self.FILAMENT_POS_UNLOADED)
        except MmuError as ee:
            # Add some more context to the error and re-raise
            raise MmuError("Calibration for gate %d failed. Aborting, because:\n%s" % (gate, str(ee)))
        finally:
            self._auto_filament_grip()

    def _sample_stats(self, values):
        mean = stdev = vmin = vmax = 0.
        if values:
            mean = sum(values) / len(values)
            diff2 = [( v - mean )**2 for v in values]
            stdev = math.sqrt( sum(diff2) / max((len(values) - 1), 1))
            vmin = min(values)
            vmax = max(values)
        return {'mean': mean, 'stdev': stdev, 'min': vmin, 'max': vmax, 'range': vmax - vmin}

    # Filament is assumed to be at the extruder and will be at extruder again when complete
    def _probe_toolhead(self, cold_temp=70, probe_depth=100, sensor_homing=80):
        # Ensure extruder is COLD
        self.gcode.run_script_from_command("SET_HEATER_TEMPERATURE HEATER=%s TARGET=0" % self.extruder_name)
        current_temp = self.printer.lookup_object(self.extruder_name).get_status(0)['temperature']
        if current_temp > cold_temp:
            self.log_always("Waiting for extruder to cool")
            self.gcode.run_script_from_command("TEMPERATURE_WAIT SENSOR=%s MINIMUM=0 MAXIMUM=%d" % (self.extruder_name, cold_temp))

        # Enable the extruder stepper
        stepper_enable = self.printer.lookup_object('stepper_enable')
        extruder_stepper = self.toolhead.get_extruder().extruder_stepper.stepper
        ge = stepper_enable.lookup_enable(extruder_stepper.get_name())
        ge.motor_enable(self.toolhead.get_last_move_time())

        # Reliably force filament to the nozzle
        self.selector.filament_drive()
        actual,fhomed,_,_ = self.trace_filament_move("Homing to toolhead sensor", self.toolhead_homing_max, motor="gear+extruder", homing_move=1, endstop_name=self.SENSOR_TOOLHEAD)
        if not fhomed:
            raise MmuError("Failed to reach toolhead sensor after moving %.1fmm" % self.toolhead_homing_max)
        self.selector.filament_release()
        actual,_,_,_ = self.trace_filament_move("Forcing filament to nozzle", probe_depth, motor="extruder")

        # Measure 'toolhead_sensor_to_nozzle'
        self.selector.filament_drive()
        actual,fhomed,_,_ = self.trace_filament_move("Reverse homing to toolhead sensor", -probe_depth, motor="gear+extruder", homing_move=-1, endstop_name=self.SENSOR_TOOLHEAD)
        if fhomed:
            toolhead_sensor_to_nozzle = -actual
            self.log_always("Measured toolhead_sensor_to_nozzle: %.1f" % toolhead_sensor_to_nozzle)
        else:
            raise MmuError("Failed to reverse home to toolhead sensor")

        # Move to extruder extrance again
        self.selector.filament_release()
        actual,_,_,_ = self.trace_filament_move("Moving to extruder entrance", -(probe_depth - toolhead_sensor_to_nozzle), motor="extruder")

        # Measure 'toolhead_extruder_to_nozzle'
        self.selector.filament_drive()
        actual,fhomed,_,_ = self.trace_filament_move("Homing to toolhead sensor", self.toolhead_homing_max, motor="gear+extruder", homing_move=1, endstop_name=self.SENSOR_TOOLHEAD)
        if fhomed:
            toolhead_extruder_to_nozzle = actual + toolhead_sensor_to_nozzle
            self.log_always("Measured toolhead_extruder_to_nozzle: %.1f" % toolhead_extruder_to_nozzle)
        else:
            raise MmuError("Failed to home to toolhead sensor")

        toolhead_entry_to_extruder = 0.
        if self.sensor_manager.has_sensor(self.SENSOR_EXTRUDER_ENTRY):
            # Retract clear of extruder sensor and then home in "extrude" direction
            actual,fhomed,_,_ = self.trace_filament_move("Reverse homing to extruder entry sensor", -(sensor_homing + toolhead_extruder_to_nozzle - toolhead_sensor_to_nozzle), motor="gear+extruder", homing_move=-1, endstop_name=self.SENSOR_EXTRUDER_ENTRY)
            actual,_,_,_ = self.trace_filament_move("Moving before extruder entry sensor", -20, motor="gear+extruder")
            actual,fhomed,_,_ = self.trace_filament_move("Homing to extruder entry sensor", 40, motor="gear+extruder", homing_move=1, endstop_name=self.SENSOR_EXTRUDER_ENTRY)

            # Measure to toolhead sensor and thus derive 'toolhead_entry_to_extruder'
            if fhomed:
                actual,fhomed,_,_ = self.trace_filament_move("Homing to toolhead sensor", sensor_homing, motor="gear+extruder", homing_move=1, endstop_name=self.SENSOR_TOOLHEAD)
                if fhomed:
                    toolhead_entry_to_extruder = actual - (toolhead_extruder_to_nozzle - toolhead_sensor_to_nozzle)
                    self.log_always("Measured toolhead_entry_to_extruder: %.1f" % toolhead_entry_to_extruder)
            else:
                raise MmuError("Failed to reverse home to toolhead sensor")

        # Unload and re-park filament
        self.selector.filament_release()
        actual,_,_,_ = self.trace_filament_move("Moving to extruder entrance", -sensor_homing, motor="extruder")

        return toolhead_extruder_to_nozzle, toolhead_sensor_to_nozzle, toolhead_entry_to_extruder


### CALIBRATION GCODE COMMANDS ###################################################

    cmd_MMU_CALIBRATE_GEAR_help = "Calibration routine for gear stepper rotational distance"
    def cmd_MMU_CALIBRATE_GEAR(self, gcmd):
        self.log_to_file(gcmd.get_commandline())
        if self.check_if_disabled(): return
        if self.check_if_bypass(): return
        if self.check_if_gate_not_valid(): return
        length = gcmd.get_float('LENGTH', 100., above=50.)
        measured = gcmd.get_float('MEASURED', -1, above=0.)
        save = gcmd.get_int('SAVE', 1, minval=0, maxval=1)
        reset = gcmd.get_int('RESET', 0, minval=0, maxval=1)
        gate = self.gate_selected if self.gate_selected >= 0 else 0

        with self.wrap_sync_gear_to_extruder():
            if reset:
                self.rotation_distances = [self.default_rotation_distance] * self.num_gates
                self._set_rotation_distance(self.default_rotation_distance)
                self.save_variable(self.VARS_MMU_GEAR_ROTATION_DISTANCES, self.rotation_distances, write=True)
                self.log_always("Gear calibration for all gates has been reset")
                self.calibration_status &= ~self.CALIBRATED_GEAR_0
                self.calibration_status &= ~self.CALIBRATED_GEAR_RDS

            elif measured > 0:
                current_rd = self.gear_rail().steppers[0].get_rotation_distance()[0]
                new_rd = round(current_rd * measured / length, 6)
                self.log_always("Gear stepper 'rotation_distance' calculated to be %.6f (currently: %.6f)" % (new_rd, current_rd))
                if save:
                    all_gates = False
                    if not self.mmu_unit().variable_rotation_distances or (gate == 0 and self.rotation_distances[0] == 0.):
                        # Initial calibration on gate 0 sets all gates as auto calibration starting point
                        self.rotation_distances = [new_rd] * self.num_gates
                        all_gates = True
                    else:
                        self.rotation_distances[gate] = new_rd
                    self._set_rotation_distance(new_rd)
                    self.save_variable(self.VARS_MMU_GEAR_ROTATION_DISTANCES, self.rotation_distances, write=True)
                    self.log_always("Gear calibration for %s has been saved" % ("all gates" if all_gates else "gate %d" % gate))

                    # This feature can be used to calibrate any gate gear but gate 0 is mandatory
                    if self.rotation_distances[0] != -1:
                        self.calibration_status |= self.CALIBRATED_GEAR_0
                    if not any(x == -1 for x in self.rotation_distances):
                        self.calibration_status |= self.CALIBRATED_GEAR_RDS
            else:
                raise gcmd.error("Must specify 'MEASURED=' and optionally 'LENGTH='")


    # Start: Assumes filament is loaded through encoder
    # End: Does not eject filament at end (filament same as start)
    cmd_MMU_CALIBRATE_ENCODER_help = "Calibration routine for the MMU encoder"
    def cmd_MMU_CALIBRATE_ENCODER(self, gcmd):
        self.log_to_file(gcmd.get_commandline())
        if self.check_if_disabled(): return
        if self._check_has_encoder(): return
        if self.check_if_bypass(): return
        if self.check_if_not_calibrated(self.CALIBRATED_GEAR_0, check_gates=[self.gate_selected]): return

        length = gcmd.get_float('LENGTH', 400., above=0.)
        repeats = gcmd.get_int('REPEATS', 3, minval=1, maxval=10)
        speed = gcmd.get_float('SPEED', self.gear_from_buffer_speed, minval=10.)
        accel = gcmd.get_float('ACCEL', self.gear_from_buffer_accel, minval=10.)
        min_speed = gcmd.get_float('MINSPEED', speed, above=0.)
        max_speed = gcmd.get_float('MAXSPEED', speed, above=0.)
        save = gcmd.get_int('SAVE', 1, minval=0, maxval=1)
        advance = 60. # Ensure filament is in encoder even if not loaded by user

        try:
            with self.wrap_sync_gear_to_extruder():
                with self._require_encoder():
                    self.selector.filament_drive()
                    self.calibrating = True
                    _,_,measured,_ = self.trace_filament_move("Checking for filament", advance)
                    if measured < self.encoder_min:
                        raise MmuError("Filament not detected in encoder. Ensure filament is available and try again")
                    self._calibrate_encoder(length, repeats, speed, min_speed, max_speed, accel, save)
                    _,_,_,_ = self.trace_filament_move("Parking filament", -advance)
        except MmuError as ee:
            self.handle_mmu_error(str(ee))
        finally:
            self.calibrating = False

    # Calibrated bowden length is always from chosen gate homing point to the entruder gears
    # Start: With desired gate selected
    # End: Filament will be unloaded
    cmd_MMU_CALIBRATE_BOWDEN_help = "Calibration of reference bowden length for selected gate"
    def cmd_MMU_CALIBRATE_BOWDEN(self, gcmd):
        self.log_to_file(gcmd.get_commandline())
        if self.check_if_disabled(): return
        if self.check_if_no_bowden_move(): return
        if self.check_if_not_homed(): return
        if self.check_if_bypass(): return
        if self.check_if_loaded(): return
        if self.check_if_gate_not_valid(): return

        repeats = gcmd.get_int('REPEATS', 3, minval=1, maxval=10)
        save = gcmd.get_int('SAVE', 1, minval=0, maxval=1)
        manual = bool(gcmd.get_int('MANUAL', 0, minval=0, maxval=1))
        if manual:
            if self.check_if_not_calibrated(self.CALIBRATED_GEAR_0|self.CALIBRATED_SELECTOR, check_gates=[self.gate_selected]): return
        else:
            if self.check_if_not_calibrated(self.CALIBRATED_GEAR_0|self.CALIBRATED_ENCODER|self.CALIBRATED_SELECTOR, check_gates=[self.gate_selected]): return

        can_use_sensor = (
            (self.sensor_manager.has_sensor(self.SENSOR_EXTRUDER_ENTRY) and self.extruder_homing_endstop == self.SENSOR_EXTRUDER_ENTRY) or
            (self.sensor_manager.has_sensor(self.SENSOR_COMPRESSION) and self.extruder_homing_endstop == self.SENSOR_COMPRESSION)
        )

        can_auto_calibrate = self.has_encoder() or can_use_sensor
        if not can_auto_calibrate and not manual:
            self.log_always("No encoder or extruder entry sensor available. Use manual calibration method:\nWith gate selected, manually load filament all the way to the extruder gear\nThen run 'MMU_CALIBRATE_BOWDEN MANUAL=1 BOWDEN_LENGTH=xxx'\nWhere BOWDEN_LENGTH is greater than your real length")
            return

        extruder_homing_max = gcmd.get_float('HOMING_MAX', 150, above=0.)
        approx_bowden_length = gcmd.get_float('BOWDEN_LENGTH', 2000 if can_use_sensor else None, above=0.)
        if not approx_bowden_length:
            if manual:
                raise gcmd.error("Must specify 'BOWDEN_LENGTH=x' where x is slightly MORE than your estimated bowden length")
            else:
                raise gcmd.error("Must specify 'BOWDEN_LENGTH=x' where x is slightly LESS than your estimated bowden length to give room for homing")

        try:
            with self.wrap_sync_gear_to_extruder():
                with self._wrap_suspend_runout():
                    self.calibrating = True
                    if manual:
                        # Method 1: Manual (reverse homing to gate) method
                        length, clog = self._calibrate_bowden_length_manual(approx_bowden_length)

                    elif self.sensor_manager.has_sensor(self.SENSOR_EXTRUDER_ENTRY) and self.extruder_homing_endstop == self.SENSOR_EXTRUDER_ENTRY:
                        # Method 2: Automatic one-shot method with extruder entry sensor (BEST)
                        length, clog = self._calibrate_bowden_length_to_extruder_sensor(approx_bowden_length)

                    else:
                        # Method 3: Automatic averaging method with encoder and extruder collision or extruder entry sensor. Use repeats for accuracy
                        self._reset_ttg_map() # To force tool = gate
                        self._unload_tool()
                        length, clog = self._calibrate_bowden_length_auto(approx_bowden_length, extruder_homing_max, repeats)

                    msg = "Calibrated bowden length is %.1fmm" % length
                    if self.has_encoder() and self.enable_clog_detection:
                        msg += ". Clog detection length: %.1fmm" % clog
                    self.log_always(msg)

                    if save:
                        self._save_bowden_length(self.gate_selected, length, endstop=self.gate_homing_endstop)
                        self.save_variable(self.VARS_MMU_CALIB_CLOG_LENGTH, clog)
                        if self.has_encoder():
                            self.encoder().set_clog_detection_length(clog)
                            self.log_always("Calibrated bowden and clog detection length have been saved")
                        else:
                            self.log_always("Calibrated bowden length has been saved")
                        self.write_variables()
        except MmuError as ee:
            self.handle_mmu_error(str(ee))
        finally:
            self.calibrating = False

    # Start: Will home selector, select gate 0 or required gate
    # End: Filament will unload
    cmd_MMU_CALIBRATE_GATES_help = "Optional calibration of individual MMU gate"
    def cmd_MMU_CALIBRATE_GATES(self, gcmd):
        self.log_to_file(gcmd.get_commandline())
        if self.check_if_disabled(): return
        if self.check_if_not_homed(): return
        if self.check_if_bypass(): return
        length = gcmd.get_float('LENGTH', 400., above=0.)
        repeats = gcmd.get_int('REPEATS', 3, minval=1, maxval=10)
        auto = gcmd.get_int('ALL', 0, minval=0, maxval=1)
        gate = gcmd.get_int('GATE', -1, minval=0, maxval=self.num_gates - 1)
        save = gcmd.get_int('SAVE', 1, minval=0, maxval=1)
        if gate == -1 and not auto:
            raise gcmd.error("Must specify 'GATE=' or 'ALL=1' for all gates")
        if self.check_if_not_calibrated(self.CALIBRATED_GEAR_0|self.CALIBRATED_ENCODER|self.CALIBRATED_SELECTOR, check_gates=[gate] if gate != -1 else None): return

        try:
            with self.wrap_sync_gear_to_extruder():
                self._reset_ttg_map() # To force tool = gate
                self._unload_tool()
                self.calibrating = True
                with self._require_encoder():
                    if gate == -1:
                        self.log_always("Start the complete calibration of ancillary gates...")
                        for gate in range(self.num_gates - 1):
                            self._calibrate_gate(gate + 1, length, repeats, save=save)
                        self.log_always("Phew! End of auto gate calibration")
                    else:
                        self._calibrate_gate(gate, length, repeats, save=(save and gate != 0))
                if not any(x == -1 for x in self.rotation_distances[1:]):
                    self.calibration_status |= self.CALIBRATED_GEAR_RDS
        except MmuError as ee:
            self.handle_mmu_error(str(ee))
        finally:
            self.calibrating = False

    # Start: Test gate should already be selected
    # End: Filament will unload
    cmd_MMU_CALIBRATE_TOOLHEAD_help = "Automated measurement of key toolhead parameters"
    def cmd_MMU_CALIBRATE_TOOLHEAD(self, gcmd):
        self.log_to_file(gcmd.get_commandline())
        if self.check_if_disabled(): return
        if self.check_if_not_homed(): return
        if self.check_if_bypass(): return
        if self.check_if_loaded(): return
        if self.check_if_not_calibrated(self.CALIBRATED_GEAR_0|self.CALIBRATED_ENCODER|self.CALIBRATED_SELECTOR|self.CALIBRATED_BOWDENS, check_gates=[self.gate_selected]): return
        if not self.sensor_manager.has_sensor(self.SENSOR_TOOLHEAD):
            raise gcmd.error("Sorry this feature requires a toolhead sensor")
        clean = gcmd.get_int('CLEAN', 0, minval=0, maxval=1)
        cut = gcmd.get_int('CUT', 0, minval=0, maxval=1)
        save = gcmd.get_int('SAVE', 1, minval=0, maxval=1)
        line = "-----------------------------------------------\n"

        msg = "Reminder:\n"
        msg += "1) 'CLEAN=1' with clean extruder for: toolhead_extruder_to_nozzle, toolhead_sensor_to_nozzle (and toolhead_entry_to_extruder)\n"
        msg += "2) No flags with dirty extruder (no cut tip) for: toolhead_residual_filament (and toolhead_entry_to_extruder)\n"
        msg += "3) 'CUT=1' holding blade in for: variable_blade_pos\n"
        msg += "Desired gate should be selected but the filament unloaded\n"
        self.log_always(msg)

        if cut:
            gcode_macro = self.printer.lookup_object("gcode_macro %s" % self.form_tip_macro, None)
            if gcode_macro is None:
                raise gcmd.error("Filament tip forming macro '%s' not found" % self.form_tip_macro)
            gcode_vars = self.printer.lookup_object("gcode_macro %s_VARS" % self.form_tip_macro, gcode_macro)
            if not ('blade_pos' in gcode_vars.variables and 'retract_length' in gcode_vars.variables):
                raise gcmd.error("Filament tip forming macro '%s' does not look like a cutting macro!" % self.form_tip_macro)

        try:
            with self.wrap_sync_gear_to_extruder():
                self.calibrating = True
                self._initialize_filament_position(dwell=True)
                overshoot = self._load_gate(allow_retry=False)
                self._load_bowden(start_pos=overshoot)
                self._home_to_extruder(self.extruder_homing_max)

                if cut:
                    self.log_always("Measuring blade cutter postion (with filament fragment)...")
                    tetn, tstn, tete = self._probe_toolhead()
                    # Blade position is the difference between empty and extruder with full cut measurements for sensor to nozzle
                    vbp = self.toolhead_sensor_to_nozzle - tstn
                    msg = line
                    if abs(vbp - self.toolhead_residual_filament) < 5:
                        self.log_error("Measurements did not make sense. Looks like probing went past the blade pos!\nAre you holding the blade closed or have cut filament in the extruder?")
                    else:
                        msg += "Calibration Results (cut tip):\n"
                        msg += "> variable_blade_pos: %.1f (currently: %.1f)\n" % (vbp, gcode_vars.variables['blade_pos'])
                        msg += "> variable_retract_length: %.1f-%.1f, recommend: %.1f (currently: %.1f)\n" % (self.toolhead_residual_filament + self.toolchange_retract, vbp, vbp - 5., gcode_vars.variables['retract_length'])
                        msg += line
                        self.log_always(msg)
                        if save:
                            self.log_always("New calibrated blade_pos and retract_length active until restart. Update mmu_macro_vars.cfg to persist")
                            gcode_vars.variables['blade_pos'] = vbp
                            gcode_vars.variables['retract_length'] = vbp - 5.

                elif clean:
                    self.log_always("Measuring clean toolhead dimensions after cold pull...")
                    tetn, tstn, tete = self._probe_toolhead()
                    msg = line
                    msg += "Calibration Results (clean nozzle):\n"
                    msg += "> toolhead_extruder_to_nozzle: %.1f (currently: %.1f)\n" % (tetn, self.toolhead_extruder_to_nozzle)
                    msg += "> toolhead_sensor_to_nozzle: %.1f (currently: %.1f)\n" % (tstn, self.toolhead_sensor_to_nozzle)
                    if self.sensor_manager.has_sensor(self.SENSOR_EXTRUDER_ENTRY):
                        msg += "> toolhead_entry_to_extruder: %.1f (currently: %.1f)\n" % (tete, self.toolhead_entry_to_extruder)
                    msg += line
                    self.log_always(msg)
                    if save:
                        self.log_always("New toolhead calibration active until restart. Update mmu_parameters.cfg to persist settings")
                        self.toolhead_extruder_to_nozzle = round(tetn, 1)
                        self.toolhead_sensor_to_nozzle = round(tstn, 1)
                        self.toolhead_entry_to_extruder = round(tete, 1)

                else:
                    self.log_always("Measuring dirty toolhead dimensions (with filament residue)...")
                    tetn, tstn, tete = self._probe_toolhead()
                    # Ooze reduction is the difference between empty and dirty measurements for sensor to nozzle
                    tor = self.toolhead_sensor_to_nozzle - tstn
                    msg = line
                    msg += "Calibration Results (dirty nozzle):\n"
                    msg += "> toolhead_residual_filament: %.1f (currently: %.1f)\n" % (tor, self.toolhead_residual_filament)
                    if self.sensor_manager.has_sensor(self.SENSOR_EXTRUDER_ENTRY):
                        msg += "> toolhead_entry_to_extruder: %.1f (currently: %.1f)\n" % (tete, self.toolhead_entry_to_extruder)
                    msg += line
                    self.log_always(msg)
                    if save:
                        self.log_always("New calibrated ooze reduction active until restart. Update mmu_parameters.cfg to persist")
                        self.toolhead_residual_filament = round(tor, 1)
                        self.toolhead_entry_to_extruder = round(tete, 1)

                # Unload and park filament
                self._unload_bowden()
                self._unload_gate()
        except MmuError as ee:
            self.handle_mmu_error(str(ee))
        finally:
            self.calibrating = False


#######################
# MMU STATE FUNCTIONS #
#######################

    def _setup_hotend_off_timer(self):
        self.hotend_off_timer = self.reactor.register_timer(self._hotend_off_handler, self.reactor.NEVER)

    def _hotend_off_handler(self, eventtime):
        if not self.is_printing():
            self.log_info("Disabled extruder heater")
            self.gcode.run_script_from_command("M104 S0")
        return self.reactor.NEVER

    def _setup_pending_spool_id_timer(self):
        self.pending_spool_id_timer = self.reactor.register_timer(self._pending_spool_id_handler, self.reactor.NEVER)

    def _pending_spool_id_handler(self, eventtime):
        self.pending_spool_id = -1
        return self.reactor.NEVER

    def _check_pending_spool_id(self, gate):
        if self.pending_spool_id > 0 and self.spoolman_support != self.SPOOLMAN_PULL:
            self.log_info("Spool ID: %s automatically assigned to gate %d" % (self.pending_spool_id, gate))
            mod_gate_ids = self.assign_spool_id(gate, self.pending_spool_id)

            # Request sync and update of filament attributes from Spoolman
            if self.spoolman_support == self.SPOOLMAN_PUSH:
                self._spoolman_push_gate_map(mod_gate_ids)
            elif self.spoolman_support == self.SPOOLMAN_READONLY:
                self._spoolman_update_filaments(mod_gate_ids)

        # Disable timer to prevent reuse
        self.pending_spool_id = -1
        self.reactor.update_timer(self.pending_spool_id_timer, self.reactor.NEVER)

    # Assign spool id to gate and clear from other gates returning list of changes
    def assign_spool_id(self, gate, spool_id):
        self.gate_spool_id[gate] = spool_id
        mod_gate_ids = [(gate, spool_id)]
        for i, sid in enumerate(self.gate_spool_id):
            if sid == spool_id and i != gate:
                self.gate_spool_id[i] = -1
                mod_gate_ids.append((i, -1))
        return mod_gate_ids

    def _handle_idle_timeout_printing(self, eventtime):
        self._handle_idle_timeout_event(eventtime, "printing")

    def _handle_idle_timeout_ready(self, eventtime):
        self._handle_idle_timeout_event(eventtime, "ready")

    def _handle_idle_timeout_idle(self, eventtime):
        self._handle_idle_timeout_event(eventtime, "idle")

    def _setup_sync_feedback(self):
        self.sync_feedback_timer = self.reactor.register_timer(self._update_sync_feedback)

    # Gear/Extruder sync feedback state should be -1 (expanded) and 1 (compressed)
    # or can be a proportional float value between -1.0 and 1.0
    def _handle_sync_feedback(self, eventtime, state):
        if not self.is_enabled: return
        self.log_trace("Got sync force feedback update. State: %s" % state)
        if abs(state) <= 1:
            self.sync_feedback_last_state = float(state)
            if self.sync_feedback_enable and self.sync_feedback_operational:
                self._update_sync_multiplier()
        else:
            self.log_error("Invalid sync feedback state: %s" % state)
        if self._is_running_test:
            self.printer.send_event("mmu:sync_feedback_finished", state)

    def _handle_mmu_synced(self):
        if not self.is_enabled: return
        msg = "Synced MMU to extruder%s" % (" (sync feedback activated)" if self.sync_feedback_enable else "")
        if self.mmu_unit().filament_always_gripped:
            self.log_debug(msg)
        else:
            self.log_info(msg)

        if not self.sync_feedback_operational:
            # Enable sync feedback
            self.sync_feedback_operational = True
            self.reactor.update_timer(self.sync_feedback_timer, self.reactor.NOW)
            self._update_sync_starting_state()

    def _handle_mmu_unsynced(self):
        if not self.is_enabled: return
        msg = "Unsynced MMU from extruder%s" % (" (sync feedback deactivated)" if self.sync_feedback_enable else "")
        if self.mmu_unit().filament_always_gripped:
            self.log_debug(msg)
        else:
            self.log_info(msg)

        if self.sync_feedback_operational:
            # Disable sync feedback
            self.reactor.update_timer(self.sync_feedback_timer, self.reactor.NEVER)
            self.sync_feedback_operational = False
            self.sync_feedback_last_state = self.SYNC_STATE_NEUTRAL
            self.log_trace("Reset sync multiplier")
            self._set_rotation_distance(self._get_rotation_distance(self.gate_selected))

    def _update_sync_feedback(self, eventtime):
        if self.is_enabled:
            estimated_print_time = self.printer.lookup_object('mcu').estimated_print_time(eventtime)
            extruder = self.toolhead.get_extruder()
            pos = extruder.find_past_position(estimated_print_time)
            past_pos = extruder.find_past_position(max(0., estimated_print_time - self.SYNC_POSITION_TIMERANGE))
            if abs(pos - past_pos) >= self.SYNC_POSITION_MIN_DELTA:
                prev_direction = self.sync_feedback_last_direction
                self.sync_feedback_last_direction = self.DIRECTION_LOAD if pos > past_pos else self.DIRECTION_UNLOAD if pos < past_pos else 0
                if self.sync_feedback_last_direction != prev_direction:
                    d = self.sync_feedback_last_direction
                    self.log_trace("New sync direction: %s" % ('extrude' if d == self.DIRECTION_LOAD else 'retract' if d == self.DIRECTION_UNLOAD else 'static'))
                    self._update_sync_multiplier()
        return eventtime + self.SYNC_FEEDBACK_INTERVAL

    def _update_sync_multiplier(self):
        if not self.sync_feedback_enable or not self.sync_feedback_operational: return
        if self.sync_feedback_last_state == self.SYNC_STATE_NEUTRAL:
            multiplier = 1.
        else:
            go_slower = lambda s, d: abs(s - d) < abs(s + d)
            if go_slower(self.sync_feedback_last_state, self.sync_feedback_last_direction):
                # Expanded when extruding or compressed when retracting, so decrease the rotation distance of gear stepper to speed it up
                multiplier = 1. - (abs(1. - self.sync_multiplier_low) * abs(self.sync_feedback_last_state))
            else:
                # Compressed when extruding or expanded when retracting, so increase the rotation distance of gear stepper to slow it down
                multiplier = 1. + (abs(1. - self.sync_multiplier_high) * abs(self.sync_feedback_last_state))
        self.log_trace("Updated sync multiplier: %.4f" % multiplier)
        self._set_rotation_distance(self._get_rotation_distance(self.gate_selected) / multiplier)

    def _get_current_sync_state(self):
        has_tension = self.sensor_manager.has_sensor(self.SENSOR_TENSION)
        has_compression = self.sensor_manager.has_sensor(self.SENSOR_COMPRESSION)

        sss = self.SYNC_STATE_NEUTRAL
        if has_tension and not has_compression:
            sss = self.SYNC_STATE_EXPANDED if self.sensor_manager.check_sensor(self.SENSOR_TENSION) else self.SYNC_STATE_COMPRESSED
        elif has_compression and not has_tension:
            sss = self.SYNC_STATE_COMPRESSED if self.sensor_manager.check_sensor(self.SENSOR_COMPRESSION) else self.SYNC_STATE_EXPANDED
        elif has_compression and has_tension:
            state_expanded = self.sensor_manager.check_sensor(self.SENSOR_TENSION)
            state_compressed = self.sensor_manager.check_sensor(self.SENSOR_COMPRESSION)
            if state_expanded and state_compressed:
                self.log_error("Both expanded and compressed sync feedback sensors are triggered at the same time. Check hardware!")
            elif state_expanded:
                sss = self.SYNC_STATE_EXPANDED
            elif state_compressed:
                sss = self.SYNC_STATE_COMPRESSED
        return sss

    # Ensure correct sync_feedback starting assumption by generating a fake event
    def _update_sync_starting_state(self):
        eventtime = self.reactor.monotonic()
        sss = self._get_current_sync_state()
        self._handle_sync_feedback(eventtime, sss)
        self.log_trace("Set initial sync feedback state to: %s" % self._get_sync_feedback_string(detail=True))

    def is_printing(self, force_in_print=False): # Actively printing and not paused
        return self.print_state in ["started", "printing"] or force_in_print or self.test_force_in_print

    def is_in_print(self, force_in_print=False): # Printing or paused
        return bool(self.print_state in ["printing", "pause_locked", "paused"] or force_in_print or self.test_force_in_print)

    def is_mmu_paused(self): # The MMU is paused
        return self.print_state in ["pause_locked", "paused"]

    def is_mmu_paused_and_locked(self): # The MMU is paused (and locked)
        return self.print_state in ["pause_locked"]

    def is_in_endstate(self):
        return self.print_state in ["complete", "cancelled", "error", "ready", "standby", "initialized"]

    def is_in_standby(self):
        return self.print_state in ["standby"]

    def is_printer_printing(self):
        return bool(self.print_stats and self.print_stats.state == "printing")

    def is_printer_paused(self):
        return self.pause_resume.is_paused

    def is_paused(self):
        return self.is_printer_paused() or self.is_mmu_paused()

    def _wakeup(self):
        if self.is_in_standby():
            self._set_print_state("idle")

    def _check_not_printing(self):
        if self.is_printing():
            self.log_error("Operation not possible because currently printing")
            return True
        return False

    # Track print events simply to ease internal print state transitions. Specificly we want to detect
    # the start and end of a print and falling back into 'standby' state on idle
    #
    # Klipper reference sources for state:
    # print_stats: {'filename': '', 'total_duration': 0.0, 'print_duration': 0.0,
    #               'filament_used': 0.0, 'state': standby|printing|paused|complete|cancelled|error,
    #               'message': '', 'info': {'total_layer': None, 'current_layer': None}}
    # idle_status: {'state': Idle|Ready|Printing, 'printing_time': 0.0}
    # pause_resume: {'is_paused': True|False}
    #
    def _handle_idle_timeout_event(self, eventtime, event_type):
        if not self.is_enabled: return
        self.log_trace("Processing idle_timeout '%s' event" % event_type)

        if self.print_stats and self.print_start_detection:
            new_ps = self.print_stats.get_status(eventtime)
            if self.last_print_stats is None:
                self.last_print_stats = dict(new_ps)
                self.last_print_stats['state'] = 'initialized'
            prev_ps = self.last_print_stats
            old_state = prev_ps['state']
            new_state = new_ps['state']
            if new_state is not old_state:
                if new_state == "printing" and event_type == "printing":
                    # Figure out the difference between initial job start and resume
                    if prev_ps['state'] == "paused" and prev_ps['filename'] == new_ps['filename'] and prev_ps['total_duration'] < new_ps['total_duration']:
                        # This is a 'resumed' state so ignore
                        self.log_trace("Automaticaly detected RESUME (ignored), print_stats=%s, current mmu print_state=%s" % (new_state, self.print_state))
                    else:
                        # This is a 'started' state
                        self.log_trace("Automaticaly detected JOB START, print_status:print_stats=%s, current mmu print_state=%s" % (new_state, self.print_state))
                        if self.print_state not in ["started", "printing"]:
                            self._on_print_start(pre_start_only=True)
                            self.reactor.register_callback(lambda pt: self._print_event("MMU_PRINT_START AUTOMATIC=1"))
                elif new_state in ["complete", "error"] and event_type == "ready":
                    self.log_trace("Automatically detected JOB %s, print_stats=%s, current mmu print_state=%s" % (new_state.upper(), new_state, self.print_state))
                    if new_state == "error":
                        self.reactor.register_callback(lambda pt: self._print_event("MMU_PRINT_END STATE=error AUTOMATIC=1"))
                    else:
                        self.reactor.register_callback(lambda pt: self._print_event("MMU_PRINT_END STATE=complete AUTOMATIC=1"))
                self.last_print_stats = dict(new_ps)

        # Capture transition to standby
        if event_type == "idle" and self.print_state != "standby":
            self.reactor.register_callback(lambda pt: self._print_event("MMU_PRINT_END STATE=standby IDLE_TIMEOUT=1"))

    def _print_event(self, command):
        try:
            self.gcode.run_script(command)
        except Exception:
            logging.exception("MMU: Error running job state initializer/finalizer")

    # MMU job state machine: initialized|ready|started|printing|complete|cancelled|error|pause_locked|paused|standby
    def _set_print_state(self, print_state, call_macro=True):
        if print_state != self.print_state:
            idle_timeout = self.printer.lookup_object("idle_timeout").idle_timeout
            self.log_debug("Job State: %s -> %s (MMU State: Encoder: %s, Synced: %s, Paused temp: %s, Resume to state: %s, Position saved for: %s, pause_resume: %s, Idle timeout: %.2fs)"
                    % (self.print_state.upper(), print_state.upper(), self._get_encoder_state(), self.mmu_toolhead().is_gear_synced_to_extruder(), self.paused_extruder_temp,
                        self.resume_to_state, self.saved_toolhead_operation, self.is_printer_paused(), idle_timeout))
            if call_macro:
                if self.printer.lookup_object("gcode_macro %s" % self.print_state_changed_macro, None) is not None:
                    self.wrap_gcode_command("%s STATE='%s' OLD_STATE='%s'" % (self.print_state_changed_macro, print_state, self.print_state))
            self.print_state = print_state

    # If this is called automatically when printing starts. The pre_start_only operations are performed on an idle_timeout
    # event so cannot block.  The remainder of moves will be called from the queue but they will be called early so
    # don't do anything that requires operating toolhead kinematics (we might not even be homed yet)
    def _on_print_start(self, pre_start_only=False):
        if self.print_state not in ["started", "printing"]:
            self.log_trace("_on_print_start(->started)")
            self._clear_saved_toolhead_position()
            self.num_toolchanges = 0
            self.paused_extruder_temp = None
            self._reset_job_statistics() # Reset job stats but leave persisted totals alone
            self.reactor.update_timer(self.hotend_off_timer, self.reactor.NEVER) # Don't automatically turn off extruder heaters
            self.is_handling_runout = False
            self._clear_slicer_tool_map()
            self._enable_runout() # Enable runout/clog detection while printing
            self._initialize_encoder(dwell=None) # Encoder 0000
            self._set_print_state("started", call_macro=False)

        if not pre_start_only and self.print_state not in ["printing"]:
            self.log_trace("_on_print_start(->printing)")
            self.sync_gear_to_extruder(self.sync_to_extruder, grip=True, current=True)
            self.wrap_gcode_command("SET_GCODE_VARIABLE MACRO=%s VARIABLE=min_lifted_z VALUE=0" % self.park_macro) # Sequential printing movement "floor"
            self.wrap_gcode_command("SET_GCODE_VARIABLE MACRO=%s VARIABLE=next_pos VALUE=False" % self.park_macro)
            msg = "Happy Hare initialized ready for print"
            if self.filament_pos == self.FILAMENT_POS_LOADED:
                msg += " (initial tool T%s loaded)" % self.tool_selected
            else:
                msg += " (no filament preloaded)"
            if self.ttg_map != self.default_ttg_map:
                msg += "\nWarning: Non default TTG map in effect"
            self.log_info(msg)
            self._set_print_state("printing")

            # Establish syncing state and grip (servo) position
            self.sync_gear_to_extruder(self.sync_to_extruder, grip=True, current=True)

            # Start espooler for current gate
            self._espooler_assist_on()

    # Hack: Force state transistion to printing for any early moves if MMU_PRINT_START not yet run
    def _fix_started_state(self):
        if self.is_printer_printing() and not self.is_in_print():
            self.wrap_gcode_command("MMU_PRINT_START FIX_STATE=1")

    # If this is called automatically it will occur after the user's print ends.
    # Therefore don't do anything that requires operating kinematics
    def _on_print_end(self, state="complete"):
        if not self.is_in_endstate():
            self.log_trace("_on_print_end(%s)" % state)
            self.movequeues_wait()
            self._espooler_assist_off()
            self._clear_saved_toolhead_position()
            self.resume_to_state = "ready"
            self.paused_extruder_temp = None
            self.reactor.update_timer(self.hotend_off_timer, self.reactor.NEVER) # Don't automatically turn off extruder heaters
            self._restore_automap_option()
            self._disable_runout() # Disable runout/clog detection after print

            if self.printer.lookup_object("idle_timeout").idle_timeout != self.default_idle_timeout:
                self.gcode.run_script_from_command("SET_IDLE_TIMEOUT TIMEOUT=%d" % self.default_idle_timeout) # Restore original idle_timeout
            self._set_print_state(state) # Must be before the unsyncing below for grip (servo) to operate
            self.sync_gear_to_extruder(False, grip=True)

        if state == "standby" and not self.is_in_standby():
            self._set_print_state(state)
        self._clear_macro_state(reset=True)

    def handle_mmu_error(self, reason, force_in_print=False):
        self._fix_started_state() # Get out of 'started' state before transistion to mmu pause

        run_pause_macro = run_error_macro = recover_pos = send_event = False
        self._espooler_assist_off()
        if self.is_in_print(force_in_print):
            if not self.is_mmu_paused():
                self._disable_runout() # Disable runout/clog detection while in pause state
                self._track_pause_start()
                self.resume_to_state = 'printing' if self.is_in_print() else 'ready'
                self.reason_for_pause = reason
                self._display_mmu_error()
                self.paused_extruder_temp = self.printer.lookup_object(self.extruder_name).heater.target_temp
                self.log_trace("Saved desired extruder temperature: %.1f%sC" % (self.paused_extruder_temp, UI_DEGREE))
                self.reactor.update_timer(self.hotend_off_timer, self.reactor.monotonic() + self.disable_heater) # Set extruder off timer
                self.gcode.run_script_from_command("SET_IDLE_TIMEOUT TIMEOUT=%d" % self.timeout_pause) # Set alternative pause idle_timeout
                self.log_trace("Extruder heater will be disabled in %s" % (self._seconds_to_string(self.disable_heater)))
                self.log_trace("Idle timeout in %s" % self._seconds_to_string(self.timeout_pause))
                self._save_toolhead_position_and_park('pause') # if already paused this is a no-op
                run_error_macro = True
                run_pause_macro = not self.is_printer_paused()
                send_event = True
                recover_pos = self.filament_recovery_on_pause
                self._set_print_state("pause_locked")
            else:
                self.log_error("MMU issue detected whilst printer is paused\nReason: %s" % reason)
                recover_pos = self.filament_recovery_on_pause

        else: # Not in a print (standalone operation)
            self.log_error("MMU issue: %s" % reason)
            # Restore original position if parked because there will be no resume
            if self.saved_toolhead_operation:
                self._restore_toolhead_position(self.saved_toolhead_operation)

        # Be deliberate about order of these tasks
        if run_error_macro:
            self.wrap_gcode_command(self.error_macro)

        if run_pause_macro:
            # Report errors and ensure we always pause
            self.wrap_gcode_command(self.pause_macro, exception=False)
            self.pause_resume.send_pause_command()

        if recover_pos:
            self.recover_filament_pos(message=True)

        if self.mmu_unit().filament_always_gripped:
            self.sync_gear_to_extruder(True, grip=True) # Should already be in this state
        else:
            # Default to unsynced (if possible) on error. Will be restored on resume/continue_printing
            self.sync_gear_to_extruder(False, grip=True)

        if send_event:
            self.printer.send_event("mmu:mmu_paused") # Notify MMU paused event

    # Displays MMU error/pause as pop-up dialog and/or via console
    def _display_mmu_error(self):
        msg= "Print%s paused" % (" was already" if self.is_printer_paused() else " will be")
        dialog_macro = self.printer.lookup_object('gcode_macro %s' % self.error_dialog_macro, None)
        if self.show_error_dialog and dialog_macro is not None:
            # Klipper doesn't handle string quoting so strip problematic characters
            reason = self.reason_for_pause.replace("\n", ". ")
            for c in "#;'":
                reason = reason.replace(c, "")
            self.wrap_gcode_command('%s MSG="%s" REASON="%s"' % (self.error_dialog_macro, msg, reason))
        self.log_error("MMU issue detected. %s\nReason: %s" % (msg, self.reason_for_pause))
        self.log_always("After fixing, call RESUME to continue printing (MMU_UNLOCK to restore temperature)")

    def _clear_mmu_error_dialog(self):
        dialog_macro = self.printer.lookup_object('gcode_macro %s' % self.error_dialog_macro, None)
        if self.show_error_dialog and dialog_macro is not None:
            self.wrap_gcode_command('RESPOND TYPE=command MSG="action:prompt_end"')

    def _mmu_unlock(self):
        if self.is_mmu_paused():
            self.gcode.run_script_from_command("SET_IDLE_TIMEOUT TIMEOUT=%d" % self.default_idle_timeout)
            self.reactor.update_timer(self.hotend_off_timer, self.reactor.NEVER)

            # Important to wait for stable temperature to resume exactly how we paused
            if self.paused_extruder_temp:
                self.log_info("Enabled extruder heater")
            self._ensure_safe_extruder_temperature("pause", wait=True)
            self._set_print_state("paused")

    # Continue after load/unload/change_tool/runout operation or pause/error
    def _continue_after(self, operation, force_in_print=False, restore=True):
        self.log_debug("Continuing from %s state after %s" % (self.print_state, operation))
        if self.is_mmu_paused() and operation == 'resume':
            self.reason_for_pause = None
            self._ensure_safe_extruder_temperature("pause", wait=True)
            self.paused_extruder_temp = None
            self._track_pause_end()
            if self.is_in_print(force_in_print):
                self._enable_runout() # Enable runout/clog detection while printing
            self._set_print_state(self.resume_to_state)
            self.resume_to_state = "ready"
            self.printer.send_event("mmu:mmu_resumed")
        elif self.is_mmu_paused():
            # If paused we can only continue on resume
            return

        if self.is_printing(force_in_print):
            self.sensor_manager.confirm_loaded() # Can throw MmuError
            self.is_handling_runout = False
            self._initialize_encoder(dwell=None) # Encoder 0000

            # Restablish syncing state and grip (servo) position
            self.sync_gear_to_extruder(self.sync_to_extruder, grip=True, current=True)

        # Restore print position as final step so no delay
        self._restore_toolhead_position(operation, restore=restore)

        # Restart espooler if configured
        self._espooler_assist_on()

        # Ready to continue printing...

    def _clear_macro_state(self, reset=False):
        if self.printer.lookup_object('gcode_macro %s' % self.clear_position_macro, None) is not None:
            self.wrap_gcode_command("%s%s" % (self.clear_position_macro, " RESET=1" if reset else ""))

    def _save_toolhead_position_and_park(self, operation, next_pos=None):
        self._espooler_assist_off() # Ensure espooler is off before parking

        if operation not in ['complete', 'cancel'] and 'xyz' not in self.toolhead.get_status(self.reactor.monotonic())['homed_axes']:
            self.gcode.run_script_from_command(self.toolhead_homing_macro)
            self.movequeues_wait()

        eventtime = self.reactor.monotonic()
        homed = self.toolhead.get_status(eventtime)['homed_axes']
        if 'xyz' in homed:
            if not self.saved_toolhead_operation:
                # Save toolhead position

                # This is paranoia so I can be absolutely sure that Happy Hare leaves toolhead the same way when we are done
                gcode_pos = self.gcode_move.get_status(eventtime)['gcode_position']
                toolhead_gcode_pos = " ".join(["%s:%.1f" % (a, v) for a, v in zip("XYZE", gcode_pos)])
                self.log_debug("Saving toolhead gcode state and position (%s) for %s" % (toolhead_gcode_pos, operation))
                self.gcode.run_script_from_command("SAVE_GCODE_STATE NAME=%s" % self.TOOLHEAD_POSITION_STATE)
                self.saved_toolhead_operation = operation

                # Save toolhead velocity limits and set user defined for macros
                self.saved_toolhead_max_accel = self.toolhead.max_accel
                self.saved_toolhead_min_cruise_ratio = self.toolhead.get_status(eventtime).get('minimum_cruise_ratio', None)
                cmd = "SET_VELOCITY_LIMIT ACCEL=%.6f" % self.macro_toolhead_max_accel
                if self.saved_toolhead_min_cruise_ratio is not None:
                    cmd += " MINIMUM_CRUISE_RATIO=%.6f" % self.macro_toolhead_min_cruise_ratio
                self.gcode.run_script_from_command(cmd)

                # Record the intended X,Y resume position (this is also passed to the pause/resume restore position in pause is later called)
                if next_pos:
                    self.gcode_move.saved_states[self.TOOLHEAD_POSITION_STATE]['last_position'][:2] = next_pos

                # Make sure we record the current speed/extruder overrides
                if self.tool_selected >= 0:
                    mmu_state = self.gcode_move.saved_states[self.TOOLHEAD_POSITION_STATE]
                    self.tool_speed_multipliers[self.tool_selected] = mmu_state['speed_factor'] * 60.
                    self.tool_extrusion_multipliers[self.tool_selected] = mmu_state['extrude_factor']

                # This will save the print position in the macro and apply park
                self.wrap_gcode_command(self.save_position_macro)
                self.wrap_gcode_command(self.park_macro)
            else:
                # Re-apply parking for new operation (this will not change the saved position in macro)

                self.saved_toolhead_operation = operation # Update operation in progress
                # Force re-park now because user may not be using HH client_macros. This can result
                # in duplicate calls to parking macro but it is itempotent and will ignore
                self.wrap_gcode_command(self.park_macro)
        else:
            self.log_debug("Cannot save toolhead position or z-hop for %s because not homed" % operation)

    def _restore_toolhead_position(self, operation, restore=True):
        eventtime = self.reactor.monotonic()
        if self.saved_toolhead_operation:
            # Inject speed/extruder overrides into gcode state restore data
            if self.tool_selected >= 0:
                mmu_state = self.gcode_move.saved_states[self.TOOLHEAD_POSITION_STATE]
                mmu_state['speed_factor'] = self.tool_speed_multipliers[self.tool_selected] / 60.
                mmu_state['extrude_factor'] = self.tool_extrusion_multipliers[self.tool_selected]

            # If this is the final "restore toolhead position" call then allow macro to restore position, then sanity check
            # Note: if user calls BASE_RESUME, print will restart but from incorrect position that could be restored later!
            if not self.is_paused() or operation == "resume":
                # Controlled by the RESTORE=0 flag to MMU_LOAD, MMU_EJECT, MMU_CHANGE_TOOL (only real use case is final unload)
                restore_macro = self.restore_position_macro if restore else "%s SKIP_RESTORE=1" % self.restore_position_macro
                # Restore macro position and clear saved
                self.wrap_gcode_command(restore_macro) # Restore macro position and clear saved

                if restore:
                    # Paranoia: no matter what macros do ensure position and state is good. Either last, next or none (current x,y)
                    sequence_vars_macro = self.printer.lookup_object("gcode_macro _MMU_SEQUENCE_VARS", None)
                    travel_speed = 200
                    if sequence_vars_macro:
                        if sequence_vars_macro.variables.get('restore_xy_pos', 'last') == 'none' and self.saved_toolhead_operation in ['toolchange']:
                            # Don't change x,y position on toolchange
                            current_pos = self.gcode_move.get_status(eventtime)['gcode_position']
                            self.gcode_move.saved_states[self.TOOLHEAD_POSITION_STATE]['last_position'][:2] = current_pos[:2]
                        travel_speed = sequence_vars_macro.variables.get('park_travel_speed', travel_speed)
                    gcode_pos = self.gcode_move.saved_states[self.TOOLHEAD_POSITION_STATE]['last_position']
                    display_gcode_pos = " ".join(["%s:%.1f" % (a, v) for a, v in zip("XYZE", gcode_pos)])
                    self.gcode.run_script_from_command("RESTORE_GCODE_STATE NAME=%s MOVE=1 MOVE_SPEED=%.1f" % (self.TOOLHEAD_POSITION_STATE, travel_speed))
                    self.log_debug("Ensuring correct gcode state and position (%s) after %s" % (display_gcode_pos, operation))

                self._clear_saved_toolhead_position()

                # Always restore toolhead velocity limits
                if self.saved_toolhead_max_accel:
                    cmd = "SET_VELOCITY_LIMIT ACCEL=%.6f" % self.saved_toolhead_max_accel
                    if self.saved_toolhead_min_cruise_ratio is not None:
                        cmd += " MINIMUM_CRUISE_RATIO=%.6f" % self.saved_toolhead_min_cruise_ratio
                    self.gcode.run_script_from_command(cmd)
                    self.saved_toolhead_max_accel = None
            else:
                pass # Resume will call here again shortly so we can ignore for now
        else:
            # Ensure all saved state is cleared
            self._clear_macro_state()
            self._clear_saved_toolhead_position()

    def _clear_saved_toolhead_position(self):
        self.saved_toolhead_operation = ''

    def _disable_runout(self):
        enabled = self.runout_enabled
        if enabled:
            self.log_trace("Disabled runout detection")
            if self.has_encoder() and self.encoder().is_enabled():
                self.encoder().disable()
            self.sensor_manager.disable_runout(self.gate_selected)
            self.runout_enabled = False
        return enabled

    def _enable_runout(self):
        self.runout_enabled = True
        self.log_trace("Enabled runout detection")
        if self.has_encoder() and not self.encoder().is_enabled():
            self.encoder().enable()
        self.sensor_manager.enable_runout(self.gate_selected)
        self.runout_last_enable_time = self.reactor.monotonic()

    @contextlib.contextmanager
    def _wrap_suspend_runout(self):
        enabled = self._disable_runout()
        try:
            yield self
        finally:
            if enabled:
                self._enable_runout()

    # To suppress visual filament position
    @contextlib.contextmanager
    def wrap_suppress_visual_log(self):
        log_visual = self.log_visual
        self.log_visual = 0
        try:
            yield self
        finally:
            self.log_visual = log_visual

    def _can_use_encoder(self):
        return self.has_encoder() and (self.encoder_move_validation or self.encoder_force_validation)

    def _get_encoder_state(self):
        if self.has_encoder():
            return "%s" % "Enabled" if self.encoder().is_enabled() else "Disabled"
        else:
            return "n/a"

    # For all encoder methods, 'dwell' means:
    #   True  - gives klipper a little extra time to deliver all encoder pulses when absolute accuracy is required
    #   False - wait for moves to complete and then read encoder
    #   None  - just read encoder without delay (assumes prior movements have completed)
    # Return 'False' if no encoder fitted
    def _encoder_dwell(self, dwell):
        if self.has_encoder():
            if dwell:
                self.movequeues_dwell(self.encoder_dwell)
                self.movequeues_wait()
                return True
            elif dwell is False and self._can_use_encoder():
                self.movequeues_wait()
                return True
            elif dwell is None and self._can_use_encoder():
                return True
        return False

    @contextlib.contextmanager
    def _require_encoder(self):
        if not self.has_encoder():
            raise MmuError("Assertion failure: Encoder required for chosen operation but not present on MMU")
        self.encoder_force_validation = True
        try:
            yield self
        finally:
            self.encoder_force_validation = False

    def get_encoder_distance(self, dwell=False):
        if self._encoder_dwell(dwell):
            return self.encoder().get_distance()
        else:
            return 0.

    def _get_encoder_counts(self, dwell=False):
        if self._encoder_dwell(dwell):
            return self.encoder().get_counts()
        else:
            return 0

    def set_encoder_distance(self, distance, dwell=False):
        if self._encoder_dwell(dwell):
            self.encoder().set_distance(distance)

    def _initialize_encoder(self, dwell=False):
        if self._encoder_dwell(dwell):
            self.encoder().reset_counts()

    def _get_encoder_dead_space(self):
        if self.has_encoder() and self.gate_homing_endstop in [self.SENSOR_GATE, self.SENSOR_GEAR_PREFIX]:
            return self.gate_endstop_to_encoder
        else:
            return 0.

    def _initialize_filament_position(self, dwell=False):
        self._initialize_encoder(dwell=dwell)
        self._set_filament_position()

    def _get_filament_position(self):
        return self.mmu_toolhead().get_position()[1]

    def _set_filament_position(self, position = 0.):
        pos = self.mmu_toolhead().get_position()
        pos[1] = position
        self.mmu_toolhead().set_position(pos)
        return position

    def _set_filament_remaining(self, length, color=''):
        self.filament_remaining = length
        self.save_variable(self.VARS_MMU_FILAMENT_REMAINING, max(0, round(length, 1)))
        self.save_variable(self.VARS_MMU_FILAMENT_REMAINING_COLOR, color, write=True)

    def _set_last_tool(self, tool):
        self._last_tool = tool
        self.save_variable(self.VARS_MMU_LAST_TOOL, tool, write=True)

    def _set_filament_pos_state(self, state, silent=False):
        self.filament_pos = state
        if self.gate_selected != self.TOOL_GATE_BYPASS or state == self.FILAMENT_POS_UNLOADED or state == self.FILAMENT_POS_LOADED:
            self._display_visual_state(silent=silent)

        # Minimal save_variable writes
        if state in [self.FILAMENT_POS_LOADED, self.FILAMENT_POS_UNLOADED]:
            self.save_variable(self.VARS_MMU_FILAMENT_POS, state, write=True)
        elif self.save_variables.allVariables.get(self.VARS_MMU_FILAMENT_POS, 0) != self.FILAMENT_POS_UNKNOWN:
            self.save_variable(self.VARS_MMU_FILAMENT_POS, self.FILAMENT_POS_UNKNOWN, write=True)

    def _set_filament_direction(self, direction):
        self.filament_direction = direction

    def _must_home_to_extruder(self):
        return self.extruder_homing_endstop != self.SENSOR_EXTRUDER_NONE and (self.extruder_force_homing or not self.sensor_manager.has_sensor(self.SENSOR_TOOLHEAD))

    def _must_buffer_extruder_homing(self):
        return self._must_home_to_extruder() and self.extruder_homing_endstop != self.SENSOR_EXTRUDER_COLLISION

    def check_if_disabled(self):
        if not self.is_enabled:
            self.log_error("Operation not possible. MMU is disabled. Please use MMU ENABLE=1 to use")
            return True
        self._wakeup()
        return False

    def check_if_bypass(self):
        if self.tool_selected == self.TOOL_GATE_BYPASS and self.filament_pos not in [self.FILAMENT_POS_UNLOADED]:
            self.log_error("Operation not possible. MMU is currently using bypass. Unload or select a different gate first")
            return True
        return False

    def check_if_not_homed(self):
        if not self.selector.is_homed:
            self.log_error("Operation not possible. MMU selector is not homed")
            return True
        return False

    def check_if_loaded(self):
        if self.filament_pos not in [self.FILAMENT_POS_UNLOADED, self.FILAMENT_POS_UNKNOWN]:
            self.log_error("Operation not possible. MMU has filament loaded")
            return True
        return False

    def check_if_gate_not_valid(self):
        if self.gate_selected < 0:
            self.log_error("Operation not possible. No MMU gate selected")
            return True
        return False

    def check_if_always_synced(self):
        if self.mmu_unit().filament_always_gripped:
            self.log_error("Operation not possible. MMU design required continuous gear/extruder syncing")
            return True
        return False

    def check_if_no_bowden_move(self):
        if not self.mmu_unit().require_bowden_move:
            self.log_error("Operation not possible. MMU design does not require bowden move/calibration")
            return True
        return False

    # Returns True is required calibration is not complete. Defaults to all gates
    # Params: required = bitmap of checks, check_gates = list of gates to consider
    def check_if_not_calibrated(self, required, silent=False, check_gates=None):

        # First quickly check if everything calibrated
        if not self.calibration_status & required == required:
            if check_gates is None:
                check_gates = list(range(self.num_gates))

            # We have to be more methodical and consider just gates of interest
            msg = ""
            if required & self.CALIBRATED_SELECTOR and not self.calibration_status & self.CALIBRATED_SELECTOR:
                uncalibrated = self.selector.get_uncalibrated_gates(check_gates)
                if uncalibrated:
                    msg += "\nUse MMU_CALIBRATE_SELECTOR to calibrate selector for gates: %s" % ",".join(map(str, uncalibrated))

            if required & self.CALIBRATED_GEAR_0 and not self.calibration_status & self.CALIBRATED_GEAR_0:
                if self.mmu_unit().variable_rotation_distances:
                    uncalibrated = [gate for gate, value in enumerate(self.rotation_distances) if value == -1 and gate in check_gates]
                    if uncalibrated:
                        msg += "\nUse MMU_CALIBRATE_GEAR (with gate 0 selected)"
                        msg += " to calibrate gear rotation_distance on gate: 0"

            if required & self.CALIBRATED_ENCODER and not self.calibration_status & self.CALIBRATED_ENCODER:
                msg += "\nUse MMU_CALIBRATE_ENCODER (with gate 0 selected)"

            if required & self.CALIBRATED_GEAR_RDS and not self.calibration_status & self.CALIBRATED_GEAR_RDS:
                if self.mmu_unit().variable_rotation_distances:
                    uncalibrated = [gate for gate, value in enumerate(self.rotation_distances) if gate != 0 and value == -1 and gate in check_gates]
                    if uncalibrated:
                        if self.has_encoder():
                            msg += "\nUse MMU_CALIBRATE_GEAR (with gate selected) or MMU_CALIBRATE_GATES GATE=xx"
                            msg += " to calibrate gear rotation_distance on gates: %s" % ",".join(map(str, uncalibrated))
                        else:
                            msg += "\nUse MMU_CALIBRATE_GEAR (with gate selected)"
                            msg += " to calibrate gear rotation_distance on gates: %s" % ",".join(map(str, uncalibrated))
                elif self.rotation_distances[0] == -1:
                    msg += "\nUse MMU_CALIBRATE_GEAR (with gate 0 selected)"

            if required & self.CALIBRATED_BOWDENS and not self.calibration_status & self.CALIBRATED_BOWDENS:
                if self.mmu_unit().variable_bowden_lengths:
                    uncalibrated = [gate for gate, value in enumerate(self.bowden_lengths) if value == -1 and gate in check_gates]
                    if uncalibrated:
                        msg += "\nUse MMU_CALIBRATE_BOWDEN (with gate selected)"
                        msg += " to calibrate bowden length gates: %s" % ",".join(map(str, uncalibrated))
                elif self.bowden_lengths[0] == -1:
                    msg += "\nUse MMU_CALIBRATE_BOWDEN"

            if msg:
                msg = "Prerequsite calibration steps are not complete:" + msg
                if not silent:
                    if silent is None: # Bootup/status use case to avoid looking like error
                        self.log_always("{2}%s{0}" % msg, color=True)
                    else:
                        self.log_error(msg)
                return True
        return False

    def check_if_has_leds(self):
        if not self.has_leds:
            self.log_error("No LEDs configured on MMU")
            return True
        return False

    def check_if_spoolman_enabled(self):
        if self.spoolman_support == self.SPOOLMAN_OFF:
            self.log_error("Spoolman support is currently disabled")
            return True
        return False

    def _gate_homing_string(self):
        return "ENCODER" if self.gate_homing_endstop == self.SENSOR_ENCODER else "%s SENSOR" % self.gate_homing_endstop

    def _ensure_safe_extruder_temperature(self, source="auto", wait=False):
        extruder = self.printer.lookup_object(self.extruder_name)
        current_temp = extruder.get_status(0)['temperature']
        current_target_temp = extruder.heater.target_temp
        klipper_minimum_temp = extruder.get_heater().min_extrude_temp
        gate_temp = self.gate_temperature[self.gate_selected] if self.gate_selected >= 0 and self.gate_temperature[self.gate_selected] > 0 else self.default_extruder_temp
        self.log_trace("_ensure_safe_extruder_temperature: current_temp=%s, paused_extruder_temp=%s, current_target_temp=%s, klipper_minimum_temp=%s, gate_temp=%s, default_extruder_temp=%s, source=%s" % (current_temp, self.paused_extruder_temp, current_target_temp, klipper_minimum_temp, gate_temp, self.default_extruder_temp, source))

        if source == "pause":
            new_target_temp = self.paused_extruder_temp if self.paused_extruder_temp is not None else current_temp # Pause temp should not be None
            if self.paused_extruder_temp < klipper_minimum_temp:
                # Don't wait if just messing with cold printer
                wait = False

        elif source == "auto": # Normal case
            if self.is_mmu_paused():
                # In a pause we always want to restore the temp we paused at
                if self.paused_extruder_temp is not None:
                    new_target_temp = self.paused_extruder_temp
                    source = "pause"
                else: # Pause temp should not be None
                    new_target_temp = current_temp
                    source = "current"

            elif self.is_printing():
                if current_target_temp < klipper_minimum_temp:
                    # Almost certainly means the initial tool change before slicer has set
                    if self.gate_selected >= 0:
                        new_target_temp = gate_temp
                        source = "gatemap"
                    else:
                        new_target_temp = self.default_extruder_temp
                        source = "mmu default"
                else:
                    # While actively printing, we want to defer to the slicer for temperature
                    new_target_temp = current_target_temp
                    source = "slicer"

            else:
                # Standalone "just messing" case
                if current_target_temp > klipper_minimum_temp:
                    new_target_temp = current_target_temp
                    source = "current"
                else:
                    if self.gate_selected >= 0:
                        new_target_temp = gate_temp
                        source = "gatemap"
                    else:
                        new_target_temp = self.default_extruder_temp
                        source = "mmu default"

            # Final safety check
            if new_target_temp <= klipper_minimum_temp:
                new_target_temp = self.default_extruder_temp
                source = "mmu default"

        if new_target_temp > current_target_temp:
            if source in ["mmu default", "gatemap"]:
                # We use error log channel to avoid heating surprise. This will also cause popup in Klipperscreen
                self.log_error("Warning: Automatically heating extruder to %s temp (%.1f%sC)" % (source, new_target_temp, UI_DEGREE))
            else:
                self.log_info("Heating extruder to %s temp (%.1f%sC)" % (source, new_target_temp, UI_DEGREE))
            wait = True # Always wait to warm up

        if new_target_temp > 0:
            self.gcode.run_script_from_command("M104 S%.1f" % new_target_temp)

            # Optionally wait until temperature is stable or at minimum safe temp so extruder can move
            if wait and new_target_temp >= klipper_minimum_temp and abs(new_target_temp - current_temp) > self.extruder_temp_variance:
                with self.wrap_action(self.ACTION_HEATING):
                    self.log_info("Waiting for extruder to reach target (%s) temperature: %.1f%sC" % (source, new_target_temp, UI_DEGREE))
                    self.gcode.run_script_from_command("TEMPERATURE_WAIT SENSOR=extruder MINIMUM=%.1f MAXIMUM=%.1f" % (new_target_temp - self.extruder_temp_variance, new_target_temp + self.extruder_temp_variance))

    def _selected_tool_string(self, tool=None):
        if tool is None:
            tool = self.tool_selected
        if tool == self.TOOL_GATE_BYPASS:
            return "Bypass"
        elif tool == self.TOOL_GATE_UNKNOWN:
            return "Unknown"
        else:
            return "T%d" % tool

    def _selected_gate_string(self, gate=None):
        if gate is None:
            gate = self.gate_selected
        if gate == self.TOOL_GATE_BYPASS:
            return "bypass"
        elif gate == self.TOOL_GATE_UNKNOWN:
            return "unknown"
        else:
            return "#%d" % gate

    def _selected_unit_string(self, unit=None):
        if self.mmu_machine.num_units > 1 and self.unit_selected != self.UNIT_UNKNOWN:
            return " (unit #%d)" % self.unit_selected
        else:
            return ""

    def _set_action(self, action):
        if action == self.action: return action
        old_action = self.action
        self.action = action
        if self.printer.lookup_object("gcode_macro %s" % self.action_changed_macro, None) is not None:
            self.wrap_gcode_command("%s ACTION='%s' OLD_ACTION='%s'" % (self.action_changed_macro, self._get_action_string(), self._get_action_string(old_action)))
        return old_action

    @contextlib.contextmanager
    def wrap_action(self, new_action):
        old_action = self._set_action(new_action)
        try:
            yield (old_action, new_action)
        finally:
            self._set_action(old_action)

    def _enable_mmu(self):
        if self.is_enabled: return
        self.reinit()
        self._load_persisted_state()
        self.is_enabled = True
        self.printer.send_event("mmu:enabled")
        self.log_always("MMU enabled")
        self._schedule_mmu_bootup_tasks()

    def _disable_mmu(self):
        if not self.is_enabled: return
        self.reinit()
        self._disable_runout()
        self.reactor.update_timer(self.hotend_off_timer, self.reactor.NEVER)
        self.gcode.run_script_from_command("SET_IDLE_TIMEOUT TIMEOUT=%d" % self.default_idle_timeout)
        self.motors_onoff(on=False) # Will also unsync gear
        self.is_enabled = False
        self.printer.send_event("mmu:disabled")
        self._set_print_state("standby")
        self.log_always("MMU disabled")

    # Wrapper so we can minimize actual disk writes and batch updates
    def save_variable(self, variable, value, write=False):
        self.save_variables.allVariables[variable] = value
        if write:
            self.write_variables()

    def delete_variable(self, variable, write=False):
        _ = self.save_variables.allVariables.pop(variable, None)
        if write:
            self.write_variables()

    def write_variables(self):
        if self._can_write_variables:
            mmu_vars_revision = self.save_variables.allVariables.get(self.VARS_MMU_REVISION, 0) + 1
            self.gcode.run_script_from_command("SAVE_VARIABLE VARIABLE=%s VALUE=%d" % (self.VARS_MMU_REVISION, mmu_vars_revision))

    @contextlib.contextmanager
    def _wrap_suspendwrite_variables(self):
        self._can_write_variables = False
        try:
            yield self
        finally:
            self._can_write_variables = True
            self.write_variables()

    def _random_failure(self):
        if self.test_random_failures and random.randint(0, 10) == 0:
            raise MmuError("Randomized testing failure")


### STATE GCODE COMMANDS #########################################################

    cmd_MMU_help = "Enable/Disable functionality and reset state"
    def cmd_MMU(self, gcmd):
        self.log_to_file(gcmd.get_commandline())
        enable = gcmd.get_int('ENABLE', minval=0, maxval=1)
        if enable == 1:
            self._enable_mmu()
        else:
            self._disable_mmu()

    cmd_MMU_HELP_help = "Display the complete set of MMU commands and function"
    def cmd_MMU_HELP(self, gcmd):
        self.log_to_file(gcmd.get_commandline())
        testing = gcmd.get_int('TESTING', 0, minval=0, maxval=1)
        slicer = gcmd.get_int('SLICER', 0, minval=0, maxval=1)
        callbacks = gcmd.get_int('CALLBACKS', 0, minval=0, maxval=1)
        steps = gcmd.get_int('STEPS', 0, minval=0, maxval=1)
        msg = "Happy Hare MMU commands: (use MMU_HELP SLICER=1 CALLBACKS=1 TESTING=1 STEPS=1 for full command set)\n"
        tesing_msg = "\nCalibration and testing commands:\n"
        slicer_msg = "\nPrint start/end or slicer macros (defined in mmu_software.cfg\n"
        callback_msg = "\nCallbacks (defined in mmu_sequence.cfg, mmu_state.cfg)\n"
        seq_msg = "\nAdvanced load/unload sequence and steps:\n"
        cmds = list(self.gcode.ready_gcode_handlers.keys())
        cmds.sort()

        # Logic to partition commands:
        for c in cmds:
            d = self.gcode.gcode_help.get(c, "n/a")

            if (c.startswith("MMU_START") or c.startswith("MMU_END") or c in ["MMU_UPDATE_HEIGHT"]) and c not in ["MMU_ENDLESS_SPOOL"]:
                slicer_msg += "%s : %s\n" % (c.upper(), d) # Print start/end macros

            elif c.startswith("MMU") and not c.startswith("MMU__"):
                if any(substring in c for substring in ["_CALIBRATE", "_TEST", "_SOAKTEST", "MMU_COLD_PULL"]):
                    tesing_msg += "%s : %s\n" % (c.upper(), d) # Testing and calibration commands
                else:
                    if c not in ["MMU_CHANGE_TOOL_STANDALONE", "MMU_CHECK_GATES", "MMU_REMAP_TTG", "MMU_FORM_TIP"]: # Remove aliases
                        msg += "%s : %s\n" % (c.upper(), d) # Base command

            elif c.startswith("_MMU"):
                if c.startswith("_MMU_STEP") or c in ["_MMU_M400", "_MMU_LOAD_SEQUENCE", "_MMU_UNLOAD_SEQUENCE"]:
                    seq_msg += "%s : %s\n" % (c.upper(), d) # Invidual sequence step commands
                elif c.startswith("_MMU_PRE_") or c.startswith("_MMU_POST_") or c in ["_MMU_ACTION_CHANGED", "_MMU_EVENT", "_MMU_PRINT_STATE_CHANGED"]:
                    callback_msg += "%s : %s\n" % (c.upper(), d) # Callbacks

        msg += slicer_msg if slicer else ""
        msg += callback_msg if callbacks else ""
        msg += tesing_msg if testing else ""
        msg += seq_msg if steps else ""
        self.log_always(msg)

    cmd_MMU_ENCODER_help = "Display encoder position and stats or enable/disable runout detection logic in encoder"
    def cmd_MMU_ENCODER(self, gcmd):
        self.log_to_file(gcmd.get_commandline())
        if self._check_has_encoder(): return
        if self.check_if_disabled(): return
        value = gcmd.get_float('VALUE', -1, minval=0.)
        enable = gcmd.get_int('ENABLE', -1, minval=0, maxval=1)
        if enable == 1:
            self.encoder().set_mode(self.enable_clog_detection)
        elif enable == 0:
            self.encoder().set_mode(self.encoder().RUNOUT_DISABLED)
        elif value >= 0.:
            self.set_encoder_distance(value)
            return
        self.log_info(self._get_encoder_summary(detail=True))

    cmd_MMU_ESPOOLER_help = "Direct control of espooler or display of current status"
    def cmd_MMU_ESPOOLER(self, gcmd):
        self.log_to_file(gcmd.get_commandline())
        if self._check_has_espooler(): return
        #if self._check_not_printing(): return

        operation = gcmd.get('OPERATION', None)
        quiet = bool(gcmd.get_int('QUIET', 0, minval=0, maxval=1))
        alloff = bool(gcmd.get_int('ALLOFF', 0, minval=0, maxval=1))
        if alloff:
            for gate in range(self.num_gates):
<<<<<<< HEAD
                self.espooler(gate).update(gate, 0, self.ESPOOLER_OFF)
=======
                self.espooler.set_operation(gate, 0, self.ESPOOLER_OFF)

        elif operation is not None:
            operation = operation.lower()

            gate = gcmd.get_int('GATE', None, minval=0, maxval=self.num_gates - 1)
            if gate is None:
                gate = self.gate_selected
            if gate < 0:
                raise gcmd.error("Invalid gate")

            if operation == 'burst':
                power = gcmd.get_int('POWER', self.espooler_assist_burst_power, minval=0, maxval=100)
                duration = gcmd.get_float('DURATION', self.espooler_assist_burst_duration, above=0., maxval=10.)
                cur_op, cur_value = self.espooler.get_operation(gate)
                if cur_op == self.ESPOOLER_PRINT:
                    self.log_info("Sending 'mmu:espooler_advance' event(gate=%d, power=%d, duration=%.2fs)" % (gate, power, duration))
                    self.printer.send_event("mmu:espooler_advance", gate, power / 100., duration)
                else:
                    raise gcmd.error("Espooler on gate %d is not in 'print' mode" % gate)
>>>>>>> 1c5bdd3c

            else:
                if operation not in self.ESPOOLER_OPERATIONS:
                    raise gcmd.error("Invalid operation. Options are: %s" % ", ".join(self.ESPOOLER_OPERATIONS))

                default_power = self.espooler_printing_power if operation == self.ESPOOLER_PRINT else 50
                power = gcmd.get_int('POWER', default_power, minval=0, maxval=100) if operation != self.ESPOOLER_OFF else 0

                if operation != self.ESPOOLER_OFF:
                    self.espooler.set_operation(gate, power / 100, operation)
                else:
                    self.espooler.set_operation(gate, 0, operation)

        if not quiet:
            msg = ""
            for gate in range(self.num_gates):
                if msg:
                    msg += "\n"
                msg += "{}".format(gate).ljust(2, UI_SPACE) + ": "
<<<<<<< HEAD
                if self.has_espooler(gate):
                    operation, value = self.espooler(gate).get_operation(gate)
                    msg += "{}".format(operation).ljust(7, UI_SPACE) + " (%d%%)" % round(value * 100) + "\n"
                else:
                    msg += "not fitted"
            self.log_always(msg)
            return
        operation = operation.lower()

        gate = gcmd.get_int('GATE', None, minval=0, maxval=self.num_gates)
        if gate is None:
            gate = self.gate_selected
        if gate < 0:
            raise gcmd.error("Invalid gate")
        if not self.has_espooler(gate):
            raise gcmd.error("No espooler configured for gate %d" % gate)

        if operation == "burst":
            power = gcmd.get_int('POWER', self.espooler_assist_burst_power, minval=0, maxval=100)
            duration = gcmd.get_float('DURATION', 3. , above=0., maxval=10.)
            cur_op, cur_value = self.espooler.get_operation(gate)
            if cur_op == self.ESPOOLER_PRINT:
                self.log_info("Sending 'mmu:espooler_advance' event(gate=%d, power=%d, duration=%.2fs)" % (gate, power, duration))
                self.printer.send_event("mmu:espooler_advance", gate, power / 100., duration)
            else:
                raise gcmd.error("Espooler on gate %d is not in 'print' mode" % gate)
            return

        if operation not in self.ESPOOLER_OPERATIONS:
            raise gcmd.error("Invalid operation. Options are: %s" % ", ".join(self.ESPOOLER_OPERATIONS))

        default_power = self.espooler_printing_power if operation == self.ESPOOLER_PRINT else 50
        power = gcmd.get_int('POWER', default_power, minval=0, maxval=100) if operation != self.ESPOOLER_OFF else 0

        if operation != self.ESPOOLER_OFF:
            self.log_info("Running espooler %s for gate %d at %d%% power" % (operation, gate, power))
        else:
            self.log_info("Stopped espooler for gate %d" % gate)
        self.espooler(gate).update(gate, power / 100, operation)
=======
                if self.has_espooler():
                    operation, value = self.espooler.get_operation(gate)
                    burst = ""
                    if operation == self.ESPOOLER_PRINT and value == 0:
                        burst = " [assist for %.1fs at %d%% power " % (self.espooler_assist_burst_duration, self.espooler_assist_burst_power)
                        if self.espooler_assist_burst_trigger:
                            burst += "on trigger, max %d bursts]" % self.espooler_assist_burst_trigger_max
                        else:
                            burst += "every %.1fmm of extruder movement]" % self.espooler_assist_extruder_move_length
                    msg += "{}".format(operation).ljust(7, UI_SPACE) + " (%d%%)%s" % (round(value * 100), burst)
                else:
                    msg += "not fitted"
            self.log_always(msg)
>>>>>>> 1c5bdd3c

    cmd_MMU_LED_help = "Manage mode of operation of optional MMU LED's"
    def cmd_MMU_LED(self, gcmd):
        self.log_to_file(gcmd.get_commandline())
        if self.check_if_has_leds(): return
        if self.check_if_disabled(): return
        quiet = bool(gcmd.get_int('QUIET', 0, minval=0, maxval=1))

        set_led_macro = self.printer.lookup_object("gcode_macro _MMU_SET_LED", None)
        led_vars_macro = self.printer.lookup_object("gcode_macro _MMU_LED_VARS", None)
        mmu_leds = self.printer.lookup_object('mmu_leds', None)
        if led_vars_macro and set_led_macro and mmu_leds:

            current_led_enable = led_vars_macro.variables['led_enable']
            current_led_animation = led_vars_macro.variables['led_animation']
            led_enable = bool(gcmd.get_int('ENABLE', current_led_enable, minval=0, maxval=1))
            led_animation = bool(gcmd.get_int('ANIMATION', current_led_animation, minval=0, maxval=1))
            if led_animation and not self.has_led_animation:
                raise gcmd.error("Led animation is unavailable. Klipper led_effects module is missing")

            default_exit_effect = gcmd.get('EXIT_EFFECT', led_vars_macro.variables['default_exit_effect'])
            default_entry_effect = gcmd.get('ENTRY_EFFECT', led_vars_macro.variables['default_entry_effect'])
            default_status_effect = gcmd.get('STATUS_EFFECT', led_vars_macro.variables['default_status_effect'])
            default_logo_effect = gcmd.get('LOGO_EFFECT', led_vars_macro.variables['default_logo_effect'])

            led_vars = {}
            led_vars['led_enable'] = led_enable
            led_vars['led_animation'] = led_animation
            led_vars['default_exit_effect'] = default_exit_effect
            led_vars['default_entry_effect'] = default_entry_effect
            led_vars['default_status_effect'] = default_status_effect
            led_vars['default_logo_effect'] = default_logo_effect

            if current_led_enable and not led_enable:
                # Enabled to disabled
                self.wrap_gcode_command("_MMU_SET_LED EXIT_EFFECT=off ENTRY_EFFECT=off STATUS_EFFECT=off LOGO_EFFECT=off")
                led_vars_macro.variables.update(led_vars)
            else:
                if current_led_animation and not led_animation:
                    # Turning animation off so clear existing effects
                    self.wrap_gcode_command("_MMU_SET_LED EXIT_EFFECT=off ENTRY_EFFECT=off STATUS_EFFECT=off LOGO_EFFECT=off FADETIME=0")
                led_vars_macro.variables.update(led_vars)
                self.wrap_gcode_command("_MMU_SET_LED EXIT_EFFECT=default ENTRY_EFFECT=default STATUS_EFFECT=default LOGO_EFFECT=default")

            if not quiet:
                effect_string = lambda effect, enabled : ("'%s'" % effect) if enabled > 0 else "Unavailable"
                msg = "LEDs are %s\n" % ("enabled" if led_enable else "disabled")
                msg += "LED animations: %s\n" % ("unavailable" if not self.has_led_animation else "enabled" if led_animation else "disabled")
                msg += "Default exit effect: %s\n" % effect_string(default_exit_effect, mmu_leds.get_status()['exit'])
                msg += "Default entry effect: %s\n" % effect_string(default_entry_effect, mmu_leds.get_status()['entry'])
                msg += "Default status effect: %s\n" % effect_string(default_status_effect, mmu_leds.get_status()['status'])
                msg += "Default logo effect: %s\n" % effect_string(default_logo_effect, mmu_leds.get_status()['logo'])
                msg += "\nOptions:\nENABLE=[0|1]\nANIMATION=[0|1]\nEXIT_EFFECT=[off|gate_status|filament_color|slicer_color|r,g,b|_effect_]\nENTRY_EFFECT=[off|gate_status|filament_color|slicer_color|r,g,b|_effect_]\nSTATUS_EFFECT=[off|on|filament_color|slicer_color|r,g,b|_effect_]\nLOGO_EFFECT=[off|r,g,b|_effect_]"
                self.log_always(msg)
        else:
            self.log_error("LEDs not available")

    cmd_MMU_RESET_help = "Forget persisted state and re-initialize defaults"
    def cmd_MMU_RESET(self, gcmd):
        self.log_to_file(gcmd.get_commandline())
        if self.check_if_disabled(): return
        confirm = gcmd.get_int('CONFIRM', 0, minval=0, maxval=1)
        if confirm != 1:
            self.log_always("You must re-run and add 'CONFIRM=1' to reset all state back to default")
            return
        self.reinit()
        self._reset_statistics()
        self._reset_endless_spool()
        self._reset_ttg_map()
        self._reset_gate_map()
        self.save_variable(self.VARS_MMU_GATE_SELECTED, self.gate_selected)
        self.save_variable(self.VARS_MMU_TOOL_SELECTED, self.tool_selected)
        self.save_variable(self.VARS_MMU_FILAMENT_POS, self.filament_pos)
        self.write_variables()
        self.log_always("MMU state reset")
        self._schedule_mmu_bootup_tasks()


#########################################################
# STEP FILAMENT LOAD/UNLOAD MACROS FOR USER COMPOSITION #
#########################################################

    cmd_MMU_TEST_FORM_TIP_help = "Convenience macro for calling the standalone tip forming functionality (or cutter logic)"
    def cmd_MMU_TEST_FORM_TIP(self, gcmd):
        self.log_to_file(gcmd.get_commandline())
        if self.check_if_disabled(): return
        reset = bool(gcmd.get_int('RESET', 0, minval=0, maxval=1))
        show = bool(gcmd.get_int('SHOW', 0, minval=0, maxval=1))
        run = bool(gcmd.get_int('RUN', 1, minval=0, maxval=1))
        force_in_print = bool(gcmd.get_int('FORCE_IN_PRINT', 0, minval=0, maxval=1)) # Mimick in-print syncing and current

        gcode_macro = self.printer.lookup_object("gcode_macro %s" % self.form_tip_macro, None)
        if gcode_macro is None:
            raise gcmd.error("Filament tip forming macro '%s' not found" % self.form_tip_macro)
        gcode_vars = self.printer.lookup_object("gcode_macro %s_VARS" % self.form_tip_macro, gcode_macro)

        if reset:
            if self.form_tip_vars is not None:
                gcode_vars.variables = dict(self.form_tip_vars)
                self.form_tip_vars = None
                self.log_always("Reset '%s' macro variables to defaults" % self.form_tip_macro)
            show = True

        if show:
            msg = "Variable settings for macro '%s':" % self.form_tip_macro
            for k, v in gcode_vars.variables.items():
                msg += "\nvariable_%s: %s" % (k, v)
            self.log_always(msg)
            return

        # Save restore point on first call
        if self.form_tip_vars is None:
            self.form_tip_vars = dict(gcode_vars.variables)

        for param in gcmd.get_command_parameters():
            value = gcmd.get(param)
            param = param.lower()
            if param.startswith("variable_"):
                self.log_always("Removing 'variable_' prefix from '%s' - not necessary" % param)
                param = param[9:]
            if param in gcode_vars.variables:
                gcode_vars.variables[param] = self._fix_type(value)
            elif param not in ["reset", "show", "run", "force_in_print"]:
                self.log_error("Variable '%s' is not defined for '%s' macro" % (param, self.form_tip_macro))

        # Run the macro in test mode (final_eject is set)
        msg = "Running macro '%s' with the following variable settings:" % self.form_tip_macro
        for k, v in gcode_vars.variables.items():
            msg += "\nvariable_%s: %s" % (k, v)
        self.log_always(msg)

        try:
            with self.wrap_sync_gear_to_extruder():
                if run:
                    self._ensure_safe_extruder_temperature(wait=True)

                    # Mimick in print if requested
                    self.sync_gear_to_extruder(self.sync_form_tip and self.is_in_print(force_in_print), grip=True, current=self.is_in_print(force_in_print))

                    _,_,_ = self._do_form_tip(test=not self.is_in_print(force_in_print))
                    self._set_filament_pos_state(self.FILAMENT_POS_UNLOADED)

        except MmuError as ee:
            self.handle_mmu_error(str(ee))

    cmd_MMU_STEP_LOAD_GATE_help = "User composable loading step: Move filament from gate to start of bowden"
    def cmd_MMU_STEP_LOAD_GATE(self, gcmd):
        self.log_to_file(gcmd.get_commandline())
        try:
            self._load_gate()
        except MmuError as ee:
            self.handle_mmu_error("_MMU_STEP_LOAD_GATE: %s" % str(ee))

    cmd_MMU_STEP_UNLOAD_GATE_help = "User composable unloading step: Move filament from start of bowden and park in the gate"
    def cmd_MMU_STEP_UNLOAD_GATE(self, gcmd):
        self.log_to_file(gcmd.get_commandline())
        full = gcmd.get_int('FULL', 0)
        try:
            self._unload_gate(homing_max=self._get_bowden_length(self.gate_selected) if full else None)
        except MmuError as ee:
            self.handle_mmu_error("_MMU_STEP_UNLOAD_GATE: %s" % str(ee))

    cmd_MMU_STEP_LOAD_BOWDEN_help = "User composable loading step: Smart loading of bowden"
    def cmd_MMU_STEP_LOAD_BOWDEN(self, gcmd):
        self.log_to_file(gcmd.get_commandline())
        length = gcmd.get_float('LENGTH', None, minval=0.)
        start_pos = gcmd.get_float('START_POS', 0.)
        try:
            self._load_bowden(length, start_pos=start_pos)
        except MmuError as ee:
            self.handle_mmu_error("_MMU_STEP_LOAD_BOWDEN: %s" % str(ee))

    cmd_MMU_STEP_UNLOAD_BOWDEN_help = "User composable unloading step: Smart unloading of bowden"
    def cmd_MMU_STEP_UNLOAD_BOWDEN(self, gcmd):
        self.log_to_file(gcmd.get_commandline())
        length = gcmd.get_float('LENGTH', self._get_bowden_length(self.gate_selected))
        try:
            self._unload_bowden(length)
        except MmuError as ee:
            self.handle_mmu_error("_MMU_STEP_UNLOAD_BOWDEN: %s" % str(ee))

    cmd_MMU_STEP_HOME_EXTRUDER_help = "User composable loading step: Home to extruder sensor or entrance through collision detection"
    def cmd_MMU_STEP_HOME_EXTRUDER(self, gcmd):
        self.log_to_file(gcmd.get_commandline())
        try:
            self._home_to_extruder(self.extruder_homing_max)
        except MmuError as ee:
            self.handle_mmu_error("_MMU_STEP_HOME_EXTRUDER: %s" % str(ee))

    cmd_MMU_STEP_LOAD_TOOLHEAD_help = "User composable loading step: Toolhead loading"
    def cmd_MMU_STEP_LOAD_TOOLHEAD(self, gcmd):
        self.log_to_file(gcmd.get_commandline())
        extruder_only = gcmd.get_int('EXTRUDER_ONLY', 0)
        try:
            self._load_extruder(extruder_only)
        except MmuError as ee:
            self.handle_mmu_error("_MMU_STEP_LOAD_TOOLHEAD: %s" % str(ee))

    cmd_MMU_STEP_UNLOAD_TOOLHEAD_help = "User composable unloading step: Toolhead unloading"
    def cmd_MMU_STEP_UNLOAD_TOOLHEAD(self, gcmd):
        self.log_to_file(gcmd.get_commandline())
        extruder_only = bool(gcmd.get_int('EXTRUDER_ONLY', 0))
        park_pos = gcmd.get_float('PARK_POS', -self._get_filament_position()) # +ve value
        try:
            # Precautionary validation of filament position
            park_pos = min(self.toolhead_extruder_to_nozzle, max(0, park_pos))
            self._set_filament_position(-park_pos)
            self._unload_extruder(extruder_only = extruder_only)
        except MmuError as ee:
            self.handle_mmu_error("_MMU_STEP_UNLOAD_TOOLHEAD: %s" % str(ee))

    cmd_MMU_STEP_HOMING_MOVE_help = "User composable loading step: Generic homing move"
    def cmd_MMU_STEP_HOMING_MOVE(self, gcmd):
        self.log_to_file(gcmd.get_commandline())
        try:
            self._homing_move_cmd(gcmd, "User defined step homing move")
        except MmuError as ee:
            self.handle_mmu_error("_MMU_STEP_HOMING_MOVE: %s" % str(ee))

    cmd_MMU_STEP_MOVE_help = "User composable loading step: Generic move"
    def cmd_MMU_STEP_MOVE(self, gcmd):
        self.log_to_file(gcmd.get_commandline())
        try:
            self._move_cmd(gcmd, "User defined step move")
        except MmuError as ee:
            self.handle_mmu_error("_MMU_STEP_MOVE: %s" % str(ee))

    cmd_MMU_STEP_SET_FILAMENT_help = "User composable loading step: Set filament position state"
    def cmd_MMU_STEP_SET_FILAMENT(self, gcmd):
        self.log_to_file(gcmd.get_commandline())
        state = gcmd.get_int('STATE', minval=self.FILAMENT_POS_UNKNOWN, maxval=self.FILAMENT_POS_LOADED)
        silent = gcmd.get_int('SILENT', 0)
        self._set_filament_pos_state(state, silent)

    cmd_MMU_STEP_SET_ACTION_help = "User composable loading step: Set action state"
    def cmd_MMU_STEP_SET_ACTION(self, gcmd):
        self.log_to_file(gcmd.get_commandline())
        if gcmd.get_int('RESTORE', 0):
            if self._old_action is not None:
                self._set_action(self._old_action)
            self._old_action = None
        else:
            state = gcmd.get_int('STATE', minval=self.ACTION_IDLE, maxval=self.ACTION_PURGING)
            if self._old_action is None:
                self._old_action = self._set_action(state)
            else:
                self._set_action(state)


##############################################
# MODULAR FILAMENT LOAD AND UNLOAD FUNCTIONS #
##############################################

    # Preload selected gate as little as possible. If a full gate load is the only option
    # this will then park correctly after pre-load
    def _preload_gate(self):
        if self.sensor_manager.has_gate_sensor(self.SENSOR_GEAR_PREFIX, self.gate_selected):
            # Minimal load past gear stepper if gear sensor is fitted
            endstop_name = self.sensor_manager.get_gate_sensor_name(self.SENSOR_GEAR_PREFIX, self.gate_selected)
            self.log_always("Loading...")
            msg = "Homing to %s sensor" % endstop_name
            with self._wrap_suspend_runout():
                actual,homed,measured,_ = self.trace_filament_move(msg, self.gate_preload_homing_max, motor="gear", homing_move=1, endstop_name=endstop_name)
                if homed:
                    self._set_gate_status(self.gate_selected, self.GATE_AVAILABLE)
                    self._check_pending_spool_id(self.gate_selected) # Have spool_id ready?
                    self.log_always("Filament detected and loaded in gate %d" % self.gate_selected)
                    return
        else:
            # Full gate load if no gear sensor
            for _ in range(self.preload_attempts):
                self.log_always("Loading...")
                try:
                    self._load_gate(allow_retry=False, adjust_grip_on_error=False)
                    self._check_pending_spool_id(self.gate_selected) # Have spool_id ready?
                    self.log_always("Parking...")
                    self._unload_gate()
                    self.log_always("Filament detected and parked in gate %d" % self.gate_selected)
                    return
                except MmuError as ee:
                    # Exception just means filament is not loaded yet, so continue
                    self.log_trace("Exception on preload: %s" % str(ee))

        self.log_always("Filament not detected in gate %d" % self.gate_selected)
        self._set_gate_status(self.gate_selected, self.GATE_EMPTY)

    # Eject final clear of gate. Important for MMU's where filament is always gripped (e.g. most type-B)
    def _eject_from_gate(self, gate=None):
        # If gate not specified assume current gate
        if gate is None:
            gate = self.gate_selected
        else:
            self.select_gate(gate)

        self.selector.filament_drive()
        self.log_always("Ejecting...")
        if self.sensor_manager.has_gate_sensor(self.SENSOR_GEAR_PREFIX, gate):
            endstop_name = self.sensor_manager.get_gate_sensor_name(self.SENSOR_GEAR_PREFIX, gate)
            msg = "Reverse homing to %s sensor" % endstop_name
            actual,homed,measured,_ = self.trace_filament_move(msg, -self.gate_homing_max, motor="gear", homing_move=-1, endstop_name=endstop_name)
            if homed:
                self.log_debug("Endstop %s reached after %.1fmm (measured %.1fmm)" % (endstop_name, actual, measured))
            else:
                raise MmuError("Error ejecting filament - filament did not reach gate homing sensor: %s" % endstop_name)

        if self.gate_final_eject_distance > 0:
            self.trace_filament_move("Ejecting filament out of gate", -self.gate_final_eject_distance)

        self._set_filament_pos_state(self.FILAMENT_POS_UNLOADED, silent=True) # Should already be in this position
        self._set_gate_status(gate, self.GATE_EMPTY)
        self.log_always("The filament in gate %d can be removed" % gate)

    # Load filament into gate. This is considered the starting position for the rest of the filament loading
    # process. Note that this may overshoot the home position for the "encoder" technique but subsequent
    # bowden move will accommodate. Also for systems with gate sensor and encoder with gate sensor first,
    # there will be a gap in encoder readings that must be taken into consideration.
    # Return the overshoot past homing point
    def _load_gate(self, allow_retry=True, adjust_grip_on_error=True):
        self._validate_gate_config("load")
        self._set_filament_direction(self.DIRECTION_LOAD)
        self.selector.filament_drive()
        retries = self.gate_load_retries if allow_retry else 1

        if self.gate_homing_endstop == self.SENSOR_ENCODER:
            with self._require_encoder():
                measured = 0.
                for i in range(retries):
                    msg = "Initial load into encoder" if i == 0 else ("Retry load into encoder (reetry #%d)" % i)
                    _,_,m,_ = self.trace_filament_move(msg, self.gate_homing_max)
                    measured += m
                    if m > 6.0:
                        self._set_gate_status(self.gate_selected, max(self.gate_status[self.gate_selected], self.GATE_AVAILABLE)) # Don't reset if filament is buffered
                        self._set_filament_pos_state(self.FILAMENT_POS_START_BOWDEN)
                        return measured
                    else:
                        self.log_debug("Error loading filament - filament motion was not detected by the encoder. %s" % ("Retrying..." if i < retries - 1 else ""))
                        if i < retries - 1:
                            self.selector.filament_release()
                            self.selector.filament_drive()

        else: # Gate sensor... SENSOR_GATE is shared, but SENSOR_GEAR_PREFIX is specific
            for i in range(retries):
                endstop_name = self.sensor_manager.get_mapped_endstop_name(self.gate_homing_endstop)
                msg = ("Initial homing to %s sensor" % endstop_name) if i == 0 else ("Retry homing to gate sensor (retry #%d)" % i)
                h_dir = -1 if self.gate_parking_distance < 0 and self.sensor_manager.check_sensor(endstop_name) else 1 # Reverse home?
                actual,homed,measured,_ = self.trace_filament_move(msg, h_dir * self.gate_homing_max, motor="gear", homing_move=h_dir, endstop_name=endstop_name)
                if homed:
                    self.log_debug("Endstop %s reached after %.1fmm (measured %.1fmm)" % (endstop_name, actual, measured))
                    self._set_gate_status(self.gate_selected, max(self.gate_status[self.gate_selected], self.GATE_AVAILABLE)) # Don't reset if filament is buffered
                    self._set_filament_pos_state(self.FILAMENT_POS_HOMED_GATE)
                    return 0.
                else:
                    self.log_debug("Error loading filament - filament did not reach gate homing sensor. %s" % ("Retrying..." if i < retries - 1 else ""))
                    if i < retries - 1:
                        self.selector.filament_release()
                        self.selector.filament_drive()

        self._set_gate_status(self.gate_selected, self.GATE_EMPTY)
        self._set_filament_pos_state(self.FILAMENT_POS_UNLOADED)
        if adjust_grip_on_error:
            self._auto_filament_grip()
        msg = "Couldn't pick up filament at gate"
        if self.gate_homing_endstop == self.SENSOR_ENCODER:
            msg += " (encoder didn't report enough movement)"
        else:
            msg += " (gate endstop didn't trigger)"
        msg += "\nGate marked as empty. Use 'MMU_GATE_MAP GATE=%d AVAILABLE=1' to reset" % self.gate_selected
        raise MmuError(msg)

    # Unload filament through gate to final MMU park position.
    # Strategies include use of encoder or homing to gate/gear endstop and then parking
    # Allows the overriding of homing_max for slow unloads when we are unsure of filament position
    def _unload_gate(self, homing_max=None):
        self._validate_gate_config("unload")
        self._set_filament_direction(self.DIRECTION_UNLOAD)
        self.selector.filament_drive()
        full = homing_max == self._get_bowden_length(self.gate_selected)
        homing_max = homing_max or self.gate_homing_max

        if full: # Means recovery operation
            # Safety step because this method is used as a defensive way to unload the entire bowden from unknown position
            # It handles the cases of filament still in extruder with not toolhead sensor or the small window where filament
            # is between extruder entrance and toolhead sensor (if toolhead sensor is available)
            homing_max += self.gate_homing_max # Full bowden may not be quite enough
            length = self.toolhead_extruder_to_nozzle - self.toolhead_sensor_to_nozzle if self.sensor_manager.has_sensor(self.SENSOR_TOOLHEAD) else self.toolhead_extruder_to_nozzle
            length = min(length + self.toolhead_unload_safety_margin, homing_max)
            self.log_debug("Performing synced pre-unload bowden move to ensure filament is not trapped in extruder")
            if self.gate_homing_endstop == self.SENSOR_ENCODER:
                _,_,_,_ = self.trace_filament_move("Bowden safety pre-unload move", -length, motor="gear+extruder")
            else:
                endstop_name = self.sensor_manager.get_mapped_endstop_name(self.gate_homing_endstop)
                actual,homed,_,_ = self.trace_filament_move("Bowden safety pre-unload move", -length, motor="gear+extruder", homing_move=-1, endstop_name=endstop_name)
                # In case we ended up homing during the safety pre-unload, lets just do our parking and be done
                # This can easily happen when your parking distance is configured to park the filament past the
                # gate sensor instead of behind the gate sensor and the filament position is determined to be
                # "somewhere in the bowden tube"
                if homed:
                    self._set_filament_pos_state(self.FILAMENT_POS_HOMED_GATE)
                    self.trace_filament_move("Final parking", -self.gate_parking_distance)
                    self._set_filament_pos_state(self.FILAMENT_POS_UNLOADED)
                    return max(actual - self.gate_unload_buffer, 0)

        if self.gate_homing_endstop == self.SENSOR_ENCODER:
            with self._require_encoder():
                if full:
                    self.log_info("Slowly unloading bowden because unsure of filament position...")
                else:
                    self.log_trace("Unloading gate using the encoder")
                success = self._reverse_home_to_encoder(homing_max)
                if success:
                    actual,park,_ = success
                    _,_,measured,_ = self.trace_filament_move("Final parking", -park)
                    # We don't expect any movement of the encoder unless it is free-spinning
                    if measured > self.encoder_min: # We expect 0, but relax the test a little (allow one pulse)
                        self.log_info("Warning: Possible encoder malfunction (free-spinning) during final filament parking")
                    self._set_filament_pos_state(self.FILAMENT_POS_UNLOADED)
                    return max(actual - self.gate_unload_buffer, 0)
                msg = "did not clear the encoder after moving %.1fmm" % homing_max

        else: # Using mmu_gate or mmu_gear_N sensor
            endstop_name = self.sensor_manager.get_mapped_endstop_name(self.gate_homing_endstop)
            actual,homed,_,_ = self.trace_filament_move("Reverse homing to %s sensor" % endstop_name, -homing_max, motor="gear", homing_move=-1, endstop_name=endstop_name)
            if homed:
                self._set_filament_pos_state(self.FILAMENT_POS_HOMED_GATE)
                self.trace_filament_move("Final parking", -self.gate_parking_distance)
                self._set_filament_pos_state(self.FILAMENT_POS_UNLOADED)
                return max(actual - self.gate_unload_buffer, 0)
            msg = "did not home to gate sensor %s after moving %1.fmm" % (self.gate_homing_endstop, homing_max)

        raise MmuError("Failed to unload gate because %s" % msg)

    # Shared with manual bowden calibration routine
    def _reverse_home_to_encoder(self, homing_max):
        max_steps = int(math.ceil(homing_max / self.encoder_move_step_size))
        delta = 0.
        actual = 0.
        for i in range(max_steps):
            msg = "Unloading step #%d from encoder" % (i+1)
            sactual,_,_,sdelta = self.trace_filament_move(msg, -self.encoder_move_step_size)
            delta += sdelta
            actual -= sactual
            # Large enough delta here means we are out of the encoder
            if sdelta >= self.encoder_move_step_size * 0.2: # 20 %
                actual -= sdelta
                park = self.gate_parking_distance - sdelta # will be between 8 and 20mm (for 23mm gate_parking_distance, 15mm step)
                return actual, park, delta
        self.log_debug("Filament did not clear encoder even after moving %.1fmm" % (self.encoder_move_step_size * max_steps))
        return None

    # Shared gate functions to deduplicate logic
    def _validate_gate_config(self, direction):
        if self.gate_homing_endstop == self.SENSOR_ENCODER:
            if not self.has_encoder():
                raise MmuError("Attempting to %s encoder but encoder is not configured on MMU!" % direction)
        elif self.gate_homing_endstop in self.GATE_ENDSTOPS:
            sensor = self.gate_homing_endstop
            if self.gate_homing_endstop == self.SENSOR_GEAR_PREFIX:
                sensor += "_%d" % self.gate_selected
            if not self.sensor_manager.has_sensor(sensor):
                raise MmuError("Attempting to %s gate but gate sensor '%s' is not configured on MMU!" % (direction, sensor))
        else:
            raise MmuError("Unsupported gate endstop %s" % self.gate_homing_endstop)

    # Fast load of filament in bowden, usually the full length but if 'full' is False a specific length can be specified
    # Note that filament position will be measured from the gate "parking position" and so will be the gate_parking_distance
    # plus any overshoot. The start of the bowden move is from the parking homing point.
    # Returns ratio of measured movement to real movement IF it is "clean" and could be used for auto-calibration else 0
    def _load_bowden(self, length=None, start_pos=0.):
        bowden_length = self._get_bowden_length(self.gate_selected)
        if length is None:
            length = bowden_length
        if bowden_length > 0 and not self.calibrating:
            length = min(length, bowden_length) # Cannot exceed calibrated distance
        full = length == bowden_length

        # Compensate for distance already moved for gate homing endstop (e.g. overshoot after encoder based gate homing)
        length -= start_pos

        try:
            # Do we need to reduce by buffer amount to ensure we don't overshoot homing sensor
            if full:
                if self._must_buffer_extruder_homing():
                    length -= self.extruder_homing_buffer
                    # Further reduce to compensate for distance from extruder sensor to extruder entry gear
                    length -= self.toolhead_entry_to_extruder if self.extruder_homing_endstop == self.SENSOR_EXTRUDER_ENTRY else 0

            if length > 0:
                self.log_debug("Loading bowden tube")
                self._set_filament_direction(self.DIRECTION_LOAD)
                self.selector.filament_drive()

                # Record starting position for bowden progress tracking
                self.bowden_start_pos = self.get_encoder_distance(dwell=None) - start_pos

                if self.gate_selected > 0 and self.rotation_distances[self.gate_selected] <= 0:
                    self.log_info("Warning: gate %d not calibrated! Using default rotation distance from gate 0" % self.gate_selected)

                # "Fast" load
                _,_,_,delta = self.trace_filament_move("Fast loading move through bowden", length, track=True, encoder_dwell=bool(self.autotune_rotation_distance))
                delta -= self._get_encoder_dead_space()
                ratio = (length - delta) / length

                # Encoder based validation test
                if self._can_use_encoder() and delta >= length * (self.bowden_move_error_tolerance / 100.) and not self.calibrating:
                    raise MmuError("Failed to load bowden. Perhaps filament is stuck in gate. Gear moved %.1fmm, Encoder measured %.1fmm" % (length, length - delta))

                # Encoder based validation test
                if self._can_use_encoder() and delta >= self.bowden_allowable_load_delta and not self.calibrating:
                    ratio = 0. # Not considered valid for auto-calibration
                    # Correction attempts to load the filament according to encoder reporting
                    if self.bowden_apply_correction:
                        for i in range(2):
                            if delta >= self.bowden_allowable_load_delta:
                                msg = "Correction load move #%d into bowden" % (i+1)
                                _,_,_,d = self.trace_filament_move(msg, delta, track=True)
                                delta = d
                                self.log_debug("Correction load move was necessary, encoder now measures %.1fmm" % self.get_encoder_distance())
                            else:
                                self.log_debug("Correction load complete, delta %.1fmm is less than 'bowden_allowable_unload_delta' (%.1fmm)" % (delta, self.bowden_allowable_load_delta))
                                break
                        self._set_filament_pos_state(self.FILAMENT_POS_IN_BOWDEN)
                        if delta >= self.bowden_allowable_load_delta:
                            self.log_info("Warning: Excess slippage was detected in bowden tube load afer correction moves. Gear moved %.1fmm, Encoder measured %.1fmm. See mmu.log for more details"% (length, length - delta))
                    else:
                        self.log_info("Warning: Excess slippage was detected in bowden tube load but 'bowden_apply_correction' is disabled. Gear moved %.1fmm, Encoder measured %.1fmm. See mmu.log for more details" % (length, length - delta))

                    if delta >= self.bowden_allowable_load_delta:
                        self.log_debug("Possible causes of slippage:\nCalibration ref length too long (hitting extruder gear before homing)\nCalibration ratio for gate is not accurate\nMMU gears are not properly gripping filament\nEncoder reading is inaccurate\nFaulty servo")

                self._random_failure() # Testing
                self.movequeues_wait()
            else:
                # No bowden movement required
                ratio = 1.

            if full:
                self._set_filament_pos_state(self.FILAMENT_POS_END_BOWDEN)
            elif self.filament_pos != self.FILAMENT_POS_IN_BOWDEN:
                self._set_filament_pos_state(self.FILAMENT_POS_IN_BOWDEN)
                ratio = 0.
            return ratio # For auto-calibration
        finally:
            self.bowden_start_pos = None

    # Fast unload of filament from exit of extruder gear (end of bowden) to position close to MMU (gate_unload_buffer away)
    def _unload_bowden(self, length=None):
        bowden_length = self._get_bowden_length(self.gate_selected)
        if length is None:
            length = bowden_length
        if bowden_length > 0 and not self.calibrating:
            length = min(length, bowden_length) # Cannot exceed calibrated distance
        full = length == bowden_length

        # Shorten move by gate buffer used to ensure we don't overshoot homing point
        length -= self.gate_unload_buffer

        try:
            if length > 0:
                self.log_debug("Unloading bowden tube")
                self._set_filament_direction(self.DIRECTION_UNLOAD)
                self.selector.filament_drive()

                # Record starting position for bowden progress tracking
                self.bowden_start_pos = self.get_encoder_distance(dwell=None)

                # Optional pre-unload safety step
                if (full and self.has_encoder() and self.bowden_pre_unload_test and
                    self.sensor_manager.check_sensor(self.SENSOR_EXTRUDER_ENTRY) is not False and
                    self.sensor_manager.check_all_sensors_before(self.FILAMENT_POS_START_BOWDEN, self.gate_selected, loading=False) is not False
                ):
                    with self._require_encoder():
                        self.log_debug("Performing bowden pre-unload test")
                        _,_,_,delta = self.trace_filament_move("Bowden pre-unload test", -self.encoder_move_step_size)
                        if delta > self.encoder_move_step_size * (self.bowden_pre_unload_error_tolerance / 100.):
                            self._set_filament_pos_state(self.FILAMENT_POS_EXTRUDER_ENTRY)
                            raise MmuError("Bowden pre-unload test failed. Filament seems to be stuck in the extruder or filament not loaded\nOptionally use MMU_RECOVER to recover filament position")
                        length -= self.encoder_move_step_size
                        self._set_filament_pos_state(self.FILAMENT_POS_IN_BOWDEN)

                # "Fast" unload
                ratio = 0.
                if self.sensor_manager.check_all_sensors_before(self.FILAMENT_POS_START_BOWDEN, self.gate_selected, loading=False) is not False:
                    _,_,_,delta = self.trace_filament_move("Fast unloading move through bowden", -length, track=True, encoder_dwell=bool(self.autotune_rotation_distance))
                    delta -= self._get_encoder_dead_space()
                    ratio = (length - delta) / length

                    # Encoder based validation test
                    if self._can_use_encoder() and delta >= self.bowden_allowable_unload_delta and not self.calibrating:
                        ratio = 0.
                        # Only a warning because _unload_gate() will deal with it
                        self.log_info("Warning: Excess slippage was detected in bowden tube unload. Gear moved %.1fmm, Encoder measured %.1fmm" % (length, length - delta))

                self._random_failure() # Testing
                self.movequeues_wait()
            else:
                # No bowden movement required
                ratio = 1.

            if full:
                self._set_filament_pos_state(self.FILAMENT_POS_START_BOWDEN)
            elif self.filament_pos != self.FILAMENT_POS_IN_BOWDEN:
                self._set_filament_pos_state(self.FILAMENT_POS_IN_BOWDEN)
                ratio = 0.
            return ratio # For auto-calibration

        finally:
            self.bowden_start_pos = None

    # Optionally home filament to designated homing location at the extruder
    # Returns any homing distance for automatic calibration logic or None if not applicable
    def _home_to_extruder(self, max_length):
        self._set_filament_direction(self.DIRECTION_LOAD)
        self.selector.filament_drive()
        measured = 0.
        homing_movement = None

        if self.extruder_homing_endstop == self.SENSOR_EXTRUDER_NONE:
            homed = True

        elif self.extruder_homing_endstop == self.SENSOR_EXTRUDER_COLLISION:
            if self.has_encoder():
                actual,homed,measured,_ = self._home_to_extruder_collision_detection(max_length)
                homing_movement = actual
            else:
                raise MmuError("Cannot home to extruder using 'collision' method because encoder is not configured or disabled!")

        else:
            self.log_debug("Homing to extruder '%s' endstop, up to %.1fmm" % (self.extruder_homing_endstop, max_length))
            actual,homed,measured,_ = self.trace_filament_move("Homing filament to extruder", max_length, motor="gear", homing_move=1, endstop_name=self.extruder_homing_endstop)
            if homed:
                self.log_debug("Extruder endstop reached after %.1fmm (measured %.1fmm)" % (actual, measured))
                self._set_filament_pos_state(self.FILAMENT_POS_HOMED_ENTRY)

                # Move the little bit more to reach extruder entrance if we homed to entry sensor
                # We do this here to allow _load_extruder() to work with "extruder_only" option
                if self.extruder_homing_endstop == self.SENSOR_EXTRUDER_ENTRY:
                    _,_,measured,_ = self.trace_filament_move("Aligning filament to extruder gear", self.toolhead_entry_to_extruder, motor="gear")
            homing_movement = actual

        if not homed:
            self._set_filament_pos_state(self.FILAMENT_POS_END_BOWDEN)
            raise MmuError("Failed to reach extruder after moving %.1fmm" % max_length)

        if measured > (max_length * 0.8):
            self.log_info("Warning: 80%% of 'extruder_homing_max' was used homing. You may want to adjust your calibrated bowden length ('%s') or increase 'extruder_homing_max'" % self.VARS_MMU_CALIB_BOWDEN_LENGTH)

        self._set_filament_pos_state(self.FILAMENT_POS_HOMED_EXTRUDER)
        return homing_movement

    # Special extruder homing option for detecting the collision base on lack of encoder movement
    def _home_to_extruder_collision_detection(self, max_length):
        # Lock the extruder stepper
        stepper_enable = self.printer.lookup_object('stepper_enable')
        extruder_stepper = self.toolhead.get_extruder().extruder_stepper.stepper
        ge = stepper_enable.lookup_enable(extruder_stepper.get_name())
        ge.motor_enable(self.toolhead.get_last_move_time())

        step = self.extruder_collision_homing_step * math.ceil(self.encoder_resolution * 10) / 10
        self.log_debug("Homing to extruder gear, up to %.1fmm in %.1fmm steps" % (max_length, step))

        with self._wrap_gear_current(self.extruder_collision_homing_current, "for collision detection"):
            homed = False
            measured = delta = 0.
            i = 0
            for i in range(int(max_length / step)):
                msg = "Homing step #%d" % (i+1)
                _,_,smeasured,sdelta = self.trace_filament_move(msg, step, speed=self.gear_homing_speed)
                measured += smeasured
                delta += sdelta
                if sdelta >= self.encoder_min or abs(delta) > step: # Not enough or strange measured movement means we've hit the extruder
                    homed = True
                    measured -= step # Subtract the last step to improve accuracy
                    break
            self.log_debug("Extruder entrance%s found after %.1fmm move (%d steps), encoder measured %.1fmm (delta %.1fmm)"
                    % (" not" if not homed else "", step*(i+1), i+1, measured, delta))

        if delta > 5.0:
            self.log_info("Warning: A lot of slippage was detected whilst homing to extruder, you may want to reduce 'extruder_collision_homing_current' and/or ensure a good grip on filament by gear drive")

        self._set_filament_position(self._get_filament_position() - step) # Ignore last step movement
        return step*i, homed, measured, delta

    # Move filament from the extruder gears (entrance) to the nozzle
    # Returns any homing distance for automatic calibration logic
    def _load_extruder(self, extruder_only=False):
        with self.wrap_action(self.ACTION_LOADING_EXTRUDER):
            self.log_debug("Loading filament into extruder")
            self._set_filament_direction(self.DIRECTION_LOAD)

            # Important to wait for filaments with wildy different print temps. In practice, the time taken
            # to perform a swap should be adequate to reach the target temp but better safe than sorry
            self._ensure_safe_extruder_temperature(wait=True)
            homing_movement = None

            synced = not extruder_only
            if synced:
                self.selector.filament_drive()
                speed = self.extruder_sync_load_speed
                motor = "gear+extruder"
            else:
                self.selector.filament_release()
                speed = self.extruder_load_speed
                motor = "extruder"

            fhomed = False
            if self.sensor_manager.has_sensor(self.SENSOR_TOOLHEAD):
                # With toolhead sensor we always first home to toolhead sensor past the extruder entrance
                if self.sensor_manager.check_sensor(self.SENSOR_TOOLHEAD):
                    raise MmuError("Possible toolhead sensor malfunction - filament detected before it entered extruder")
                self.log_debug("Homing up to %.1fmm to toolhead sensor%s" % (self.toolhead_homing_max, (" (synced)" if synced else "")))
                actual,fhomed,measured,_ = self.trace_filament_move("Homing to toolhead sensor", self.toolhead_homing_max, motor=motor, homing_move=1, endstop_name=self.SENSOR_TOOLHEAD)
                if fhomed:
                    self._set_filament_pos_state(self.FILAMENT_POS_HOMED_TS)
                    homing_movement = max(actual - (self.toolhead_extruder_to_nozzle - self.toolhead_sensor_to_nozzle), 0)
                else:
                    self._set_filament_pos_state(self.FILAMENT_POS_EXTRUDER_ENTRY) # But could also still be POS_IN_BOWDEN!
                    raise MmuError("Failed to reach toolhead sensor after moving %.1fmm" % self.toolhead_homing_max)

            # Length may be reduced by previous unload in filament cutting use case. Ensure reduction is used only one time
            d = self.toolhead_sensor_to_nozzle if self.sensor_manager.has_sensor(self.SENSOR_TOOLHEAD) else self.toolhead_extruder_to_nozzle
            length = max(d - self.filament_remaining - self.toolhead_residual_filament - self.toolhead_ooze_reduction - self.toolchange_retract, 0)
            self.log_debug("Loading last %.1fmm to the nozzle..." % length)
            _,_,measured,delta = self.trace_filament_move("Loading filament to nozzle", length, speed=speed, motor=motor, wait=True)
            self._set_filament_remaining(0.)

            # Encoder based validation test if short of deterministic sensors and test makes sense
            if self._can_use_encoder() and not fhomed and not extruder_only and self.gate_selected != self.TOOL_GATE_BYPASS:
                self.log_debug("Total measured movement: %.1fmm, total delta: %.1fmm" % (measured, delta))
                if measured < self.encoder_min:
                    raise MmuError("Move to nozzle failed (encoder didn't sense any movement). Extruder may not have picked up filament or filament did not find homing sensor")
                elif delta > length * (self.toolhead_move_error_tolerance / 100.):
                    self._set_filament_pos_state(self.FILAMENT_POS_IN_EXTRUDER)
                    raise MmuError("Move to nozzle failed (encoder didn't sense sufficient movement). Extruder may not have picked up filament or filament did not find homing sensor")

            # Tightening move to prevent erroneous clog detection / runout if gear stepper is not synced with extruder
            if (
                self._can_use_encoder()
                and self.toolhead_post_load_tighten
                and not extruder_only
                and self.gate_selected != self.TOOL_GATE_BYPASS
                and not self.sync_to_extruder
                and not self.mmu_unit().filament_always_gripped
                and self.enable_clog_detection
            ):
                with self._wrap_gear_current(percent=50, reason="to tighten filament in bowden"):
                    # Filament will already be gripped (Servo will be down)
                    pullback = min(self.encoder().get_clog_detection_length() * self.toolhead_post_load_tighten / 100, 15) # % of current clog detection length
                    _,_,measured,delta = self.trace_filament_move("Tighening filament in bowden", -pullback, motor="gear", wait=True)
                    self.log_info("Filament tightened by %.1fmm to prevent false clog detection" % pullback)

            self._random_failure() # Testing
            self.movequeues_wait()
            self._set_filament_pos_state(self.FILAMENT_POS_LOADED)
            self.log_debug("Filament should be loaded to nozzle")
            return homing_movement

    # Extract filament past extruder gear (to end of bowden). Assume that tip has already been formed
    # and we are parked somewhere in the extruder either by slicer or by stand alone tip creation
    # But be careful:
    #   A poor tip forming routine or slicer could have popped the filament out of the extruder already
    # Ending point is either the exit of the extruder or at the extruder (entry) endstop if fitted
    def _unload_extruder(self, extruder_only=False, validate=True):
        with self.wrap_action(self.ACTION_UNLOADING_EXTRUDER):
            self.log_debug("Extracting filament from extruder")
            self._set_filament_direction(self.DIRECTION_UNLOAD)

            self._ensure_safe_extruder_temperature(wait=False)

            synced = self.selector.get_filament_grip_state() == self.FILAMENT_DRIVE_STATE and not extruder_only
            if synced:
                self.selector.filament_drive()
                speed = self.extruder_sync_unload_speed
                motor = "gear+extruder"
            else:
                self.selector.filament_release()
                speed = self.extruder_unload_speed
                motor = "extruder"

            fhomed = False
            if self.sensor_manager.has_sensor(self.SENSOR_EXTRUDER_ENTRY) and not extruder_only:
                # BEST Strategy: Extruder exit movement leveraging extruder entry sensor. Must be synced
                synced = True
                self.selector.filament_drive()
                speed = self.extruder_sync_unload_speed
                motor = "gear+extruder"

                if not self.sensor_manager.check_sensor(self.SENSOR_EXTRUDER_ENTRY):
                    if self.sensor_manager.check_sensor(self.SENSOR_TOOLHEAD):
                        raise MmuError("Toolhead or extruder sensor failure. Extruder sensor reports no filament but toolhead sensor is still triggered")
                    else:
                        self.log_error("Warning: Filament was not detected by extruder (entry) sensor at start of extruder unload\nWill attempt to continue...")
                        fhomed = True # Assumption
                else:
                    hlength = self.toolhead_extruder_to_nozzle + self.toolhead_entry_to_extruder + self.toolhead_unload_safety_margin - self.toolhead_residual_filament - self.toolhead_ooze_reduction - self.toolchange_retract
                    self.log_debug("Reverse homing up to %.1fmm to extruder sensor (synced) to exit extruder" % hlength)
                    _,fhomed,_,_ = self.trace_filament_move("Reverse homing to extruder sensor", -hlength, motor=motor, homing_move=-1, endstop_name=self.SENSOR_EXTRUDER_ENTRY)

                if not fhomed:
                    raise MmuError("Failed to reach extruder entry sensor after moving %.1fmm" % hlength)
                else:
                    validate = False
                    # We know exactly where end of filament is so true up
                    self._set_filament_pos_state(self.FILAMENT_POS_HOMED_ENTRY)
                    self._set_filament_position(-(self.toolhead_extruder_to_nozzle + self.toolhead_entry_to_extruder))

                # TODO There have been reports of this failing, perhaps because of klipper's late update of sensor state? Maybe query_endstop instead
                #      So former MmuError() has been changed to error message
                if self.sensor_manager.check_sensor(self.SENSOR_TOOLHEAD):
                    self.log_error("Warning: Toolhead sensor still reports filament is present in toolhead! Possible sensor malfunction\nWill attempt to continue...")

            else:
                if self.sensor_manager.has_sensor(self.SENSOR_TOOLHEAD):
                    # NEXT BEST: With toolhead sensor we first home to toolhead sensor. Optionally synced
                    if not self.sensor_manager.check_sensor(self.SENSOR_TOOLHEAD):
                        self.log_error("Warning: Filament was not detected in extruder by toolhead sensor at start of extruder unload\nWill attempt to continue...")
                        fhomed = True # Assumption
                    else:
                        hlength = self.toolhead_sensor_to_nozzle + self.toolhead_unload_safety_margin - self.toolhead_residual_filament - self.toolhead_ooze_reduction - self.toolchange_retract
                        self.log_debug("Reverse homing up to %.1fmm to toolhead sensor%s" % (hlength, (" (synced)" if synced else "")))
                        _,fhomed,_,_ = self.trace_filament_move("Reverse homing to toolhead sensor", -hlength, motor=motor, homing_move=-1, endstop_name=self.SENSOR_TOOLHEAD)
                    if not fhomed:
                        raise MmuError("Failed to reach toolhead sensor after moving %.1fmm" % hlength)
                    else:
                        validate = False
                        # We know exactly where end of filament is so true up
                        self._set_filament_pos_state(self.FILAMENT_POS_HOMED_TS)
                        self._set_filament_position(-self.toolhead_sensor_to_nozzle)

                # Finish up with regular extruder exit movement. Optionally synced
                length = max(0, self.toolhead_extruder_to_nozzle + self._get_filament_position()) + self.toolhead_unload_safety_margin
                self.log_debug("Unloading last %.1fmm to exit the extruder%s" % (length, " (synced)" if synced else ""))
                _,_,measured,delta = self.trace_filament_move("Unloading extruder", -length, speed=speed, motor=motor, wait=True)

                # Best guess of filament position is right at extruder entrance or just beyond if synced
                if synced:
                    self._set_filament_position(-(self.toolhead_extruder_to_nozzle + self.toolhead_unload_safety_margin))
                else:
                    self._set_filament_position(-self.toolhead_extruder_to_nozzle)

                # Encoder based validation test if it has high chance of being useful
                # NOTE: This check which used to raise MmuError() is triping many folks up because they have poor tip forming
                #       logic so just log error and continue. This disguises the root cause problem but will make folks happier
                #       Not performed for slicer tip forming (validate=True) because everybody is ejecting the filament!
                if validate and self._can_use_encoder() and length > self.encoder_move_step_size and not extruder_only and self.gate_selected != self.TOOL_GATE_BYPASS:
                    self.log_debug("Total measured movement: %.1fmm, total delta: %.1fmm" % (measured, delta))
                    msg = None
                    if measured < self.encoder_min:
                        msg = "any"
                    elif synced and delta > length * (self.toolhead_move_error_tolerance / 100.):
                        msg = "suffient"
                    if msg:
                        self.log_error("Warning: Encoder not sensing %s movement during final extruder retraction move\nConcluding filament either stuck in the extruder, tip forming erroneously completely ejected filament or filament was not fully loaded\nWill attempt to continue..." % msg)

                self._set_filament_pos_state(self.FILAMENT_POS_END_BOWDEN)

            self._random_failure() # Testing
            self.movequeues_wait()
            self.log_debug("Filament should be out of extruder")

    # Use data from load or unload operation to auto-calibrate / auto-tune
    #
    # Data we can use:
    #  - ratio of large bowden move to that measured by encoder (0 if it can't be relied on)
    #  - the amount of unexpected homing necessary to reach endstop. We want some homing
    #    movement but we can't use excessive numbers for tuning (None indicates not available)
    #  - the direction of filament movement
    #
    # Things we could/can tune:
    #  - If gate 0, use the bowden move ratio to update encoder calibration ("encoder calibration"). Dangerous so not done!
    #  - If gate 0, use excess homing move to tune the calibrated bowden length ("bowden calibration")
    #    but only do this if bowden move ratio is reasonable. Can be done in both directions
    #  - If gate >0, use the bowden move ratio to set/tune the gear rotation_distance ("gate calibration")
    #    but only do this if homing movement data tells us we haven't overshot. Can be done in both directions
    #
    # Calibration replaces the previous value. Autotuning applies a moving average
    def _autotune(self, direction, bowden_move_ratio, homing_movement):
        msg = "Autotune: bowden move ratio: %.6f, Extra homing movement: %s" % (bowden_move_ratio, "n/a" if homing_movement is None else "%.1fmm" % homing_movement)
        if homing_movement is not None:
            # TODO Currently only works with gate >0. Could work with gate 0 if variable_rotation_distance is True
            # TODO and bowden is calibrated and we don't tune bowden below
            if (
                self.mmu_unit().variable_rotation_distances
                and self.autotune_rotation_distance and self.gate_selected > 0
                and bowden_move_ratio > 0 and homing_movement > 0
            ):
                if direction in [self.DIRECTION_LOAD, self.DIRECTION_UNLOAD]:
                    # Encoder based automatic calibration of gate's gear rotation_distance aka MMU_CALIBRATE_GATES
                    current_rd = self.gear_rail().steppers[0].get_rotation_distance()[0]
                    new_rd = round(bowden_move_ratio * current_rd, 6)
                    gate0_rd = self.rotation_distances[0]
                    tolerance_range = (gate0_rd - gate0_rd * 0.1, gate0_rd + gate0_rd * 0.1) # Allow max 10% variation from gate 0 for autotune
                    if tolerance_range[0] <= new_rd < tolerance_range[1]:
                        if not self.calibrating and self.rotation_distances[self.gate_selected] > 0:
                            # Tuning existing calibration
                            new_rd = round((self.rotation_distances[self.gate_selected] * 5 + new_rd) / 6, 6) # Moving average
                            msg += ". Autotuned rotation_distance: %.6f for gate %d (ratio: %.6f)" % (new_rd, self.gate_selected, bowden_move_ratio)
                        else:
                            # First time calibration or forced re-calibration
                            self.log_always("Calibrated rotation_distance: %.6f has been automatically saved for gate %d (ratio: %.6f)" % (new_rd, self.gate_selected, bowden_move_ratio))
                        self._set_rotation_distance(new_rd)
                        self.rotation_distances[self.gate_selected] = new_rd
                        self.save_variable(self.VARS_MMU_GEAR_ROTATION_DISTANCES, self.rotation_distances, write=True)
                    else:
                        msg += ". Calculated rotation_distance: %.6f for gate %d failed sanity check and has been ignored (ratio: %.6f)" % (new_rd, self.gate_selected, bowden_move_ratio)

            # TODO Currently only works with gate 0. Could work with other gates if variable_bowden_lengths is True
            # TODO and rotation distance is calibrated and not being tuned above
            if (
                self.mmu_unit().require_bowden_move
                and self.autotune_bowden_length and self.gate_selected == 0
                and (0.9 < bowden_move_ratio < 1.1 or not self.has_encoder())
            ):
                if direction in [self.DIRECTION_LOAD, self.DIRECTION_UNLOAD]:
                    # Homing movement based automatic calibration of bowden length aka MMU_CALIBRATE_BOWDEN
                    bowden_length = self._get_bowden_length(self.gate_selected)
                    if homing_movement > 10: # Represents padding because we want some homing room
                        new_bl = bowden_length + homing_movement - 10.
                    elif homing_movement == 0:
                        new_bl = bowden_length - 5. # Reduce slightly
                    else:
                        new_bl = bowden_length
                    new_bl = round((bowden_length * 5 + new_bl) / 6, 1) # Moving average
                    if new_bl != bowden_length:
                        self._save_bowden_length(self.gate_selected, new_bl)
                        msg += " Autotuned bowden length: %.1f" % new_bl

            if self.gate_selected == 0 and homing_movement > 0 and bowden_move_ratio > 0:
                # Bowden movement based warning of encoder calibration aka MMU_CALIBRATE_ENCODER
                if not 0.95 < bowden_move_ratio < 1.05:
                    msg += ". Encoder measurement on gate 0 was outside of desired calibration range. You may want to check function or recalibrate"
        else:
            msg += ". Tuning not possible"

        self.log_debug(msg)


##############################################
# LOAD / UNLOAD SEQUENCES AND FILAMENT TESTS #
##############################################

    def load_sequence(self, bowden_move=None, skip_extruder=False, purge=None, extruder_only=False):
        self.movequeues_wait()

        bowden_length = self._get_bowden_length(self.gate_selected)
        if bowden_move is None:
            bowden_move = bowden_length
        if bowden_move > bowden_length:
            self.log_info("Warning: Restricting bowden load length to calibrated value of %.1fmm" % bowden_length)
        full = bowden_move == bowden_length
        macros_and_track = not extruder_only and full

        self._set_filament_direction(self.DIRECTION_LOAD)
        self._initialize_filament_position(dwell=None)

        try:
            home = False
            if not extruder_only:
                current_action = self._set_action(self.ACTION_LOADING)
                if full:
                    home = self._must_home_to_extruder()
                else:
                    skip_extruder = True

            if macros_and_track:
                self._track_time_start('load')
                # PRE_LOAD user defined macro
                with self._wrap_track_time('pre_load'):
                    self.wrap_gcode_command(self.pre_load_macro, exception=True, wait=True)

            self.log_info("Loading %s..." % ("extruder" if extruder_only else "filament"))
            if not extruder_only:
                self._display_visual_state()

            homing_movement = None # Track how much homing is done for calibrated bowden length optimization
            bowden_move_ratio = 0. # Track mismatch in moved vs measured bowden distance
            start_filament_pos = self.filament_pos

            # Note: Conditionals deliberately coded this way to match macro alternative
            if self.gcode_load_sequence:
                self.log_debug("Calling external user defined loading sequence macro")
                self.wrap_gcode_command("%s FILAMENT_POS=%d LENGTH=%.1f FULL=%d HOME_EXTRUDER=%d SKIP_EXTRUDER=%d EXTRUDER_ONLY=%d" % (self.load_sequence_macro, start_filament_pos, bowden_move, int(full), int(home), int(skip_extruder), int(extruder_only)), exception=True)

            elif extruder_only:
                if start_filament_pos < self.FILAMENT_POS_EXTRUDER_ENTRY:
                    self._load_extruder(extruder_only=True)
                else:
                    self.log_debug("Assertion failure: Unexpected state %d in load_sequence(extruder_only=True)" % start_filament_pos)
                    raise MmuError("Cannot load extruder because already in extruder. Unload first")

            elif start_filament_pos >= self.FILAMENT_POS_EXTRUDER_ENTRY:
                self.log_debug("Assertion failure: Unexpected state %d in load_sequence()" % start_filament_pos)
                raise MmuError("Cannot load because already in extruder. Unload first")

            else:
                overshoot = 0.
                if start_filament_pos <= self.FILAMENT_POS_UNLOADED:
                    overshoot = self._load_gate()

                if start_filament_pos < self.FILAMENT_POS_END_BOWDEN:
                    bowden_move_ratio = self._load_bowden(bowden_move, start_pos=overshoot)

                if start_filament_pos < self.FILAMENT_POS_HOMED_EXTRUDER and home:
                    hm = self._home_to_extruder(self.extruder_homing_max)
                    if hm is not None:
                        homing_movement = (homing_movement or 0) + hm

                if not skip_extruder:
                    hm = self._load_extruder()
                    if hm is not None:
                        homing_movement = (homing_movement or 0) + hm

            self.movequeues_wait()
            msg = "Load of %.1fmm filament successful" % self._get_filament_position()
            if self._can_use_encoder():
                msg += " {1}(encoder measured %.1fmm){0}" % self.get_encoder_distance(dwell=None)
            self.log_info(msg, color=True)

            # Autotune calibrated bowden length
            if full and not extruder_only and not self.gcode_load_sequence:
                self._autotune(self.DIRECTION_LOAD, bowden_move_ratio, homing_movement)

            # Activate loaded spool in Spoolman
            self._spoolman_activate_spool(self.gate_spool_id[self.gate_selected])

            # Deal with purging
            if purge == self.PURGE_SLICER and not skip_extruder:
                self.log_debug("Purging expected to be performed by slicer")
            elif purge == self.PURGE_STANDALONE and not skip_extruder and not self.is_handling_runout:
                with self._wrap_track_time('purge'):
                    # Restore the expected sync state now before running this macro
                    sync = (self.is_printing() and self.sync_purge) or self._standalone_sync
                    self.sync_gear_to_extruder(sync, grip=True, current=True)
                    with self.wrap_action(self.ACTION_PURGING):
                        self.purge_standalone()

            # POST_LOAD user defined macro
            if macros_and_track:
                with self._wrap_track_time('post_load'):
                    # Restore the expected sync state now before running this macro
                    sync = (self.is_printing() and self.sync_to_extruder) or self._standalone_sync
                    self.sync_gear_to_extruder(sync, grip=True, current=True)
                    if self.has_blobifier: # Legacy blobifer integration. purge_macro now preferred
                        with self.wrap_action(self.ACTION_PURGING):
                            self.wrap_gcode_command(self.post_load_macro, exception=True, wait=True)
                    else:
                        self.wrap_gcode_command(self.post_load_macro, exception=True, wait=True)

        except MmuError as ee:
            self._track_gate_statistics('load_failures', self.gate_selected)
            raise MmuError("Load sequence failed because:\n%s" % (str(ee)))

        finally:
            self._track_gate_statistics('loads', self.gate_selected)

            if not extruder_only:
                self._set_action(current_action)

            if macros_and_track:
                self._track_time_end('load')

    def unload_sequence(self, bowden_move=None, check_state=False, form_tip=None, extruder_only=False):
        self.movequeues_wait()

        bowden_length = self._get_bowden_length(self.gate_selected)
        if bowden_move is None:
            bowden_move = bowden_length
        if bowden_move > bowden_length:
            self.log_info("Warning: Restricting bowden unload length to calibrated value of %.1fmm" % bowden_length)
        full = bowden_move == bowden_length
        macros_and_track = not extruder_only and full
        runout = self.is_handling_runout

        self._set_filament_direction(self.DIRECTION_UNLOAD)
        self._initialize_filament_position(dwell=None)

        if check_state or self.filament_pos == self.FILAMENT_POS_UNKNOWN:
            # Let's determine where filament is and reset state before continuing
            self.recover_filament_pos(message=True)

        if self.filament_pos == self.FILAMENT_POS_UNLOADED:
            self.log_debug("Filament already ejected")
            self._auto_filament_grip()
            return

        try:
            if not extruder_only:
                current_action = self._set_action(self.ACTION_UNLOADING)

            # Run PRE_UNLOAD user defined macro
            if macros_and_track:
                self._track_time_start('unload')
                with self._wrap_track_time('pre_unload'):
                    self.wrap_gcode_command(self.pre_unload_macro, exception=True, wait=True)

            self.log_info("Unloading %s..." % ("extruder" if extruder_only else "filament"))
            if not extruder_only:
                self._display_visual_state()

            park_pos = 0.
            do_form_tip = form_tip if form_tip is not None else self.FORM_TIP_STANDALONE # Default to standalone
            if do_form_tip == self.FORM_TIP_SLICER:
                # Slicer was responsible for the tip, but the user must set the slicer_tip_park_pos
                park_pos = self.slicer_tip_park_pos
                self._set_filament_position(-park_pos)
                if park_pos == 0.:
                    self.log_error("Tip forming performed by slicer but 'slicer_tip_park_pos' not set")
                else:
                    self.log_debug("Tip forming performed by slicer, park_pos set to %.1fmm" % park_pos)

            elif do_form_tip == self.FORM_TIP_STANDALONE and (self.filament_pos >= self.FILAMENT_POS_IN_EXTRUDER or runout):
                with self._wrap_track_time('form_tip'):
                    # Extruder only in runout case to give filament best chance to reach gear
                    detected = self.form_tip_standalone(extruder_only=(extruder_only or runout))
                    park_pos = self._get_filament_position()

                    # If handling runout warn if we don't see any filament near the gate
                    if runout and (
                        self.sensor_manager.check_any_sensors_before(self.FILAMENT_POS_HOMED_GATE, self.gate_selected) is False or
                        (self.has_encoder() and self.get_encoder_distance() == 0)
                    ):
                        self.log_info("Warning: Filament not seen near gate after tip forming move. Unload may not be possible")

                    self.wrap_gcode_command(self.post_form_tip_macro, exception=True, wait=True)

            # Note: Conditionals deliberately coded this way to match macro alternative
            homing_movement = None # Track how much homing is done for calibrated bowden length optimization
            bowden_move_ratio = 0. # Track mismatch in moved vs measured bowden distance
            start_filament_pos = self.filament_pos
            unload_to_buffer = (start_filament_pos >= self.FILAMENT_POS_END_BOWDEN and not extruder_only)

            if self.gcode_unload_sequence:
                self.log_debug("Calling external user defined unloading sequence macro")
                self.wrap_gcode_command("%s FILAMENT_POS=%d LENGTH=%.1f EXTRUDER_ONLY=%d PARK_POS=%.1f" % (self.unload_sequence_macro, start_filament_pos, bowden_move, extruder_only, park_pos), exception=True)

            elif extruder_only:
                if start_filament_pos >= self.FILAMENT_POS_EXTRUDER_ENTRY:
                    self._unload_extruder(extruder_only=True, validate=do_form_tip == self.FORM_TIP_STANDALONE)
                else:
                    self.log_debug("Assertion failure: Unexpected state %d in unload_sequence(extruder_only=True)" % start_filament_pos)
                    raise MmuError("Cannot unload extruder because filament not detected in extruder!")

            elif start_filament_pos == self.FILAMENT_POS_UNLOADED:
                self.log_debug("Assertion failure: Unexpected state %d in unload_sequence()" % start_filament_pos)
                raise MmuError("Cannot unload because already unloaded!")

            else:
                if start_filament_pos >= self.FILAMENT_POS_EXTRUDER_ENTRY:
                    # Exit extruder, fast unload of bowden, then slow unload encoder
                    self._unload_extruder(validate=do_form_tip == self.FORM_TIP_STANDALONE)

                if start_filament_pos >= self.FILAMENT_POS_END_BOWDEN or (start_filament_pos >= self.FILAMENT_POS_HOMED_GATE and not full):
                    # Fast unload of bowden, then unload encoder
                    bowden_move_ratio = self._unload_bowden(bowden_move)
                    homing_movement = self._unload_gate()

                elif start_filament_pos >= self.FILAMENT_POS_HOMED_GATE:
                    # We have to do slow unload because we don't know exactly where we are
                    self._unload_gate(homing_max=bowden_move) # Full slow unload

            if unload_to_buffer and self.gate_status[self.gate_selected] != self.GATE_EMPTY:
                self._set_gate_status(self.gate_selected, self.GATE_AVAILABLE_FROM_BUFFER)

            # If runout then over unload to prevent accidental reload
            if runout:
                self._eject_from_gate()

# Disabled because it results in servo "flutter" that users don't like
#            # Encoder based validation test
#            if self._can_use_encoder():
#                movement = self.selector.filament_release(measure=True)
#                if movement > self.encoder_min:
#                    self._set_filament_pos_state(self.FILAMENT_POS_UNKNOWN)
#                    self.log_trace("Encoder moved %.1fmm when filament was released!" % movement)
#                    raise MmuError("Encoder sensed movement when the servo was released\nConcluding filament is stuck somewhere")

            self.movequeues_wait()
            msg = "Unload of %.1fmm filament successful" % self._get_filament_position()
            if self._can_use_encoder():
                msg += " {1}(encoder measured %.1fmm){0}" % self.get_encoder_distance(dwell=None)
            self.log_info(msg, color=True)

            # Finally autotune calibrated bowden length
            if full and not extruder_only and not self.gcode_unload_sequence:
                self._autotune(self.DIRECTION_UNLOAD, bowden_move_ratio, homing_movement)

            # Deactivate spool in Spoolman as it is now unloaded.
            self._spoolman_activate_spool(0)

            # POST_UNLOAD user defined macro
            if macros_and_track:
                with self._wrap_track_time('post_unload'):
                    if self.has_mmu_cutter:
                        with self.wrap_action(self.ACTION_CUTTING_FILAMENT):
                            self.wrap_gcode_command(self.post_unload_macro, exception=True, wait=True)
                    else:
                        self.wrap_gcode_command(self.post_unload_macro, exception=True, wait=True)

        except MmuError as ee:
            self._track_gate_statistics('unload_failures', self.gate_selected)
            raise MmuError("Unload sequence failed because:\n%s" % (str(ee)))

        finally:
            self._track_gate_statistics('unloads', self.gate_selected)

            if not extruder_only:
                self._set_action(current_action)

            if macros_and_track:
                self._track_time_end('unload')

    # Form tip prior to extraction from the extruder. This can take the form of shaping the filament or could simply
    # activate a filament cutting mechanism. Sets filament position based on park pos
    # Returns True if filament is detected
    def form_tip_standalone(self, extruder_only=False):
        self.movequeues_wait()

        # Pre check to validate the presence of filament in the extruder and case where we don't need to form tip
        filament_initially_present = self.sensor_manager.check_sensor(self.SENSOR_TOOLHEAD)
        if filament_initially_present is False:
            self.log_debug("Tip forming skipped because no filament was detected")

            if self.filament_pos == self.FILAMENT_POS_LOADED:
                self._set_filament_pos_state(self.FILAMENT_POS_EXTRUDER_ENTRY)
            else:
                self._set_filament_pos_state(self.FILAMENT_POS_IN_BOWDEN)

            self._set_filament_position(-self.toolhead_extruder_to_nozzle)
            return False

        gcode_macro = self.printer.lookup_object("gcode_macro %s" % self.form_tip_macro, None)
        if gcode_macro is None:
            raise MmuError("Filament tip forming macro '%s' not found" % self.form_tip_macro)

        with self.wrap_action(self.ACTION_CUTTING_TIP if self.has_toolhead_cutter else self.ACTION_FORMING_TIP):
            synced = self.sync_form_tip and not extruder_only
            self.sync_gear_to_extruder(synced, grip=True, current=False)
            self._ensure_safe_extruder_temperature(wait=True)

            # Perform the tip forming move and establish park_pos
            initial_encoder_position = self.get_encoder_distance()
            park_pos, remaining, reported = self._do_form_tip()
            measured = self.get_encoder_distance(dwell=None) - initial_encoder_position
            self._set_filament_remaining(remaining, self.gate_color[self.gate_selected] if self.gate_selected != self.TOOL_GATE_UNKNOWN else '')

            # Encoder based validation test
            detected = True # Start with assumption that filament was present
            if self._can_use_encoder() and not reported:
                # Logic to try to validate success and update presence of filament based on movement
                if filament_initially_present is True:
                    # With encoder we might be able to check for clog now
                    if not measured > self.encoder_min:
                        raise MmuError("No encoder movement: Concluding filament is stuck in extruder")
                else:
                    # Couldn't determine if we initially had filament at start (lack of sensors)
                    if not measured > self.encoder_min:
                        # No movement. We can be confident we are/were empty
                        detected = False
                    elif synced:
                        # A further test is needed to see if the filament is actually in the extruder
                        detected, moved = self._test_filament_in_extruder_by_retracting()
                        park_pos += moved

            self._set_filament_position(-park_pos)
            self.set_encoder_distance(initial_encoder_position + park_pos)

            if detected or extruder_only:
                # Definitely in extruder
                self._set_filament_pos_state(self.FILAMENT_POS_IN_EXTRUDER)
            else:
                # No detection. Best to assume we are somewhere in bowden for defensive unload
                self._set_filament_pos_state(self.FILAMENT_POS_IN_BOWDEN)

            return detected

    def _do_form_tip(self, test=False):
        with self._wrap_extruder_current(self.extruder_form_tip_current, "for tip forming move"):
            extruder_stepper = self.toolhead.get_extruder().extruder_stepper.stepper
            initial_mcu_pos = extruder_stepper.get_mcu_position()
            initial_encoder_position = self.get_encoder_distance()

            with self._wrap_pressure_advance(0., "for tip forming"):
                gcode_macro = self.printer.lookup_object("gcode_macro %s" % self.form_tip_macro, "_MMU_FORM_TIP")
                self.log_info("Forming tip...")
                self.wrap_gcode_command("%s %s" % (self.form_tip_macro, "FINAL_EJECT=1" if test else ""), exception=True, wait=True)

            final_mcu_pos = extruder_stepper.get_mcu_position()
            stepper_movement = (initial_mcu_pos - final_mcu_pos) * extruder_stepper.get_step_dist()
            measured = self.get_encoder_distance(dwell=None) - initial_encoder_position
            park_pos = gcode_macro.variables.get("output_park_pos", -1)
            try:
                park_pos = float(park_pos)
            except ValueError as e:
                self.log_error("Reported 'output_park_pos: %s' could not be parsed: %s" % (park_pos, str(e)))
                park_pos = -1

            reported = False
            if park_pos < 0:
                # Use stepper movement (tip forming)
                filament_remaining = 0.
                park_pos = stepper_movement + self.toolhead_residual_filament + self.toolchange_retract
                msg = "After tip forming, extruder moved: %.1fmm thus park_pos calculated as %.1fmm (encoder measured %.1fmm)" % (stepper_movement, park_pos, measured)
                if test:
                    self.log_always(msg)
                else:
                    self.log_trace(msg)
            else:
                # Means the macro reported it (filament cutting)
                if park_pos == 0:
                    self.log_error("Warning: output_park_pos was reported as 0mm and may not be set correctly\nWill attempt to continue...")
                reported = True
                filament_remaining = park_pos - stepper_movement - self.toolhead_residual_filament - self.toolchange_retract
                msg = "After tip cutting, park_pos reported as: %.1fmm with calculated %.1fmm filament remaining in extruder (extruder moved: %.1fmm, encoder measured %.1fmm)" % (park_pos, filament_remaining, stepper_movement, measured)
                if test:
                    self.log_always(msg)
                else:
                    self.log_trace(msg)

            if not test:
                # Important sanity checks to spot misconfiguration
                if park_pos > self.toolhead_extruder_to_nozzle:
                    self.log_error("Warning: park_pos (%.1fmm) cannot be greater than 'toolhead_extruder_to_nozzle' distance of %.1fmm! Assumming fully unloaded from extruder\nWill attempt to continue..." % (park_pos, self.toolhead_extruder_to_nozzle))
                    park_pos = self.toolhead_extruder_to_nozzle
                    filament_remaining = 0.

                if filament_remaining < 0:
                    self.log_error("Warning: Calculated filament remaining after cut is negative (%.1fmm)! Suspect misconfiguration of output_park_pos (%.1fmm).\nWill attempt to continue assuming no cut filament remaining..." % (filament_remaining, park_pos))
                    park_pos = 0.
                    filament_remaining = 0.

        return park_pos, filament_remaining, reported

    def purge_standalone(self):
        gcode_macro = self.printer.lookup_object("gcode_macro %s" % self.purge_macro, None)
        if gcode_macro:
            self.log_info("Purging...")
            with self._wrap_extruder_current(self.extruder_purge_current, "for filament purge"):
                # We expect the macro to decide on the purge volume, but expect to be based on this. If not in a
                # toolchange toolchange_purge_volume will be 0 and macro may need to perform worse case purge
                msg = "Calculated purge (combination of):\n"
                msg += "extruder_filament_remaining: %.1fmm\n" % (self.filament_remaining + self.toolhead_residual_filament)
                msg += "toolchange_purge_volume: %.1fmm%s" % (self.toolchange_purge_volume, UI_CUBE)
                self.log_debug(msg)
                self.wrap_gcode_command(self.purge_macro, exception=True, wait=True)


#################################
# FILAMENT MOVEMENT AND CONTROL #
#################################

    # Convenience wrapper around all gear and extruder motor movement that retains sync state, tracks movement and creates trace log
    # motor = "gear"           - gear motor(s) only on rail
    #         "gear+extruder"  - gear and extruder included on rail
    #         "extruder"       - extruder only on gear rail
    #         "both"           - gear and extruder together but independent (legacy, homing move not possible)
    #         "synced"         - gear synced with extruder as in print (homing move not possible)
    #
    # If homing move then endstop name can be specified.
    #         "mmu_gate"       - at the gate on MMU (when motor includes "gear")
    #         "mmu_gear_N"     - post past the filament drive gear
    #         "extruder"       - just before extruder entrance (motor includes "gear" or "extruder")
    #         "toolhead"       - after extruder entrance (motor includes "gear" or "extruder")
    #         "mmu_gear_touch" - stallguard on gear (when motor includes "gear", only useful for motor="gear")
    #         "mmu_ext_touch"  - stallguard on nozzle (when motor includes "extruder", only useful for motor="extruder")
    #
    # All move distances are interpreted as relative
    # 'wait' will wait on appropriate move queue(s) after completion of move (forced to True if need encoder reading)
    # 'measure' whether we need to wait and measure encoder for movement
    # 'encoder_dwell' delay some additional time to ensure we have accurate encoder reading (if encoder fitted and required for measuring)
    #
    # All moves return: actual (relative), homed, measured, delta; mmu_toolhead.get_position[1] holds absolute position
    #
    def trace_filament_move(self, trace_str, dist, speed=None, accel=None, motor="gear", homing_move=0, endstop_name="default", track=False, wait=False, encoder_dwell=False):
        self.mmu_toolhead().unsync() # Precaution
        encoder_start = self.get_encoder_distance(dwell=encoder_dwell)
        pos = self.mmu_toolhead().get_position()
        ext_pos = self.toolhead.get_position()
        homed = False
        actual = dist
        delta = 0.
        null_rtn = (0., False, 0., 0.)

        if homing_move != 0:
            # Check for valid endstop
            if endstop_name is None:
                endstop = self.gear_rail().get_endstops()
            else:
                endstop_name = self.sensor_manager.get_mapped_endstop_name(endstop_name)
                endstop = self.gear_rail().get_extra_endstop(endstop_name)
                if endstop is None:
                    self.log_error("Endstop '%s' not found" % endstop_name)
                    return null_rtn

        # Set sensible speeds and accelaration if not supplied
        if motor in ["gear"]:
            if homing_move != 0:
                speed = speed or self.gear_homing_speed
                accel = accel or min(self.gear_from_buffer_accel, self.gear_from_spool_accel)
            else:
                if abs(dist) > self.gear_short_move_threshold:
                    if dist < 0:
                        speed = speed or self.gear_unload_speed
                        accel = accel or self.gear_unload_accel
                    elif (not self.has_filament_buffer or (self.gate_selected >= 0 and self.gate_status[self.gate_selected] != self.GATE_AVAILABLE_FROM_BUFFER)):
                        speed = speed or self.gear_from_spool_speed
                        accel = accel or self.gear_from_spool_accel
                    else:
                        speed = speed or self.gear_from_buffer_speed
                        accel = accel or self.gear_from_buffer_accel
                else:
                    speed = speed or self.gear_short_move_speed
                    accel = accel or self.gear_short_move_accel

        elif motor in ["both", "gear+extruder", "synced"]:
            if homing_move != 0:
                speed = speed or min(self.gear_homing_speed, self.extruder_homing_speed)
                accel = accel or min(max(self.gear_from_buffer_accel, self.gear_from_spool_accel), self.extruder_accel)
            else:
                speed = speed or (self.extruder_sync_load_speed if dist > 0 else self.extruder_sync_unload_speed)
                accel = accel or min(max(self.gear_from_buffer_accel, self.gear_from_spool_accel), self.extruder_accel)

        elif motor in ["extruder"]:
            if homing_move != 0:
                speed = speed or self.extruder_homing_speed
                accel = accel or self.extruder_accel
            else:
                speed = speed or (self.extruder_load_speed if dist > 0 else self.extruder_unload_speed)
                accel = accel or self.extruder_accel

        else:
            self.log_error("Assertion failure: Invalid motor specification '%s'" % motor)
            return null_rtn

        # Apply per-gate speed override
        if self.gate_selected >= 0:
            adjust = self.gate_speed_override[self.gate_selected] / 100.
            speed *= adjust
            accel *= adjust

        with self._wrap_espooler(motor, dist, speed, accel, homing_move):
            wait = wait or self._wait_for_espooler # Allow eSpooler wrapper to force wait

            # Gear rail is driving the filament
            if motor in ["gear", "gear+extruder", "extruder"]:
                with self._wrap_sync_mode(MmuToolHead.EXTRUDER_SYNCED_TO_GEAR if motor == "gear+extruder" else MmuToolHead.EXTRUDER_ONLY_ON_GEAR if motor == "extruder" else None):
                    if homing_move != 0:
                        trig_pos = [0., 0., 0., 0.]
                        hmove = HomingMove(self.printer, endstop, self.mmu_toolhead())
                        extruder_stepper = self.toolhead.get_extruder().extruder_stepper.stepper
                        init_ext_mcu_pos = extruder_stepper.get_mcu_position() # For non-homing extruder or if extruder not on gear rail
                        init_pos = pos[1]
                        pos[1] += dist
                        for _ in range(self.canbus_comms_retries):  # HACK: We can repeat because homing move
                            got_comms_timeout = False # HACK: Logic to try to mask CANbus timeout issues
                            try:
                                #initial_mcu_pos = extruder.stepper.get_mcu_position()
                                #init_pos = pos[1]
                                #pos[1] += dist
                                with self.wrap_accel(accel):
                                    trig_pos = hmove.homing_move(pos, speed, probe_pos=True, triggered=homing_move > 0, check_triggered=True)
                                homed = True
                                if self.gear_rail().is_endstop_virtual(endstop_name):
                                    # Stallguard doesn't do well at slow speed. Try to infer move completion
                                    if abs(trig_pos[1] - dist) < 1.0:
                                        homed = False
                            except self.printer.command_error as e:
                                # CANbus mcu's often seen to exhibit "Communication timeout" so surface errors to user
                                if abs(trig_pos[1] - dist) > 0. and "after full movement" not in str(e):
                                    if 'communication timeout' in str(e).lower():
                                        got_comms_timeout = True
                                        speed *= 0.8 # Reduce speed by 20%
                                    self.log_error("Did not complete homing move: %s" % str(e))
                                else:
                                    if self.log_enabled(self.LOG_STEPPER):
                                        self.log_stepper("Did not home: %s" % str(e))
                                homed = False
                            finally:
                                halt_pos = self.mmu_toolhead().get_position()
                                ext_actual = (extruder_stepper.get_mcu_position() - init_ext_mcu_pos) * extruder_stepper.get_step_dist()

                                # Support setup where a non-homing extruder is being used
                                if motor == "extruder" and not self.mmu_machine.homing_extruder:
                                    # This isn't super accurate if extruder isn't (homing) MmuExtruder because doesn't have required endstop, thus this will
                                    # overrun and even move slightly even if already homed. We can only correct the actual gear rail position.
                                    halt_pos[1] += ext_actual
                                    self.mmu_toolhead().set_position(halt_pos) # Correct the gear rail position

                                actual = halt_pos[1] - init_pos
                                if self.log_enabled(self.LOG_STEPPER):
                                    self.log_stepper("%s HOMING MOVE: max dist=%.1f, speed=%.1f, accel=%.1f, endstop_name=%s, wait=%s >> %s" % (motor.upper(), dist, speed, accel, endstop_name, wait, "%s halt_pos=%.1f (rail moved=%.1f, extruder moved=%.1f), trig_pos=%.1f" % ("HOMED" if homed else "DID NOT HOMED",  halt_pos[1], actual, ext_actual, trig_pos[1])))
                            if not got_comms_timeout:
                                break
                    else:
                        if self.log_enabled(self.LOG_STEPPER):
                            self.log_stepper("%s MOVE: dist=%.1f, speed=%.1f, accel=%.1f, wait=%s" % (motor.upper(), dist, speed, accel, wait))
                        pos[1] += dist
                        with self.wrap_accel(accel):
                            self.mmu_toolhead().move(pos, speed)

            # Extruder is driving, gear rail is following
            elif motor in ["synced"]:
                with self._wrap_sync_mode(MmuToolHead.GEAR_SYNCED_TO_EXTRUDER):
                    self._ensure_safe_extruder_temperature(wait=False)
                    if homing_move != 0:
                        self.log_error("Not possible to perform homing move while synced")
                    else:
                        if self.log_enabled(self.LOG_STEPPER):
                            self.log_stepper("%s MOVE: dist=%.1f, speed=%.1f, accel=%.1f, wait=%s" % (motor.upper(), dist, speed, accel, wait))
                        ext_pos[3] += dist
                        self.toolhead.move(ext_pos, speed)

            # Independent motors. Unsynced move
            elif motor == "both":
                with self._wrap_sync_mode(None):
                    if homing_move != 0:
                        self.log_error("Not possible to perform homing move on two independent steppers")
                    else:
                        self._ensure_safe_extruder_temperature(wait=False)
                        if self.log_enabled(self.LOG_STEPPER):
                            self.log_stepper("%s MOVE: dist=%.1f, speed=%.1f, accel=%.1f, wait=%s" % (motor.upper(), dist, speed, accel, wait))
                        pos[1] += dist
                        with self.wrap_accel(accel):
                            self.mmu_toolhead().move(pos, speed)
                        ext_pos[3] += dist
                        self.toolhead.move(ext_pos, speed)

            self.mmu_toolhead().flush_step_generation() # TTC mitigation
            self.toolhead.flush_step_generation()     # TTC mitigation
            if wait:
                self.movequeues_wait()

        encoder_end = self.get_encoder_distance(dwell=encoder_dwell)
        measured = encoder_end - encoder_start
        delta = abs(actual) - measured # +ve means measured less than moved, -ve means measured more than moved
        if trace_str:
            if homing_move != 0:
                trace_str += ". Stepper: '%s' %s after moving %.1fmm (of max %.1fmm), encoder measured %.1fmm (delta %.1fmm)"
                trace_str = trace_str % (motor, ("homed" if homed else "did not home"), actual, dist, measured, delta)
                trace_str += ". Pos: @%.1f, (%.1fmm)" % (self.mmu_toolhead().get_position()[1], encoder_end)
            else:
                trace_str += ". Stepper: '%s' moved %.1fmm, encoder measured %.1fmm (delta %.1fmm)"
                trace_str = trace_str % (motor, dist, measured, delta)
            trace_str += ". Pos: @%.1f, (%.1fmm)" % (self.mmu_toolhead().get_position()[1], encoder_end)
            self.log_trace(trace_str)

        if self._can_use_encoder() and motor == "gear" and track:
            if dist > 0:
                self._track_gate_statistics('load_distance', self.gate_selected, dist)
                self._track_gate_statistics('load_delta', self.gate_selected, delta)
            else:
                self._track_gate_statistics('unload_distance', self.gate_selected, -dist)
                self._track_gate_statistics('unload_delta', self.gate_selected, delta)
            if dist != 0:
                quality = abs(1. - delta / dist)
                cur_quality = self.gate_statistics[self.gate_selected]['quality']
                if cur_quality < 0:
                    self.gate_statistics[self.gate_selected]['quality'] = quality
                else:
                    # Average down over 10 swaps
                    self.gate_statistics[self.gate_selected]['quality'] = (cur_quality * 9 + quality) / 10

        return actual, homed, measured, delta

    @contextlib.contextmanager
    def wrap_accel(self, accel):
        self.mmu_toolhead().get_kinematics().set_accel_limit(accel)
        try:
            yield self
        finally:
            self.mmu_toolhead().get_kinematics().set_accel_limit(None)

    # Used to wrap certain unload moves and activate eSpooler. Ensures eSpooler is always stopped
    @contextlib.contextmanager
    def _wrap_espooler(self, motor, dist, speed, accel, homing_move):
        self._wait_for_espooler = False
        espooler_operation = self.ESPOOLER_OFF

        if self.has_espooler():
            pwm_value = 0
            if abs(dist) >= self.espooler_min_distance and speed > self.espooler_min_stepper_speed:
                if dist > 0 and self.ESPOOLER_ASSIST in self.espooler_operations:
                    espooler_operation = self.ESPOOLER_ASSIST
                elif dist < 0 and self.ESPOOLER_REWIND in self.espooler_operations:
                    espooler_operation = self.ESPOOLER_REWIND

                if espooler_operation == self.ESPOOLER_OFF:
                    pwm_value = 0
                elif speed >= self.espooler_max_stepper_speed:
                    pwm_value = 1
                else:
                    pwm_value = (speed / self.espooler_max_stepper_speed) ** self.espooler_speed_exponent

            # Reduce assist speed compared to rewind but also apply the "print" minimum
            # We want rewind to be faster than assist but never non-functional
            if espooler_operation == self.ESPOOLER_ASSIST:
                pwm_value = max(pwm_value * (self.espooler_assist_reduced_speed / 100), self.espooler_printing_power / 100)

            if espooler_operation != self.ESPOOLER_OFF:
                self._wait_for_espooler = not homing_move
                self.espooler.set_operation(self.gate_selected, pwm_value, espooler_operation)
        try:
            yield self

        finally:
            self._wait_for_espooler = False
            if espooler_operation != self.ESPOOLER_OFF:
                self.espooler.set_operation(self.gate_selected, 0, self.ESPOOLER_OFF)

    # Turn on print espooler assist mode for current gate
    def _espooler_assist_on(self):
        if self.has_espooler() and self.is_printing() and self.ESPOOLER_PRINT in self.espooler_operations:
            self.espooler.set_operation(self.gate_selected, self.espooler_printing_power / 100, self.ESPOOLER_PRINT)

    # Turn off espooler in-print assist mode for all gates
    def _espooler_assist_off(self):
        if self.has_espooler():
<<<<<<< HEAD
            self.log_debug("Espooler for gate %d set to %s (pwm: %.1f)" % (gate, state, pwm_value))
            self.espooler().update(gate, pwm_value, state)
=======
            self.espooler.set_operation(None, 0, self.ESPOOLER_OFF)
>>>>>>> 1c5bdd3c


##############################################
# GENERAL FILAMENT RECOVERY AND MOVE HELPERS #
##############################################

    # Report on need to recover
    def report_necessary_recovery(self):
        if not self.check_if_not_calibrated(self.CALIBRATED_ALL, silent=None):
            if self.filament_pos != self.FILAMENT_POS_UNLOADED and self.TOOL_GATE_UNKNOWN in [self.gate_selected, self.tool_selected]:
                self.log_error("Filament detected but tool/gate is unknown. Plese use MMU_RECOVER GATE=xx to correct state")
            elif self.filament_pos not in [self.FILAMENT_POS_LOADED, self.FILAMENT_POS_UNLOADED]:
                self.log_error("Filament not detected as either unloaded or fully loaded. Please check and use MMU_RECOVER to correct state or fix before continuing")

    # This is a recovery routine to determine the most conservative location of the filament for unload purposes
    def recover_filament_pos(self, strict=False, can_heat=True, message=False, silent=False):
        if message:
            self.log_info("Attempting to recover filament position...")

        ts = self.sensor_manager.check_sensor(self.SENSOR_TOOLHEAD)
        es = self.sensor_manager.check_sensor(self.SENSOR_EXTRUDER_ENTRY)
        gs = self.sensor_manager.check_sensor(self.sensor_manager.get_mapped_endstop_name(self.gate_homing_endstop))
        filament_detected = self.sensor_manager.check_any_sensors_in_path()
        if not filament_detected:
            filament_detected = self.check_filament_in_mmu() # Include encoder detection method

        # Loaded
        if ts:
            self._set_filament_pos_state(self.FILAMENT_POS_LOADED, silent=silent)

        # Somewhere in extruder
        elif filament_detected and can_heat and self.check_filament_still_in_extruder(): # Encoder based
            self._set_filament_pos_state(self.FILAMENT_POS_IN_EXTRUDER, silent=silent) # Will start from tip forming
        elif ts is False and filament_detected and (self.strict_filament_recovery or strict) and can_heat and self.check_filament_still_in_extruder():
            # This case adds an additional encoder based test to see if filament is still being gripped by extruder
            # even though TS doesn't see it. It's a pedantic option so on turned on by strict flag
            self._set_filament_pos_state(self.FILAMENT_POS_IN_EXTRUDER, silent=silent) # Will start from tip forming

        # At extruder entry
        elif es:
            self._set_filament_pos_state(self.FILAMENT_POS_HOMED_ENTRY, silent=silent) # Allows for fast bowden unload move

        # Somewhere in bowden
        elif gs or filament_detected:
            self._set_filament_pos_state(self.FILAMENT_POS_IN_BOWDEN, silent=silent) # Prevents fast bowden unload move

        # Unloaded
        else:
            self._set_filament_pos_state(self.FILAMENT_POS_UNLOADED, silent=silent)

        # If filament is found then ensure gate status is correct
        if self.gate_selected != self.TOOL_GATE_UNKNOWN and self.filament_pos >= self.FILAMENT_POS_START_BOWDEN and self.gate_status[self.gate_selected] == self.GATE_EMPTY:
            self._set_gate_status(self.gate_selected, self.GATE_AVAILABLE)

    # Check for filament in MMU using available sensors or encoder
    def check_filament_in_mmu(self):
        self.log_debug("Checking for filament in MMU...")
        detected = self.sensor_manager.check_any_sensors_in_path()
        if not detected and self.has_encoder():
            self.selector.filament_drive()
            detected = self.buzz_gear_motor()
            self.log_debug("Filament %s in encoder after buzzing gear motor" % ("detected" if detected else "not detected"))
        if detected is None:
            self.log_debug("No sensors configured!")
        return detected

    # Check for filament at currently selected gate
    def check_filament_in_gate(self):
        self.log_debug("Checking for filament at gate...")
        detected = self.sensor_manager.check_any_sensors_before(self.FILAMENT_POS_HOMED_GATE, self.gate_selected)
        if not detected and self.has_encoder():
            self.selector.filament_drive()
            detected = self.buzz_gear_motor()
            self.log_debug("Filament %s in encoder after buzzing gear motor" % ("detected" if detected else "not detected"))
        if detected is None:
            self.log_debug("No sensors configured!")
        return detected

    # Return True if filament runout detected by sensors
    def check_filament_runout(self):
        self.log_debug("Checking for runout...")
        runout = self.sensor_manager.check_for_runout()
        if runout is None and self.has_encoder():
            self.selector.filament_drive()
            detected = not self.buzz_gear_motor()
            self.log_debug("Filament %s in encoder after buzzing gear motor" % ("detected" if detected else "not detected"))
            runout = not detected
        if runout is None:
            self.log_debug("No sensors configured!")
        return runout

    # Requires encoder: Check for filament in extruder by moving extruder motor. Even with toolhead
    # sensor this can happen if the filament is in the short distance from sensor to gears.
    def check_filament_still_in_extruder(self):
        detected = None
        if self.has_encoder() and not self.mmu_unit().filament_always_gripped:
            self.log_debug("Checking for possibility of filament still in extruder gears...")
            self._ensure_safe_extruder_temperature(wait=False)
            self.selector.filament_release()
            move = self.encoder_move_step_size
            _,_,measured,_ = self.trace_filament_move("Checking extruder", -move, speed=self.extruder_unload_speed, motor="extruder")
            detected = measured > self.encoder_min
            self.log_debug("Filament %s in extruder" % ("detected" if detected else "not detected"))
        if detected is None:
            self.log_debug("No sensors configured!")
        return detected

    # Retract the filament by the extruder stepper only and see if we do not have any encoder movement
    # This assumes that we already tip formed, and the filament is parked somewhere in the extruder
    # Return if filament detected and distance filament moved during test
    def _test_filament_in_extruder_by_retracting(self, length=None):
        with self._require_encoder():
            self.log_debug("Testing for filament in extruder by retracting on extruder stepper only")
            move = self.encoder_move_step_size if length is None else length
            self.selector.filament_release()
            _,_,measured,_ = self.trace_filament_move("Moving extruder to test for filament exit", -move, speed=self.extruder_unload_speed, motor="extruder")
            detected = measured > self.encoder_min
            self.log_debug("Filament %s in extruder" % ("detected" if detected else "not detected"))
            return detected, measured

    def buzz_gear_motor(self):
        if self.has_encoder():
            with self._require_encoder():
                initial_encoder_position = self.get_encoder_distance()
                self.trace_filament_move(None, 2.5 * self.encoder_resolution, accel=self.gear_buzz_accel, encoder_dwell=None)
                self.trace_filament_move(None, -2.5 * self.encoder_resolution, accel=self.gear_buzz_accel, encoder_dwell=None)
                measured = self.get_encoder_distance() - initial_encoder_position
                self.log_trace("After buzzing gear motor, encoder measured %.2f" % measured)
                self.set_encoder_distance(initial_encoder_position, dwell=None)
                return measured > self.encoder_min
        else:
            self.trace_filament_move(None, 5, accel=self.gear_buzz_accel)
            self.trace_filament_move(None, -5, accel=self.gear_buzz_accel)
        return None

    # Sync/unsync gear motor with extruder, handle filament engagement and current control
    # grip: True=grip/release, False=don't mess
    # current: True=optionally reduce, False=restore to current default
    def sync_gear_to_extruder(self, sync, gate=None, grip=False, current=False):
        # Safety in case somehow called with bypass/unknown selected. Usually this is called after
        # self.gate_selected is set, but can be before on type-B designs hence optional gate parameter
        gate = gate if gate is not None else self.gate_selected
        if gate < 0:
            sync = current = False
        elif self.mmu_unit().filament_always_gripped:
            sync = current = True

        if grip:
            if sync:
                self.selector.filament_drive()
            else:
                self._auto_filament_grip()

        # Sync / Unsync
        new_sync_mode = MmuToolHead.GEAR_SYNCED_TO_EXTRUDER if sync else None
        if new_sync_mode != self.mmu_toolhead().sync_mode:
            self.movequeues_wait() # Safety but should not be required(?)
            self.mmu_toolhead().sync(new_sync_mode)

        # See if we need to set a reduced gear current. If we do then make sure it is
        # restored on previous gear stepper if we are on a multigear MMU
        if current and sync:
            # Reset current on old gear stepper before adjusting new
            if self.mmu_unit().multigear and gate != self.gate_selected:
                self._restore_gear_current()
            self._adjust_gear_current(gate=gate, percent=self.sync_gear_current, reason="for extruder syncing")
        else:
            self._restore_gear_current()

    # This is used to protect the in print synchronization state and is used as an outermost wrapper for calls back
    # into Happy Hare during a print. It also ensures that grip (e.g. servo) and current are correctly restored
    @contextlib.contextmanager
    def wrap_sync_gear_to_extruder(self):
<<<<<<< HEAD
        self._standalone_sync = prev_sync = self.mmu_unit().filament_always_gripped or self.mmu_toolhead().sync_mode == MmuToolHead.GEAR_SYNCED_TO_EXTRUDER
=======
        # TODO vvv I think this was added for PicoMMU but is not correct for other type-A's. Validate current logic with PicoMMU...
        #self._standalone_sync = prev_sync = self.mmu_machine.filament_always_gripped or self.mmu_toolhead.sync_mode == MmuToolHead.GEAR_SYNCED_TO_EXTRUDER
        # TODO ^^^
        prev_sync = self.mmu_machine.filament_always_gripped or self.mmu_toolhead.sync_mode == MmuToolHead.GEAR_SYNCED_TO_EXTRUDER
>>>>>>> 1c5bdd3c
        prev_current = self.gear_percentage_run_current != 100
        prev_grip = self.selector.get_filament_grip_state()

        # Turn espooler in-print assist off
        espooler_state = None
        if self.has_espooler():
            espooler_state = self.espooler.get_operation(self.gate_selected)
            self._espooler_assist_off()
        try:
            yield self
        finally:
            if self.gate_selected >= 0:
                restore_grip = prev_grip != self.selector.get_filament_grip_state()
                self.sync_gear_to_extruder(prev_sync, grip=restore_grip, current=prev_current)
            else:
                self.sync_gear_to_extruder(False, grip=True, current=False)

            # Restore espooler state
            if self.has_espooler():
                self.espooler.set_operation(self.gate_selected, espooler_state[1], espooler_state[0])

    # This is used to protect just the mmu_toolhead sync state and is used to wrap individual moves. Typically
    # the starting state will be unsynced so this will simply unsync at the end of the move. It does not manage
    # grip (servo) movment control since that would lead to unecessary "flutter" and prematurely wear
    @contextlib.contextmanager
    def _wrap_sync_mode(self, sync_mode):
        prev_sync_mode = self.mmu_toolhead().sync_mode
        self.mmu_toolhead().sync(sync_mode)
        self._restore_gear_current()
        try:
            yield self
        finally:
            self.mmu_toolhead().sync(prev_sync_mode)

    def _adjust_gear_current(self, gate=None, percent=100, reason=""):
        gate = gate if gate is not None else self.gate_selected
        if gate >= 0:
            if self.gear_tmc and 0 < percent < 200 and percent != self.gear_percentage_run_current:
                gear_stepper_name = mmu_unit.GEAR_STEPPER_CONFIG
                if self.mmu_unit().multigear and gate > 0:
                    gear_stepper_name = "%s_%d" % (mmu_unit.GEAR_STEPPER_CONFIG, gate)
                msg = "Modifying MMU %s run current to %d%% ({:.2f}A) %s" % (gear_stepper_name, percent, reason)
                self._set_tmc_current(gear_stepper_name, (self.gear_default_run_current * percent) / 100., msg)
                self.gear_percentage_run_current = percent

    def _restore_gear_current(self):
        if self.gear_tmc and self.gear_percentage_run_current != self.gear_restore_percent_run_current:
            gear_stepper_name = mmu_unit.GEAR_STEPPER_CONFIG
            if self.mmu_unit().multigear and self.gate_selected > 0:
                gear_stepper_name = "%s_%d" % (mmu_unit.GEAR_STEPPER_CONFIG, self.gate_selected)
            msg = "Restoring MMU %s run current to %d%% ({:.2f}A)" % (gear_stepper_name, self.gear_restore_percent_run_current)
            self._set_tmc_current(gear_stepper_name, self.gear_default_run_current, msg)
            self.gear_percentage_run_current = self.gear_restore_percent_run_current

    @contextlib.contextmanager
    def _wrap_gear_current(self, percent=100, reason=""):
        self.gear_restore_percent_run_current = self.gear_percentage_run_current
        self._adjust_gear_current(percent=percent, reason=reason)
        try:
            yield self
        finally:
            self._restore_gear_current()
            self.gear_restore_percent_run_current = 100

    @contextlib.contextmanager
    def _wrap_extruder_current(self, percent=100, reason=""):
        self._adjust_extruder_current(percent, reason)
        try:
            yield self
        finally:
            self._restore_extruder_current()

    def _adjust_extruder_current(self, percent=100, reason=""):
        if self.extruder_tmc and 0 < percent < 200 and percent != self.extruder_percentage_run_current:
            msg = "Modifying extruder stepper run current to %d%% ({:.2f}A) %s" % (percent, reason)
            self._set_tmc_current(self.extruder_name, (self.extruder_default_run_current * percent) / 100., msg)
            self.extruder_percentage_run_current = percent

    def _restore_extruder_current(self):
        if self.extruder_tmc and self.extruder_percentage_run_current != 100:
            msg="Restoring extruder stepper run current to 100% ({:.2f}A)"
            self._set_tmc_current(self.extruder_name, self.extruder_default_run_current, msg)
            self.extruder_percentage_run_current = 100

    # Alter the stepper current without console logging and not too early
    def _set_tmc_current(self, stepper, run_current, msg):
        current_helper = self.tmc_current_helpers.get(stepper, None)
        if current_helper:
            try:
                print_time = max(self.toolhead.get_last_move_time(), self.toolhead.get_last_move_time()) # !FIXME : strange ?
                c = list(current_helper.get_current())
                req_hold_cur, max_cur = c[2], c[3] # Kalico now has 5 elements rather than 4 in tuple, so unpack just what we need...
                new_cur = max(min(run_current, max_cur), 0)
                current_helper.set_current(new_cur, req_hold_cur, print_time)
                self.log_debug(msg.format(new_cur))
            except Exception as e:
                # Fallback
                self.log_debug("Unexpected error setting stepper current: %s. Falling back to default approach" % str(e))
                self.log_debug(msg.format(run_current))
                self.gcode.run_script_from_command("SET_TMC_CURRENT STEPPER=%s CURRENT=%.2f" % (stepper, run_current))
        else:
            self.log_debug(msg.format(run_current))
            self.gcode.run_script_from_command("SET_TMC_CURRENT STEPPER=%s CURRENT=%.2f" % (stepper, run_current))

    @contextlib.contextmanager
    def _wrap_pressure_advance(self, pa=0, reason=""):
        initial_pa = self.toolhead.get_extruder().get_status(0).get('pressure_advance', None)
        if initial_pa is not None:
            if reason:
                self.log_debug("Setting pressure advance %s: %.6f" % (reason, pa))
            self._set_pressure_advance(pa)
        try:
            yield self
        finally:
            if initial_pa is not None:
                if reason:
                    self.log_debug("Restoring pressure advance: %.6f" % initial_pa)
                self._set_pressure_advance(initial_pa)

    def _set_pressure_advance(self, pa):
        self.gcode.run_script_from_command("SET_PRESSURE_ADVANCE ADVANCE=%.4f QUIET=1" % pa)

    # Logic shared with MMU_TEST_MOVE and _MMU_STEP_MOVE
    def _move_cmd(self, gcmd, trace_str):
        if self.check_if_disabled(): return (0., False, 0., 0.)
        if self.check_if_bypass(): return (0., False, 0., 0.)
        move = gcmd.get_float('MOVE', 100.)
        speed = gcmd.get_float('SPEED', None)
        accel = gcmd.get_float('ACCEL', None)
        motor = gcmd.get('MOTOR', "gear")
        wait = bool(gcmd.get_int('WAIT', 0, minval=0, maxval=1)) # Wait for move to complete (make move synchronous)
        if motor not in ["gear", "extruder", "gear+extruder", "synced", "both"]:
            raise gcmd.error("Valid motor names are 'gear', 'extruder', 'gear+extruder', 'synced' or 'both'")
        if motor == "extruder":
            self.selector.filament_release()
        else:
            self.selector.filament_drive()
        self.log_debug("Moving '%s' motor %.1fmm..." % (motor, move))
        return self.trace_filament_move(trace_str, move, speed=speed, accel=accel, motor=motor, wait=wait)

    # Logic shared with MMU_TEST_HOMING_MOVE and _MMU_STEP_HOMING_MOVE
    def _homing_move_cmd(self, gcmd, trace_str):
        if self.check_if_disabled(): return (0., False, 0., 0.)
        if self.check_if_bypass(): return (0., False, 0., 0.)
        endstop = gcmd.get('ENDSTOP', "default")
        move = gcmd.get_float('MOVE', 100.)
        speed = gcmd.get_float('SPEED', None)
        accel = gcmd.get_float('ACCEL', None) # Ignored for extruder led moves
        motor = gcmd.get('MOTOR', "gear")
        if motor not in ["gear", "extruder", "gear+extruder"]:
            raise gcmd.error("Valid motor names are 'gear', 'extruder', 'gear+extruder'")
        direction = -1 if move < 0 else 1
        stop_on_endstop = gcmd.get_int('STOP_ON_ENDSTOP', direction, minval=-1, maxval=1)
        if abs(stop_on_endstop) != 1:
            raise gcmd.error("STOP_ON_ENDSTOP can only be 1 (extrude direction) or -1 (retract direction)")
        endstop = self.sensor_manager.get_mapped_endstop_name(endstop)
        valid_endstops = list(self.gear_rail().get_extra_endstop_names())
        if endstop not in valid_endstops:
            raise gcmd.error("Endstop name '%s' is not valid for motor '%s'. Options are: %s" % (endstop, motor, ', '.join(valid_endstops)))
        if self.gear_rail().is_endstop_virtual(endstop) and stop_on_endstop == -1:
            raise gcmd.error("Cannot reverse home on virtual (TMC stallguard) endstop '%s'" % endstop)
        if motor == "extruder":
            self.selector.filament_release()
        else:
            self.selector.filament_drive()
        self.log_debug("Homing '%s' motor to '%s' endstop, up to %.1fmm..." % (motor, endstop, move))
        return self.trace_filament_move(trace_str, move, speed=speed, accel=accel, motor=motor, homing_move=stop_on_endstop, endstop_name=endstop)


############################
# TOOL SELECTION FUNCTIONS #
############################

    def _record_tool_override(self):
        tool = self.tool_selected
        if tool >= 0:
            current_speed_factor = self.gcode_move.get_status(0)['speed_factor']
            current_extrude_factor = self.gcode_move.get_status(0)['extrude_factor']
            if self.tool_speed_multipliers[tool] != current_speed_factor or self.tool_extrusion_multipliers[tool] != current_extrude_factor:
                self.tool_speed_multipliers[tool] = current_speed_factor
                self.tool_extrusion_multipliers[tool] = current_extrude_factor
                self.log_debug("Saved speed/extrusion multiplier for tool T%d as %d%% and %d%%" % (tool, current_speed_factor * 100, current_extrude_factor * 100))

    def _restore_tool_override(self, tool):
        if tool == self.tool_selected:
            current_speed_factor = self.gcode_move.get_status(0)['speed_factor']
            current_extrude_factor = self.gcode_move.get_status(0)['extrude_factor']
            speed_factor = self.tool_speed_multipliers[tool]
            extrude_factor = self.tool_extrusion_multipliers[tool]
            self.gcode.run_script_from_command("M220 S%d" % (speed_factor * 100))
            self.gcode.run_script_from_command("M221 S%d" % (extrude_factor * 100))
            if current_speed_factor != speed_factor or current_extrude_factor != extrude_factor:
                self.log_debug("Restored speed/extrusion multiplier for tool T%d as %d%% and %d%%" % (tool, speed_factor * 100, extrude_factor * 100))

    def _set_tool_override(self, tool, speed_percent, extrude_percent):
        if tool == -1:
            for i in range(self.num_gates):
                if speed_percent is not None:
                    self.tool_speed_multipliers[i] = speed_percent / 100
                if extrude_percent is not None:
                    self.tool_extrusion_multipliers[i] = extrude_percent / 100
                self._restore_tool_override(i)
            if speed_percent is not None:
                self.log_debug("Set speed multiplier for all tools as %d%%" % speed_percent)
            if extrude_percent is not None:
                self.log_debug("Set extrusion multiplier for all tools as %d%%" % extrude_percent)
        else:
            if speed_percent is not None:
                self.tool_speed_multipliers[tool] = speed_percent / 100
                self.log_debug("Set speed multiplier for tool T%d as %d%%" % (tool, speed_percent))
            if extrude_percent is not None:
                self.tool_extrusion_multipliers[tool] = extrude_percent / 100
                self.log_debug("Set extrusion multiplier for tool T%d as %d%%" % (tool, extrude_percent))
            self._restore_tool_override(tool)

    # Primary method to select and loads tool. Assumes we are unloaded.
    def _select_and_load_tool(self, tool, purge=None):
        self.log_debug('Loading tool %s...' % self._selected_tool_string(tool))
        self.select_tool(tool, adjust_grip=False)
        gate = self.ttg_map[tool]
        if self.gate_status[gate] == self.GATE_EMPTY:
            if self.enable_endless_spool and self.endless_spool_on_load:
                next_gate, msg = self._get_next_endless_spool_gate(tool, gate)
                if next_gate == -1:
                    raise MmuError("Gate %d is empty!\nNo alternatives gates available after checking %s" % (gate, msg))

                self.log_error("Gate %d is empty! Checking for alternative gates %s" % (gate, msg))
                self.log_info("Remapping T%d to gate %d" % (tool, next_gate))
                self._remap_tool(tool, next_gate)
                self.select_tool(tool, adjust_grip=False)
            else:
                raise MmuError("Gate %d is empty (and EndlessSpool on load is disabled)\nLoad gate, remap tool to another gate or correct state with 'MMU_CHECK_GATE GATE=%d' or 'MMU_GATE_MAP GATE=%d AVAILABLE=1'" % (gate, gate, gate))

        self.load_sequence(purge=purge)
        self._restore_tool_override(self.tool_selected) # Restore M220 and M221 overrides

    # Primary method to unload current tool but retain selection
    def _unload_tool(self, form_tip=None):
        if self.filament_pos == self.FILAMENT_POS_UNLOADED:
            self.log_info("Tool already unloaded")
            return

        self.log_debug("Unloading tool %s" % self._selected_tool_string())
        self._set_last_tool(self.tool_selected)
        self._record_tool_override() # Remember M220 and M221 overrides
        self.unload_sequence(form_tip=form_tip)

    def _auto_home(self, tool=0):
        if not self.selector.is_homed or self.tool_selected == self.TOOL_GATE_UNKNOWN:
            self.log_info("MMU selector not homed, will home before continuing")
            self.home(tool)
        elif self.filament_pos == self.FILAMENT_POS_UNKNOWN and self.selector.is_homed:
            self.recover_filament_pos(message=True)

    # Important to always inform use of "toolchange" operation is case there is an error and manual recovery is necessary
    def _note_toolchange(self, m117_msg):
        self._last_toolchange = m117_msg
        if self.log_m117_messages:
            self.gcode.run_script_from_command("M117 %s" % m117_msg)

    # Tell the sequence macros about where to move to next
    def _set_next_position(self, next_pos):
        if next_pos:
            self.wrap_gcode_command("SET_GCODE_VARIABLE MACRO=%s VARIABLE=next_xy VALUE=%s,%s" % (self.park_macro, next_pos[0], next_pos[1]))
            self.wrap_gcode_command("SET_GCODE_VARIABLE MACRO=%s VARIABLE=next_pos VALUE=True" % self.park_macro)
        else:
            self.wrap_gcode_command("SET_GCODE_VARIABLE MACRO=%s VARIABLE=next_pos VALUE=False" % self.park_macro)


### TOOL AND GATE SELECTION ######################################################

    def home(self, tool, force_unload = None):
        if self.check_if_bypass(): return
        self.unselect_tool()
        self.selector.home(force_unload=force_unload)
        if tool >= 0:
            self.select_tool(tool)
        elif tool == self.TOOL_GATE_BYPASS:
            self.select_bypass()

    def select_gate(self, gate):
        if gate == self.gate_selected: return
        try:
            self._next_gate = gate # Valid only during the gate selection process
            self.selector.select_gate(gate)
            self._set_gate_selected(gate)
            self._espooler_assist_on() # Will switch assist print mode if printing
        except MmuError as ee:
            self.unselect_gate()
            raise ee
        finally:
            self._next_gate = None

    def unselect_gate(self):
        self.selector.select_gate(self.TOOL_GATE_UNKNOWN) # Required for type-B MMU's to unsync
        self._set_gate_selected(self.TOOL_GATE_UNKNOWN)
        self._espooler_assist_off()

    def select_tool(self, tool, adjust_grip=True):
        if tool < 0 or tool >= self.num_gates:
            self.log_always("Tool %d does not exist" % tool)
            return

        gate = self.ttg_map[tool]
        if tool == self.tool_selected and gate == self.gate_selected:
            self.select_gate(gate) # Some selectors need to be re-synced
            return

        self.log_debug("Selecting tool T%d on gate %d..." % (tool, gate))
        self.select_gate(gate)
        self._set_tool_selected(tool)
        if adjust_grip:
            self._auto_filament_grip()
        self.log_info("Tool T%d enabled%s" % (tool, (" on gate %d" % gate) if tool != gate else ""))

    def select_bypass(self):
        if self.tool_selected == self.TOOL_GATE_BYPASS and self.gate_selected == self.TOOL_GATE_BYPASS: return
        if not self.selector.has_bypass():
            self.log_always("Bypass not configured")
            return
        self.log_info("Selecting filament bypass...")
        self.select_gate(self.TOOL_GATE_BYPASS)
        self._set_tool_selected(self.TOOL_GATE_BYPASS)
        self._set_filament_direction(self.DIRECTION_LOAD)
        self.log_info("Bypass enabled")

    def unselect_tool(self):
        self._set_tool_selected(self.TOOL_GATE_UNKNOWN)
        self._auto_filament_grip()

    def _set_tool_selected(self, tool):
        if tool != self.tool_selected:
            self.tool_selected = tool
            self.save_variable(self.VARS_MMU_TOOL_SELECTED, self.tool_selected, write=True)

    def _set_gate_selected(self, gate):
        self.gate_selected = gate
        new_unit = self.find_unit_by_gate(gate)
        if new_unit != self.unit_selected:
            self.unit_selected = new_unit
            self.sensor_manager.reset_active_unit(self.unit_selected)
            self._update_sync_starting_state()
        self.sensor_manager.reset_active_gate(self.gate_selected) # Call after unit_selected is set
        self.save_variable(self.VARS_MMU_GATE_SELECTED, self.gate_selected, write=True)
        self._set_rotation_distance(self._get_rotation_distance(self.gate_selected))
        self._update_sync_multiplier() # Refine rotation distance based on sync feedback status
        self.active_filament = {
            'filament_name': self.gate_filament_name[gate],
            'material': self.gate_material[gate],
            'color': self.gate_color[gate],
            'spool_id': self.gate_spool_id[gate],
            'temperature': self.gate_temperature[gate],
        } if gate >= 0 else {}

    # Return unit number for gate
    def find_unit_by_gate(self, gate): # PAUL updated
        mmu_unit = self.mmu_machine.get_mmu_unit_by_gate(gate)
        if mmu_unit:
            return mmu_unit.unit_index
        logging.info("PAUL: **** FIXME: This is a problem because unit can never be unknown. Default to unit_0?")
        return self.UNIT_UNKNOWN

# PAUL new method above
#        if gate >= 0:
#            c_sum = 0
#            for unit_index, gate_count in enumerate(self.mmu_machine.units):
#                c_sum += gate_count
#                if gate < c_sum:
#                    return unit_index
#        return self.UNIT_UNKNOWN

    def _get_rotation_distance(self, gate):
        return self.rotation_distances[gate if gate >= 0 and self.mmu_unit().variable_rotation_distances else 0]

    def _set_rotation_distance(self, rd):
        if rd <= 0:
            rd = self.rotation_distances[0] if self.rotation_distances[0] > 0 else self.default_rotation_distance
            self.log_debug("Gate not calibrated, falling back to: %.6f" % rd)
        else:
            self.log_trace("Setting gear motor rotation distance: %.6f" % rd)
        if self.gear_rail().steppers:
            self.gear_rail().steppers[0].set_rotation_distance(rd)

    def _get_bowden_length(self, gate):
        return self.bowden_lengths[gate if gate >= 0 and self.mmu_unit().variable_bowden_lengths else 0]

    # Used to update/persist bowden length during calibration or MMU_TEST_CONFIG
    def _save_bowden_length(self, gate, length, endstop=None):
        if gate >= 0:
            if endstop:
                self._adjust_bowden_lengths()
            self.bowden_lengths[gate] = length
            if not self.mmu_unit().variable_bowden_lengths:
                self.bowden_lengths = [self.bowden_lengths[gate]] * self.num_gates
            self.save_variable(self.VARS_MMU_CALIB_BOWDEN_LENGTHS, self.bowden_lengths)
            if not any(x == -1 for x in self.bowden_lengths):
                self.calibration_status |= self.CALIBRATED_BOWDENS
        else:
            self.log_debug("Assertion failure: cannot save bowden length for gate: %d" % gate)

    # Adjustment if gate endstop has changed
    def _adjust_bowden_lengths(self):
        current_home = self.save_variables.allVariables.get(self.VARS_MMU_CALIB_BOWDEN_HOME, None)
        if self.gate_homing_endstop != current_home:
            adjustment = 0
            if current_home == self.SENSOR_ENCODER:
                adjustment = self.gate_endstop_to_encoder
            elif self.gate_homing_endstop == self.SENSOR_ENCODER:
                adjustment = -self.gate_endstop_to_encoder
            self.bowden_lengths = [length + adjustment if length != -1 else length for length in self.bowden_lengths]
            self.log_debug("Adjusted bowden lengths by %.1f: %s because of gate_homing_endstop change" % (adjustment, self.bowden_lengths))
            self.save_variable(self.VARS_MMU_CALIB_BOWDEN_LENGTHS, self.bowden_lengths)
            self.save_variable(self.VARS_MMU_CALIB_BOWDEN_HOME, self.gate_homing_endstop)


### SPOOLMAN INTEGRATION #########################################################

    def _spoolman_sync(self, quiet=True):
        if self.spoolman_support == self.SPOOLMAN_PULL: # Remote gate map
            # This will pull gate assignment and filament attributes from spoolman db thus replacing the local map
            self._spoolman_pull_gate_map(quiet=quiet)
        elif self.spoolman_support == self.SPOOLMAN_PUSH: # Local gate map
            # This will update spoolman with just the gate assignment (for visualization) and will update
            # local gate map attributes with data from spoolman thus overwriting the local map
            self._spoolman_push_gate_map(quiet=quiet)
        elif self.spoolman_support == self.SPOOLMAN_READONLY: # Get filament attributes only
            self._spoolman_update_filaments(quiet=quiet)

    def _spoolman_activate_spool(self, spool_id=-1):
        if self.spoolman_support == self.SPOOLMAN_OFF: return
        try:
            webhooks = self.printer.lookup_object('webhooks')
            if spool_id < 0:
                self.log_debug("Spoolman spool_id not set for current gate")
            else:
                if spool_id == 0:
                    self.log_debug("Deactivating spool...")
                else:
                    self.log_debug("Activating spool %s..." % spool_id)
                webhooks.call_remote_method("spoolman_set_active_spool", spool_id=spool_id)
        except Exception as e:
            self.log_error("Error while setting active spool: %s\n%s" % (str(e), self.SPOOLMAN_CONFIG_ERROR))

    # Request to send filament data from spoolman db (via moonraker)
    # gate=None means all gates with spool_id, else specific gate
    def _spoolman_update_filaments(self, gate_ids=None, quiet=True):
        if self.spoolman_support == self.SPOOLMAN_OFF: return
        if gate_ids is None: # All gates
            gate_ids = [(i, self.gate_spool_id[i]) for i in range(self.num_gates) if self.gate_spool_id[i] >= 0]
        if len(gate_ids) > 0:
            self.log_debug("Requesting the following gate/spool_id pairs from Spoolman: %s" % gate_ids)
            try:
                webhooks = self.printer.lookup_object('webhooks')
                webhooks.call_remote_method("spoolman_get_filaments", gate_ids=gate_ids, silent=quiet)
            except Exception as e:
                self.log_error("Error while fetching filament attributes from spoolman: %s\n%s" % (str(e), self.SPOOLMAN_CONFIG_ERROR))

    # Store the current gate to spool_id mapping in spoolman db (via moonraker)
    def _spoolman_push_gate_map(self, gate_ids=None, quiet=True):
        if self.spoolman_support == self.SPOOLMAN_OFF: return
        self.log_debug("Pushing gate mapping to Spoolman")
        if gate_ids is None: # All gates
            gate_ids = [(i, self.gate_spool_id[i]) for i in range(self.num_gates)]
        try:
            webhooks = self.printer.lookup_object('webhooks')
            self.log_debug("Storing gate map in spoolman db...")
            webhooks.call_remote_method("spoolman_push_gate_map", gate_ids=gate_ids, silent=quiet)
        except Exception as e:
            self.log_error("Error while pushing gate map to spoolman: %s\n%s" % (str(e), self.SPOOLMAN_CONFIG_ERROR))

    # Request to update local gate based on the remote data stored in spoolman db
    def _spoolman_pull_gate_map(self, quiet=True):
        if self.spoolman_support == self.SPOOLMAN_OFF: return
        self.log_debug("Requesting the gate map from Spoolman")
        try:
            webhooks = self.printer.lookup_object('webhooks')
            webhooks.call_remote_method("spoolman_pull_gate_map", silent=quiet)
        except Exception as e:
            self.log_error("Error while requesting gate map from spoolman: %s\n%s" % (str(e), self.SPOOLMAN_CONFIG_ERROR))

    # Clear the spool to gate association in spoolman db
    def _spoolman_clear_gate_map(self, sync=False, quiet=True):
        if self.spoolman_support == self.SPOOLMAN_OFF: return
        self.log_debug("Requesting to clear the gate map in Spoolman")
        try:
            webhooks = self.printer.lookup_object('webhooks')
            webhooks.call_remote_method("spoolman_clear_spools_for_printer", sync=sync, silent=quiet)
        except Exception as e:
            self.log_error("Error while clearing spoolman gate mapping: %s\n%s" % (str(e), self.SPOOLMAN_CONFIG_ERROR))

    # Refresh the spoolman cache to pick up changes from elsewhere
    def _spoolman_refresh(self, fix, quiet=True):
        if self.spoolman_support == self.SPOOLMAN_OFF: return
        self.log_debug("Requesting to refresh the spoolman gate cache")
        try:
            webhooks = self.printer.lookup_object('webhooks')
            webhooks.call_remote_method("spoolman_refresh", fix=fix, silent=quiet)
        except Exception as e:
            self.log_error("Error while refreshing spoolman gate cache: %s\n%s" % (str(e), self.SPOOLMAN_CONFIG_ERROR))

    # Force spool to map association in spoolman db
    def _spoolman_set_spool_gate(self, spool_id, gate, sync=False, quiet=True):
        if self.spoolman_support == self.SPOOLMAN_OFF: return
        self.log_debug("Setting spool %d to gate %d directly in spoolman db" % (spool_id, gate))
        try:
            webhooks = self.printer.lookup_object('webhooks')
            webhooks.call_remote_method("spoolman_set_spool_gate", spool_id=spool_id, gate=gate, sync=sync, silent=quiet)
        except Exception as e:
            self.log_error("Error while setting spoolman gate association: %s\n%s" % (str(e), self.SPOOLMAN_CONFIG_ERROR))

    def _spoolman_unset_spool_gate(self, spool_id=None, gate=None, sync=False, quiet=True):
        if self.spoolman_support == self.SPOOLMAN_OFF: return
        self.log_debug("Unsetting spool %s or gate %s in spoolman db" % (spool_id, gate))
        try:
            webhooks = self.printer.lookup_object('webhooks')
            webhooks.call_remote_method("spoolman_unset_spool_gate", spool_id=spool_id, gate=gate, sync=sync, silent=quiet)
        except Exception as e:
            self.log_error("Error while unsetting spoolman gate association: %s\n%s" % (str(e), self.SPOOLMAN_CONFIG_ERROR))

    # Dump spool info to console
    def _spoolman_display_spool_info(self, spool_id):
        if self.spoolman_support == self.SPOOLMAN_OFF: return
        try:
            webhooks = self.printer.lookup_object('webhooks')
            webhooks.call_remote_method("spoolman_get_spool_info", spool_id=spool_id)
        except Exception as e:
            self.log_error("Error while displaying spool info: %s\n%s" % (str(e), self.SPOOLMAN_CONFIG_ERROR))

    # Dump spool info to console
    def _spoolman_display_spool_location(self, printer=None):
        if self.spoolman_support == self.SPOOLMAN_OFF: return
        try:
            webhooks = self.printer.lookup_object('webhooks')
            webhooks.call_remote_method("spoolman_display_spool_location", printer=printer)
        except Exception as e:
            self.log_error("Error while displaying spool location map: %s\n%s" % (str(e), self.SPOOLMAN_CONFIG_ERROR))


### SPOOLMAN COMMANDS ############################################################

    cmd_MMU_SPOOLMAN_help = "Manage spoolman integration"
    def cmd_MMU_SPOOLMAN(self, gcmd):
        self.log_to_file(gcmd.get_commandline())
        if self.check_if_disabled(): return
        if self.check_if_spoolman_enabled(): return

        quiet = bool(gcmd.get_int('QUIET', 0, minval=0, maxval=1))
        sync = bool(gcmd.get_int('SYNC', 0, minval=0, maxval=1))
        clear = bool(gcmd.get_int('CLEAR', 0, minval=0, maxval=1))
        refresh = bool(gcmd.get_int('REFRESH', 0, minval=0, maxval=1))
        fix = bool(gcmd.get_int('FIX', 0, minval=0, maxval=1))
        spool_id = gcmd.get_int('SPOOLID', None, minval=1)
        gate = gcmd.get_int('GATE', None, minval=-1, maxval=self.num_gates - 1)
        printer = gcmd.get('PRINTER', None) # Option to see other printers (only for gate association table atm)
        spoolinfo = gcmd.get_int('SPOOLINFO', None, minval=-1) # -1 or 0 is active spool
        run = False

        if refresh:
            # Rebuild cache in moonraker and sync local and remote
            self._spoolman_refresh(fix, quiet=quiet)
            if not sync:
                self._spoolman_sync(quiet=quiet)
            run = True

        if clear:
            # Clear the gate allocation in spoolman db
            self._spoolman_clear_gate_map(sync=self.spoolman_support == self.SPOOLMAN_PULL, quiet=quiet)
            run = True

        if sync:
            # Sync local and remote gate maps
            self._spoolman_sync(quiet=quiet)
            run = True

        # Rest of the options are mutually exclusive
        if spoolinfo is not None:
            # Dump spool info for active spool or specifed spool id
            self._spoolman_display_spool_info(spoolinfo if spoolinfo > 0 else None)

        elif spool_id is not None or gate is not None:
            # Update a record in spoolman db
            if spool_id is not None and gate is not None:
                self._spoolman_set_spool_gate(spool_id, gate, sync=self.spoolman_support == self.SPOOLMAN_PULL, quiet=quiet)
            elif spool_id is None and gate is not None:
                self._spoolman_unset_spool_gate(gate=gate, sync=self.spoolman_support == self.SPOOLMAN_PULL, quiet=quiet)
            elif spool_id is not None and gate is None:
                self._spoolman_unset_spool_gate(spool_id=spool_id, sync=self.spoolman_support == self.SPOOLMAN_PULL, quiet=quiet)

        elif not run:
            if self.spoolman_support in [self.SPOOLMAN_PULL, self.SPOOLMAN_PUSH]:
                # Display gate association table from spoolman db for specified printer
                self._spoolman_display_spool_location(printer=printer)
            else:
                self.log_error("Spoolman gate map not available. Spoolman mode is: %s" % self.spoolman_support)


### CORE GCODE COMMANDS ##########################################################

    cmd_MMU_HOME_help = "Home the MMU selector"
    def cmd_MMU_HOME(self, gcmd):
        self.log_to_file(gcmd.get_commandline())
        if self.check_if_disabled(): return
        self._fix_started_state()

        if self.check_if_not_calibrated(self.CALIBRATED_SELECTOR):
            self.log_always("Not calibrated. Will home to endstop only!")
            tool = -1
            force_unload = 0
        else:
            tool = gcmd.get_int('TOOL', 0, minval=0, maxval=self.num_gates - 1)
            force_unload = gcmd.get_int('FORCE_UNLOAD', None, minval=0, maxval=1)

        try:
            with self.wrap_sync_gear_to_extruder():
                self.home(tool, force_unload=force_unload)
                if tool == -1:
                    self.log_always("Homed")
        except MmuError as ee:
            self.handle_mmu_error(str(ee))

    cmd_MMU_SELECT_help = "Select the specified logical tool (following TTG map) or physical gate"
    def cmd_MMU_SELECT(self, gcmd):
        self.log_to_file(gcmd.get_commandline())
        if self.check_if_disabled(): return
        if self.check_if_not_homed(): return
        if self.check_if_loaded(): return
        if self.check_if_not_calibrated(self.CALIBRATED_SELECTOR): return
        self._fix_started_state()

        bypass = gcmd.get_int('BYPASS', -1, minval=0, maxval=1)
        tool = gcmd.get_int('TOOL', -1, minval=0, maxval=self.num_gates - 1)
        gate = gcmd.get_int('GATE', -1, minval=0, maxval=self.num_gates - 1)
        if tool == -1 and gate == -1 and bypass == -1:
            raise gcmd.error("Error on 'MMU_SELECT': missing TOOL, GATE or BYPASS")

        try:
            with self.wrap_sync_gear_to_extruder():
                self._select(bypass, tool, gate)
                msg = self._mmu_visual_to_string()
                msg += "\n%s" % self._state_to_string()
                self.log_info(msg, color=True)
        except MmuError as ee:
            self.handle_mmu_error(str(ee))

    cmd_MMU_SELECT_BYPASS_help = "Select the filament bypass"
    def cmd_MMU_SELECT_BYPASS(self, gcmd):
        self.log_to_file(gcmd.get_commandline())
        if self.check_if_disabled(): return
        if self.check_if_not_homed(): return
        if self.check_if_loaded(): return
        if self.check_if_not_calibrated(self.CALIBRATED_SELECTOR): return
        self._fix_started_state()

        try:
            with self.wrap_sync_gear_to_extruder():
                self._select(1, -1, -1)
        except MmuError as ee:
            self.handle_mmu_error(str(ee))

    def _select(self, bypass, tool, gate):
        try:
            if bypass != -1:
                self.select_bypass()
            elif tool != -1:
                self.select_tool(tool)
            else:
                self.select_gate(gate)
                self._ensure_ttg_match()
        finally:
            self._auto_filament_grip()

    cmd_MMU_CHANGE_TOOL_help = "Perform a tool swap (called from Tx command)"
    def cmd_MMU_CHANGE_TOOL(self, gcmd):
        self.log_to_file(gcmd.get_commandline())
        if self.check_if_disabled(): return
        if self.check_if_bypass(): return
        if self.check_if_not_calibrated(self.CALIBRATED_ESSENTIAL, check_gates=[]): return # TODO Hard to tell what gates to check so don't check for now
        self._fix_started_state()

        self.last_statistics = {}
        quiet = gcmd.get_int('QUIET', 0, minval=0, maxval=1)
        standalone = bool(gcmd.get_int('STANDALONE', 0, minval=0, maxval=1))
        restore = bool(gcmd.get_int('RESTORE', 1, minval=0, maxval=1))
        skip_tip = bool(gcmd.get_int('SKIP_TIP', 0, minval=0, maxval=1))
        skip_purge = bool(gcmd.get_int('SKIP_PURGE', 0, minval=0, maxval=1))

        # Handle "next_pos" option for toolhead position restoration
        next_pos = None
        sequence_vars_macro = self.printer.lookup_object("gcode_macro _MMU_SEQUENCE_VARS", None)
        if sequence_vars_macro and sequence_vars_macro.variables.get('restore_xy_pos', 'last') == 'next':
            # Convert next position to absolute coordinates
            next_pos = gcmd.get('NEXT_POS', None)
            if next_pos:
                try:
                    x, y = map(float, next_pos.split(','))
                    gcode_status = self.gcode_move.get_status(self.reactor.monotonic())
                    if not gcode_status['absolute_coordinates']:
                        gcode_pos = gcode_status['gcode_position']
                        x += gcode_pos[0]
                        y += gcode_pos[1]
                    next_pos = [x, y]
                except (ValueError, KeyError, TypeError) as ee:
                    # If something goes wrong it is better to ignore next pos completely
                    self.log_error("Error parsing NEXT_POS: %s" % str(ee))

        # To support Tx commands linked directly (currently not used because of Mainsail visibility which requires macros)
        cmd = gcmd.get_command().strip()
        match = re.match(r'[Tt](\d{1,3})$', cmd)
        if match:
            tool = int(match.group(1))
            if tool < 0 or tool > self.num_gates - 1:
                raise gcmd.error("Invalid tool")
        else:
            tool = gcmd.get_int('TOOL', minval=0, maxval=self.num_gates - 1)

        try:
            with self.wrap_sync_gear_to_extruder():
                with self._wrap_suspend_runout(): # Don't want runout accidently triggering during tool change
                    with self._wrap_suspendwrite_variables(): # Reduce I/O activity to a minimum
                        self._auto_home(tool=tool)
                        if self.has_encoder():
                            self.encoder().update_clog_detection_length()

                        do_form_tip = self.FORM_TIP_STANDALONE
                        if skip_tip:
                            do_form_tip = self.FORM_TIP_NONE
                        elif self.is_printing() and not (standalone or self.force_form_tip_standalone):
                            do_form_tip = self.FORM_TIP_SLICER

                        do_purge = self.PURGE_STANDALONE
                        if skip_purge:
                            do_purge = self.PURGE_NONE
                        elif self.is_printing() and not (standalone or self.force_purge_standalone):
                            do_purge = self.PURGE_SLICER

                        tip_msg = ("with slicer tip forming" if do_form_tip == self.FORM_TIP_SLICER else
                                   "with standalone MMU tip forming" if do_form_tip == self.FORM_TIP_STANDALONE else
                                   "without tip forming")
                        purge_msg = ("slicer purging" if do_purge == self.PURGE_SLICER else
                                     "standalone MMU purging" if do_purge == self.PURGE_STANDALONE else
                                     "without purging")
                        self.log_debug("Tool change initiated %s and %s" % (tip_msg, purge_msg))

                        current_tool_string = self._selected_tool_string()

                        # Check if we are already loaded
                        if tool == self.tool_selected and self.ttg_map[tool] == self.gate_selected and self.filament_pos == self.FILAMENT_POS_LOADED:
                            self.log_always("Tool T%d is already loaded" % tool)
                            return

                        # Load only case
                        if self.filament_pos == self.FILAMENT_POS_UNLOADED:
                            msg = "Tool change requested: T%d" % tool
                            m117_msg = "> T%d" % tool
                        elif self.tool_selected == tool:
                            msg = "Reloading: T%d" % tool
                            m117_msg = "> T%d" % tool
                        else:
                            # Normal toolchange case
                            msg = "Tool change requested, from %s to T%d" % (current_tool_string, tool)
                            m117_msg = "%s > T%d" % (current_tool_string, tool)

                        self._note_toolchange(m117_msg)
                        self.log_always(msg)

                        # Check if new tool is mapped to current gate
                        if self.ttg_map[tool] == self.gate_selected and self.filament_pos == self.FILAMENT_POS_LOADED:
                            self.select_tool(tool)
                            self._note_toolchange("T%s" % tool)
                            return

                        # Determine purge volume for current toolchange. Valid only during toolchange operation
                        self.toolchange_purge_volume = self._get_purge_volume(self.tool_selected, tool)

                        # Ok, now ready to park and perform the swap
                        self._next_tool = tool # Valid only during the change process
                        self._save_toolhead_position_and_park('toolchange', next_pos=next_pos)
                        self._track_time_start('total')
                        self.printer.send_event("mmu:toolchange", self._last_tool, self._next_tool)

                        attempts = 2 if self.retry_tool_change_on_error and (self.is_printing() or standalone) else 1 # TODO Replace with inattention timer
                        try:
                            for i in range(attempts):
                                try:
                                    if self.filament_pos != self.FILAMENT_POS_UNLOADED:
                                        self._unload_tool(form_tip=do_form_tip)
                                    self._set_next_position(next_pos)
                                    self._select_and_load_tool(tool, purge=do_purge)
                                    break
                                except MmuError as ee:
                                    if i == attempts - 1:
                                        raise MmuError("%s.\nOccured when changing tool: %s" % (str(ee), self._last_toolchange))
                                    self.log_error("%s.\nOccured when changing tool: %s. Retrying..." % (str(ee), self._last_toolchange))
                                    # Try again but recover_filament_pos will ensure conservative treatment of unload
                                    self.recover_filament_pos()

                            self._track_swap_completed()
                            if self.log_m117_messages:
                                self.gcode.run_script_from_command("M117 T%s" % tool)
                        finally:
                            self._track_time_end('total')
                            self._next_tool = self.TOOL_GATE_UNKNOWN

                    # Updates swap statistics
                    self.num_toolchanges += 1
                    self._dump_statistics(job=not quiet, gate=not quiet)
                    self._persist_swap_statistics()
                    self._persist_gate_statistics()

                    # Deliberately outside of _wrap_gear_synced_to_extruder() so there is no absolutely no delay after restoring position
                    self._continue_after('toolchange', restore=restore)
        except MmuError as ee:
            self.handle_mmu_error(str(ee))

        finally:
            self.toolchange_purge_volume = 0.

    cmd_MMU_LOAD_help = "Loads filament on current tool/gate or optionally loads just the extruder for bypass or recovery usage (EXTRUDER_ONLY=1)"
    def cmd_MMU_LOAD(self, gcmd):
        self.log_to_file(gcmd.get_commandline())
        if self.check_if_disabled(): return
        if self.check_if_not_homed(): return
        self._fix_started_state()

        self.last_statistics = {}
        in_bypass = self.gate_selected == self.TOOL_GATE_BYPASS
        extruder_only = bool(gcmd.get_int('EXTRUDER_ONLY', 0, minval=0, maxval=1) or in_bypass)
        skip_purge = bool(gcmd.get_int('SKIP_PURGE', 0, minval=0, maxval=1))
        restore = bool(gcmd.get_int('RESTORE', 1, minval=0, maxval=1))
        do_purge = self.PURGE_STANDALONE if not skip_purge else self.PURGE_NONE

        try:
            with self.wrap_sync_gear_to_extruder():
                with self._wrap_suspend_runout(): # Don't want runout accidently triggering during filament load
                    if self.filament_pos != self.FILAMENT_POS_UNLOADED:
                        self.log_always("Filament already loaded")
                        return

                    self._note_toolchange("> %s" % self._selected_tool_string())

                    if not extruder_only:
                        self._save_toolhead_position_and_park('load')
                        if self.tool_selected == self.TOOL_GATE_UNKNOWN:
                            self.log_error("Selected gate is not mapped to any tool. Will load filament but be sure to use MMU_TTG_MAP to assign tool")
                        self._select_and_load_tool(self.tool_selected, purge=do_purge)
                        self._persist_gate_statistics()
                        self._continue_after('load', restore=restore)
                    else:
                        self.load_sequence(bowden_move=0., extruder_only=True, purge=do_purge)

                    self._persist_swap_statistics()

        except MmuError as ee:
            self.handle_mmu_error("%s.\nOccured when loading tool: %s" % (str(ee), self._last_toolchange))
            if self.tool_selected == self.TOOL_GATE_BYPASS:
                self._set_filament_pos_state(self.FILAMENT_POS_UNKNOWN)

    cmd_MMU_UNLOAD_help = "Unloads filament and parks it at the gate or optionally unloads just the extruder (EXTRUDER_ONLY=1)"
    def cmd_MMU_UNLOAD(self, gcmd):
        self.log_to_file(gcmd.get_commandline())
        if self.check_if_disabled(): return
        if self.check_if_not_calibrated(self.CALIBRATED_ESSENTIAL, check_gates=[self.gate_selected]): return
        self._fix_started_state()

        if self.filament_pos == self.FILAMENT_POS_UNLOADED:
            self.log_always("Filament not loaded")
            return

        try:
            with self.wrap_sync_gear_to_extruder():
                with self._wrap_suspend_runout(): # Don't want runout accidently triggering during filament unload
                    self._mmu_unload_eject(gcmd)

                    self._persist_swap_statistics()

        except MmuError as ee:
            self.handle_mmu_error("%s.\nOccured when unloading tool" % str(ee))

    cmd_MMU_EJECT_help = "Alias for MMU_UNLOAD if filament is loaded but will fully eject filament from MMU (release from gear) if in unloaded state"
    def cmd_MMU_EJECT(self, gcmd):
        self.log_to_file(gcmd.get_commandline())
        if self.check_if_disabled(): return
        gate = gcmd.get_int('GATE', self.gate_selected, minval=0, maxval=self.num_gates - 1)
        force = bool(gcmd.get_int('FORCE', 0, minval=0, maxval=1))
        if self.check_if_not_calibrated(self.CALIBRATED_ESSENTIAL, check_gates=[gate]): return
        self._fix_started_state()

        can_crossload = self.mmu_unit().multigear and self.sensor_manager.has_gate_sensor(self.SENSOR_GEAR_PREFIX, gate)
        if not can_crossload and gate != self.gate_selected:
            if self.check_if_loaded(): return

        # Determine if eject_from_gate is necessary
        in_bypass = self.gate_selected == self.TOOL_GATE_BYPASS
        extruder_only = bool(gcmd.get_int('EXTRUDER_ONLY', 0, minval=0, maxval=1)) or in_bypass
        can_eject_from_gate = (
            not extruder_only
            and (
                self.mmu_unit(gate).multigear and gate != self.gate_selected
                or self.filament_pos == self.FILAMENT_POS_UNLOADED
                or force
            )
        )

        if not can_eject_from_gate and self.filament_pos == self.FILAMENT_POS_UNLOADED:
            self.log_always("Filament not loaded")
            return

        try:
            with self.wrap_sync_gear_to_extruder():
                with self._wrap_suspend_runout(): # Don't want runout accidently triggering during filament eject
                    current_gate = self.gate_selected
                    self.select_gate(gate)
                    self._mmu_unload_eject(gcmd)
                    if can_eject_from_gate:
                        self.log_always("Ejecting filament out of %s" % ("current gate" if gate == self.gate_selected else "gate %d" % gate))
                        self._eject_from_gate()
                    # If necessary or easy restore previous gate
                    if self.is_in_print() or self.mmu_unit().multigear:
                        self.select_gate(current_gate)
                    else:
                        self._initialize_encoder() # Encoder 0000
                        self._auto_filament_grip()

                    self._persist_swap_statistics()

        except MmuError as ee:
            self.handle_mmu_error("Filament eject for gate %d failed: %s" % (gate, str(ee)))

    # Common logic for MMU_UNLOAD and MMU_EJECT
    def _mmu_unload_eject(self, gcmd):
        in_bypass = self.gate_selected == self.TOOL_GATE_BYPASS
        extruder_only = bool(gcmd.get_int('EXTRUDER_ONLY', 0, minval=0, maxval=1)) or in_bypass
        skip_tip = bool(gcmd.get_int('SKIP_TIP', 0, minval=0, maxval=1))
        restore = bool(gcmd.get_int('RESTORE', 1, minval=0, maxval=1))
        do_form_tip = self.FORM_TIP_STANDALONE if not skip_tip else self.FORM_TIP_NONE

        if extruder_only:
            self._set_filament_pos_state(self.FILAMENT_POS_IN_EXTRUDER, silent=True) # Ensure tool tip is performed
            self.unload_sequence(bowden_move=0., form_tip=do_form_tip, extruder_only=True)
            if in_bypass:
                self._set_filament_pos_state(self.FILAMENT_POS_UNLOADED)
                self.log_always("Please pull the filament out from the MMU")
        else:
            if self.filament_pos != self.FILAMENT_POS_UNLOADED:
                self._save_toolhead_position_and_park('unload')
                self.last_statistics = {}
                self._note_toolchange("")
                self._unload_tool(form_tip=do_form_tip)
                self._persist_gate_statistics()
                self._continue_after('unload', restore=restore)

    # Bookend for start of MMU based print
    cmd_MMU_PRINT_START_help = "Forces initialization of MMU state ready for print (usually automatic)"
    def cmd_MMU_PRINT_START(self, gcmd):
        self.log_to_file(gcmd.get_commandline())
        if not self.is_in_print():
            self._on_print_start()
            self._clear_macro_state(reset=True)

    # Bookend for end of MMU based print
    cmd_MMU_PRINT_END_help = "Forces clean up of state after after print end"
    def cmd_MMU_PRINT_END(self, gcmd):
        self.log_to_file(gcmd.get_commandline())
        idle_timeout = gcmd.get_int('IDLE_TIMEOUT', 0, minval=0, maxval=1)
        end_state = gcmd.get('STATE', "complete")
        if not self.is_in_endstate():
            if end_state in ["complete", "error", "cancelled", "ready", "standby"]:
                if not idle_timeout and end_state in ["complete"]:
                    self._save_toolhead_position_and_park("complete")
                self._on_print_end(end_state)
            else:
                raise gcmd.error("Unknown endstate '%s'" % end_state)

    cmd_MMU_LOG_help = "Logs messages in MMU log"
    def cmd_MMU_LOG(self, gcmd):
        msg = gcmd.get('MSG', "").replace("\\n", "\n").replace(" ", UI_SPACE)
        if gcmd.get_int('ERROR', 0, minval=0, maxval=1):
            self.log_error(msg)
        elif gcmd.get_int('DEBUG', 0, minval=0, maxval=1):
            self.log_debug(msg)
        else:
            self.log_info(msg)

    cmd_MMU_PAUSE_help = "Pause the current print and lock the MMU operations"
    def cmd_MMU_PAUSE(self, gcmd):
        self.log_to_file(gcmd.get_commandline())
        if self.check_if_disabled(): return
        force_in_print = bool(gcmd.get_int('FORCE_IN_PRINT', 0, minval=0, maxval=1)) # Mimick in-print
        msg = gcmd.get('MSG',"MMU_PAUSE macro was directly called")
        self.handle_mmu_error(msg, force_in_print)

    cmd_MMU_UNLOCK_help = "Wakeup the MMU prior to resume to restore temperatures and timeouts"
    def cmd_MMU_UNLOCK(self, gcmd):
        self.log_to_file(gcmd.get_commandline())
        if self.check_if_disabled(): return
        self._clear_mmu_error_dialog()
        if self.is_mmu_paused_and_locked():
            self._mmu_unlock()

    # Not a user facing command - used in automatic wrapper
    cmd_MMU_RESUME_help = "Wrapper around default user RESUME macro"
    def cmd_MMU_RESUME(self, gcmd):
        self.log_to_file(gcmd.get_commandline())
        if not self.is_enabled:
            # User defined or Klipper default behavior
            self.wrap_gcode_command(" ".join(("__RESUME", gcmd.get_raw_command_parameters())), None)
            return

        self.log_debug("MMU RESUME wrapper called")
        if not self.is_paused():
            self.log_always("Print is not paused. Resume ignored.")
            return

        force_in_print = bool(gcmd.get_int('FORCE_IN_PRINT', 0, minval=0, maxval=1)) # Mimick in-print
        try:
            self._clear_mmu_error_dialog()
            if self.is_mmu_paused_and_locked():
                self._mmu_unlock()

            # Decide if we are ready to resume and give user opportunity to fix state first
            if self.sensor_manager.check_sensor(self.SENSOR_TOOLHEAD) is True:
                self._set_filament_pos_state(self.FILAMENT_POS_LOADED, silent=True)
                self.log_always("Automatically set filament state to LOADED based on toolhead sensor")
            if self.filament_pos not in [self.FILAMENT_POS_UNLOADED, self.FILAMENT_POS_LOADED]:
                raise MmuError("Cannot resume because filament position not indicated as fully loaded (or unloaded). Ensure filament is loaded/unloaded and run:\n MMU_RECOVER LOADED=1 or MMU_RECOVER LOADED=0 or just MMU_RECOVER\nto reset state, then RESUME again")

            # Prevent BASE_RESUME from moving toolhead
            if self.TOOLHEAD_POSITION_STATE in self.gcode_move.saved_states:
                gcode_pos = self.gcode_move.get_status(self.reactor.monotonic())['gcode_position']
                self.gcode_move.saved_states['PAUSE_STATE']['last_position'][:3] = gcode_pos[:3]

            self.wrap_gcode_command(" ".join(("__RESUME", gcmd.get_raw_command_parameters())), exception=None)
            self._continue_after("resume", force_in_print=force_in_print)
        except MmuError as ee:
            self.handle_mmu_error(str(ee))

    # Not a user facing command - used in automatic wrapper
    cmd_PAUSE_help = "Wrapper around default PAUSE macro"
    def cmd_PAUSE(self, gcmd):
        self.log_to_file(gcmd.get_commandline())
        if self.is_enabled:
            self._fix_started_state() # Get out of 'started' state
            self.log_debug("MMU PAUSE wrapper called")
            self._save_toolhead_position_and_park("pause")
        self.wrap_gcode_command(" ".join(("__PAUSE", gcmd.get_raw_command_parameters())), exception=None)

    # Not a user facing command - used in automatic wrapper
    cmd_CLEAR_PAUSE_help = "Wrapper around default CLEAR_PAUSE macro"
    def cmd_CLEAR_PAUSE(self, gcmd):
        self.log_to_file(gcmd.get_commandline())
        if self.is_enabled:
            self.log_debug("MMU CLEAR_PAUSE wrapper called")
            self._clear_macro_state()
            if self.saved_toolhead_operation == 'pause':
                self._clear_saved_toolhead_position()
        self.wrap_gcode_command("__CLEAR_PAUSE", exception=None)

    # Not a user facing command - used in automatic wrapper
    cmd_MMU_CANCEL_PRINT_help = "Wrapper around default CANCEL_PRINT macro"
    def cmd_MMU_CANCEL_PRINT(self, gcmd):
        self.log_to_file(gcmd.get_commandline())
        if self.is_enabled:
            self._fix_started_state() # Get out of 'started' state before transistion to cancelled
            self.log_debug("MMU_CANCEL_PRINT wrapper called")
            self._clear_mmu_error_dialog()
            self._save_toolhead_position_and_park("cancel")
            self.wrap_gcode_command("__CANCEL_PRINT", exception=None)
            self._on_print_end("cancelled")
        else:
            self.wrap_gcode_command("__CANCEL_PRINT", exception=None)

    cmd_MMU_RECOVER_help = "Recover the filament location and set MMU state after manual intervention/movement"
    def cmd_MMU_RECOVER(self, gcmd):
        self.log_to_file(gcmd.get_commandline())
        if self.check_if_disabled(): return
        tool = gcmd.get_int('TOOL', self.TOOL_GATE_UNKNOWN, minval=-2, maxval=self.num_gates - 1)
        mod_gate = gcmd.get_int('GATE', self.TOOL_GATE_UNKNOWN, minval=-2, maxval=self.num_gates - 1)
        loaded = gcmd.get_int('LOADED', -1, minval=0, maxval=1)
        strict = gcmd.get_int('STRICT', 0, minval=0, maxval=1)

        try:
            with self.wrap_sync_gear_to_extruder():
                if self.TOOL_GATE_BYPASS in (tool, mod_gate) and not self.selector.has_bypass():
                    self.log_always("Bypass not configured")
                    return

                if tool == self.TOOL_GATE_BYPASS:
                    self.selector.restore_gate(self.TOOL_GATE_BYPASS)
                    self._set_gate_selected(self.TOOL_GATE_BYPASS)
                    self._set_tool_selected(self.TOOL_GATE_BYPASS)
                    self._ensure_ttg_match()

                elif tool >= 0: # If tool is specified then use and optionally override the gate
                    self._set_tool_selected(tool)
                    gate = self.ttg_map[tool]
                    if mod_gate >= 0:
                        gate = mod_gate
                    if gate >= 0:
                        self.selector.restore_gate(gate)
                        self._set_gate_selected(gate)
                        self.log_info("Remapping T%d to gate %d" % (tool, gate))
                        self._remap_tool(tool, gate, loaded)

                elif mod_gate >= 0: # If only gate specified then just reset and ensure tool is correct
                    self.selector.restore_gate(mod_gate)
                    self._set_gate_selected(mod_gate)
                    self._ensure_ttg_match()

                elif tool == self.TOOL_GATE_UNKNOWN and self.tool_selected == self.TOOL_GATE_BYPASS and loaded == -1:
                    # This is to be able to get out of "stuck in bypass" state
                    self.log_info("Warning: Making assumption that bypass is unloaded")
                    self._set_filament_direction(self.DIRECTION_UNKNOWN)
                    self._set_filament_pos_state(self.FILAMENT_POS_UNLOADED, silent=True)
                    self._auto_filament_grip()
                    return

                if loaded == 1:
                    self._set_filament_direction(self.DIRECTION_LOAD)
                    self._set_filament_pos_state(self.FILAMENT_POS_LOADED)
                    return
                elif loaded == 0:
                    self._set_filament_direction(self.DIRECTION_UNLOAD)
                    self._set_filament_pos_state(self.FILAMENT_POS_UNLOADED)
                    return

                # Filament position not specified so auto recover
                self.recover_filament_pos(strict=strict, message=True)
                self._auto_filament_grip()
        except MmuError as ee:
            self.handle_mmu_error(str(ee))


### GCODE COMMANDS INTENDED FOR TESTING ##########################################

    cmd_MMU_SOAKTEST_LOAD_SEQUENCE_help = "Soak test tool load/unload sequence"
    def cmd_MMU_SOAKTEST_LOAD_SEQUENCE(self, gcmd):
        self.log_to_file(gcmd.get_commandline())
        if self.check_if_disabled(): return
        if self.check_if_bypass(): return
        if self.check_if_not_homed(): return
        if self.check_if_loaded(): return
        if self.check_if_not_calibrated(self.CALIBRATED_ESSENTIAL): return
        loops = gcmd.get_int('LOOP', 2)
        rand = gcmd.get_int('RANDOM', 0)
        to_nozzle = gcmd.get_int('FULL', 0)
        try:
            with self.wrap_sync_gear_to_extruder():
                for l in range(loops):
                    self.log_always("Testing loop %d / %d" % (l, loops))
                    for t in range(self.num_gates):
                        tool = t
                        if rand == 1:
                            tool = random.randint(0, self.num_gates - 1)
                        gate = self.ttg_map[tool]
                        if self.gate_status[gate] == self.GATE_EMPTY:
                            self.log_always("Skipping tool %d of %d because gate %d is empty" % (tool, self.num_gates, gate))
                        else:
                            self.log_always("Testing tool %d of %d (gate %d)" % (tool, self.num_gates, gate))
                            if not to_nozzle:
                                self.select_tool(tool)
                                self.load_sequence(bowden_move=100., skip_extruder=True)
                                self.unload_sequence(bowden_move=100.)
                            else:
                                self._select_and_load_tool(tool, purge=self.PURGE_NONE)
                                self._unload_tool()
                self.select_tool(0)
        except MmuError as ee:
            self.handle_mmu_error(str(ee))

    cmd_MMU_TEST_GRIP_help = "Test the MMU grip for a Tool"
    def cmd_MMU_TEST_GRIP(self, gcmd):
        self.log_to_file(gcmd.get_commandline())
        if self.check_if_disabled(): return
        if self.check_if_bypass(): return
        self.selector.filament_drive()
        self.motors_onoff(on=False, motor="gear")

    cmd_MMU_TEST_TRACKING_help = "Test the tracking of gear feed and encoder sensing"
    def cmd_MMU_TEST_TRACKING(self, gcmd):
        self.log_to_file(gcmd.get_commandline())
        if self._check_has_encoder(): return
        if self.check_if_disabled(): return
        if self.check_if_bypass(): return
        if self.check_if_not_homed(): return
        if self.check_if_not_calibrated(self.CALIBRATED_ESSENTIAL, check_gates=[self.gate_selected]): return
        direction = gcmd.get_int('DIRECTION', 1, minval=-1, maxval=1)
        step = gcmd.get_float('STEP', 1, minval=0.5, maxval=20)
        sensitivity = gcmd.get_float('SENSITIVITY', self.encoder_resolution, minval=0.1, maxval=10)
        if direction == 0: return
        try:
            with self.wrap_sync_gear_to_extruder():
                if self.filament_pos not in [self.FILAMENT_POS_START_BOWDEN, self.FILAMENT_POS_IN_BOWDEN]:
                    # Ready MMU for test if not already setup
                    self._unload_tool()
                    self.load_sequence(bowden_move=100. if direction == self.DIRECTION_LOAD else 200., skip_extruder=True)
                    self.selector.filament_drive()
                with self._require_encoder():
                    self._initialize_filament_position()
                    for i in range(1, int(100 / step)):
                        self.trace_filament_move(None, direction * step, encoder_dwell=None)
                        measured = self.get_encoder_distance()
                        moved = i * step
                        drift = int(round((moved - measured) / sensitivity))
                        if drift > 0:
                            drift_str = "++++++++!!"[0:drift]
                        elif (moved - measured) < 0:
                            drift_str = "--------!!"[0:-drift]
                        else:
                            drift_str = ""
                        self.log_info("Gear/Encoder : %05.2f / %05.2f mm %s" % (moved, measured, drift_str))
                self._unload_tool()
        except MmuError as ee:
            self.handle_mmu_error("Tracking test failed: %s" % str(ee))

    cmd_MMU_TEST_LOAD_help = "For quick testing filament loading from gate to the extruder"
    def cmd_MMU_TEST_LOAD(self, gcmd):
        self.log_to_file(gcmd.get_commandline())
        if self.check_if_disabled(): return
        if self.check_if_bypass(): return
        if self.check_if_loaded(): return
        if self.check_if_not_calibrated(self.CALIBRATED_ESSENTIAL, check_gates=[self.gate_selected]): return
        full = gcmd.get_int('FULL', 0, minval=0, maxval=1)
        try:
            with self.wrap_sync_gear_to_extruder():
                if full:
                    self.load_sequence(skip_extruder=True)
                else:
                    length = gcmd.get_float('LENGTH', 100., minval=10., maxval=self._get_bowden_length(self.gate_selected))
                    self.load_sequence(bowden_move=length, skip_extruder=True)
        except MmuError as ee:
            self.handle_mmu_error("Load test failed: %s" % str(ee))

    cmd_MMU_TEST_MOVE_help = "Test filament move to help debug setup / options"
    def cmd_MMU_TEST_MOVE(self, gcmd):
        self.log_to_file(gcmd.get_commandline())
        if self.check_if_disabled(): return
        debug = bool(gcmd.get_int('DEBUG', 0, minval=0, maxval=1)) # Hidden option

        with self.wrap_sync_gear_to_extruder():
            with DebugStepperMovement(self, debug):
                actual,_,measured,_ = self._move_cmd(gcmd, "Test move")
            self.movequeues_wait()
            self.log_always("Moved %.1fmm%s" % (actual, (" (measured %.1fmm)" % measured) if self._can_use_encoder() else ""))

    cmd_MMU_TEST_HOMING_MOVE_help = "Test filament homing move to help debug setup / options"
    def cmd_MMU_TEST_HOMING_MOVE(self, gcmd):
        self.log_to_file(gcmd.get_commandline())
        if self.check_if_disabled(): return

        with self.wrap_sync_gear_to_extruder():
            debug = bool(gcmd.get_int('DEBUG', 0, minval=0, maxval=1)) # Hidden option
            with DebugStepperMovement(self, debug):
                actual,homed,measured,_ = self._homing_move_cmd(gcmd, "Test homing move")
            self.log_always("%s after %.1fmm%s" % (("Homed" if homed else "Did not home"), actual, (" (measured %.1fmm)" % measured) if self._can_use_encoder() else ""))

    cmd_MMU_TEST_CONFIG_help = "Runtime adjustment of MMU configuration for testing or in-print tweaking purposes"
    def cmd_MMU_TEST_CONFIG(self, gcmd):
        self.log_to_file(gcmd.get_commandline())
        quiet = bool(gcmd.get_int('QUIET', 0, minval=0, maxval=1))

        # Try to catch illegal parameters
        illegal_params = [
            p for p in gcmd.get_command_parameters()
            if vars(self).get(p.lower()) is None
            and vars(self.selector).get(p.lower()) is None
            and p.lower() not in [
                self.VARS_MMU_CALIB_BOWDEN_LENGTH,
                self.VARS_MMU_CALIB_CLOG_LENGTH
            ]
            and p.upper() not in ['QUIET']
        ]
        if illegal_params:
            raise gcmd.error("Unknown parameter: %s" % illegal_params)

        # Filament Speeds
        self.gear_from_buffer_speed = gcmd.get_float('GEAR_FROM_BUFFER_SPEED', self.gear_from_buffer_speed, minval=10.)
        self.gear_from_buffer_accel = gcmd.get_float('GEAR_FROM_BUFFER_ACCEL', self.gear_from_buffer_accel, minval=10.)
        self.gear_from_spool_speed = gcmd.get_float('GEAR_FROM_SPOOL_SPEED', self.gear_from_spool_speed, minval=10.)
        self.gear_from_spool_accel = gcmd.get_float('GEAR_FROM_SPOOL_ACCEL', self.gear_from_spool_accel, above=10.)
        self.gear_unload_speed = gcmd.get_float('GEAR_UNLOAD_SPEED', self.gear_unload_speed, minval=10.)
        self.gear_unload_accel = gcmd.get_float('GEAR_UNLOAD_ACCEL', self.gear_unload_accel, above=10.)
        self.gear_short_move_speed = gcmd.get_float('GEAR_SHORT_MOVE_SPEED', self.gear_short_move_speed, minval=10.)
        self.gear_short_move_accel = gcmd.get_float('GEAR_SHORT_MOVE_ACCEL', self.gear_short_move_accel, minval=10.)
        self.gear_short_move_threshold = gcmd.get_float('GEAR_SHORT_MOVE_THRESHOLD', self.gear_short_move_threshold, minval=0.)
        self.gear_homing_speed = gcmd.get_float('GEAR_HOMING_SPEED', self.gear_homing_speed, above=1.)
        self.extruder_homing_speed = gcmd.get_float('EXTRUDER_HOMING_SPEED', self.extruder_homing_speed, above=1.)
        self.extruder_load_speed = gcmd.get_float('EXTRUDER_LOAD_SPEED', self.extruder_load_speed, above=1.)
        self.extruder_unload_speed = gcmd.get_float('EXTRUDER_UNLOAD_SPEED', self.extruder_unload_speed, above=1.)
        self.extruder_sync_load_speed = gcmd.get_float('EXTRUDER_SYNC_LOAD_SPEED', self.extruder_sync_load_speed, above=1.)
        self.extruder_sync_unload_speed = gcmd.get_float('EXTRUDER_SYNC_UNLOAD_SPEED', self.extruder_sync_unload_speed, above=1.)
        self.extruder_accel = gcmd.get_float('EXTRUDER_ACCEL', self.extruder_accel, above=10.)

        # Synchronous motor control
        self.sync_to_extruder = gcmd.get_int('SYNC_TO_EXTRUDER', self.sync_to_extruder, minval=0, maxval=1)
        self.sync_form_tip = gcmd.get_int('SYNC_FORM_TIP', self.sync_form_tip, minval=0, maxval=1)
        self.sync_purge = gcmd.get_int('SYNC_PURGE', self.sync_purge, minval=0, maxval=1)
        if self.mmu_unit().filament_always_gripped: # PAUL needs to be for whole unit
            self.sync_to_extruder = self.sync_form_tip = self.sync_purge = 1

        self.sync_feedback_enable = gcmd.get_int('SYNC_FEEDBACK_ENABLE', self.sync_feedback_enable, minval=0, maxval=1)
        self.sync_multiplier_high = gcmd.get_float('SYNC_MULTIPLIER_HIGH', self.sync_multiplier_high, minval=1., maxval=2.)
        self.sync_multiplier_low = gcmd.get_float('SYNC_MULTIPLIER_LOW', self.sync_multiplier_low, minval=0.5, maxval=1.)

        # TMC current control
        self.sync_gear_current = gcmd.get_int('SYNC_GEAR_CURRENT', self.sync_gear_current, minval=10, maxval=100)
        self.extruder_collision_homing_current = gcmd.get_int('EXTRUDER_COLLISION_HOMING_CURRENT', self.extruder_collision_homing_current, minval=10, maxval=100)
        self.extruder_form_tip_current = gcmd.get_int('EXTRUDER_FORM_TIP_CURRENT', self.extruder_form_tip_current, minval=100, maxval=150)
        self.extruder_purge_current = gcmd.get_int('EXTRUDER_PURGE_CURRENT', self.extruder_purge_current, minval=100, maxval=150)

        # Homing, loading and unloading controls
        gate_homing_endstop = gcmd.get('GATE_HOMING_ENDSTOP', self.gate_homing_endstop)
        if gate_homing_endstop not in self.GATE_ENDSTOPS:
            raise gcmd.error("gate_homing_endstop is invalid. Options are: %s" % self.GATE_ENDSTOPS)
        if gate_homing_endstop != self.gate_homing_endstop:
            self.gate_homing_endstop = gate_homing_endstop
            self._adjust_bowden_lengths()
            self.write_variables()

        # Special bowden calibration (get current length after potential gate_homing_endstop change)
        gate_selected = max(self.gate_selected, 0) # Assume gate 0 if not known / bypass
        bowden_length = gcmd.get_float('MMU_CALIBRATION_BOWDEN_LENGTH', self.bowden_lengths[gate_selected], minval=0.)
        if bowden_length != self.bowden_lengths[gate_selected]:
            self._save_bowden_length(gate_selected, bowden_length, endstop=self.gate_homing_endstop)
            self.write_variables()

        self.gate_endstop_to_encoder = gcmd.get_float('GATE_SENSOR_TO_ENCODER', self.gate_endstop_to_encoder)
        self.gate_parking_distance = gcmd.get_float('GATE_PARKING_DISTANCE', self.gate_parking_distance)
        self.gate_autoload = gcmd.get_int('GATE_AUTOLOAD', self.gate_autoload, minval=0, maxval=1)
        self.gate_final_eject_distance = gcmd.get_float('GATE_FINAL_EJECT_DISTANCE', self.gate_final_eject_distance)
        self.gate_unload_buffer = gcmd.get_float('GATE_UNLOAD_BUFFER', self.gate_unload_buffer, minval=0.)
        self.gate_homing_max = gcmd.get_float('GATE_HOMING_MAX', self.gate_homing_max)
        self.gate_preload_homing_max = gcmd.get_float('GATE_PRELOAD_HOMING_MAX', self.gate_preload_homing_max)

        self.bypass_autoload = gcmd.get_int('BYPASS_AUTOLOAD', self.bypass_autoload, minval=0, maxval=1)
        self.bowden_apply_correction = gcmd.get_int('BOWDEN_APPLY_CORRECTION', self.bowden_apply_correction, minval=0, maxval=1)
        self.bowden_allowable_unload_delta = self.bowden_allowable_load_delta = gcmd.get_float('BOWDEN_ALLOWABLE_LOAD_DELTA', self.bowden_allowable_load_delta, minval=1., maxval=50.)
        self.bowden_pre_unload_test = gcmd.get_int('BOWDEN_PRE_UNLOAD_TEST', self.bowden_pre_unload_test, minval=0, maxval=1)

        extruder_homing_endstop = gcmd.get('EXTRUDER_HOMING_ENDSTOP', self.extruder_homing_endstop)
        if extruder_homing_endstop not in self.EXTRUDER_ENDSTOPS:
            raise gcmd.error("extruder_homing_endstop is invalid. Options are: %s" % self.EXTRUDER_ENDSTOPS)
        self.extruder_homing_endstop = extruder_homing_endstop

        self.extruder_homing_max = gcmd.get_float('EXTRUDER_HOMING_MAX', self.extruder_homing_max, above=10.)
        self.extruder_force_homing = gcmd.get_int('EXTRUDER_FORCE_HOMING', self.extruder_force_homing, minval=0, maxval=1)

        self.toolhead_homing_max = gcmd.get_float('TOOLHEAD_HOMING_MAX', self.toolhead_homing_max, minval=0.)
        self.toolhead_entry_to_extruder = gcmd.get_float('TOOLHEAD_ENTRY_TO_EXTRUDER', self.toolhead_entry_to_extruder, minval=0.)
        self.toolhead_sensor_to_nozzle = gcmd.get_float('TOOLHEAD_SENSOR_TO_NOZZLE', self.toolhead_sensor_to_nozzle, minval=0.)
        self.toolhead_extruder_to_nozzle = gcmd.get_float('TOOLHEAD_EXTRUDER_TO_NOZZLE', self.toolhead_extruder_to_nozzle, minval=0.)
        self.toolhead_residual_filament = gcmd.get_float('TOOLHEAD_RESIDUAL_FILAMENT', self.toolhead_residual_filament, minval=0.)
        self.toolhead_ooze_reduction = gcmd.get_float('TOOLHEAD_OOZE_REDUCTION', self.toolhead_ooze_reduction, minval=-5., maxval=20.)
        self.toolhead_unload_safety_margin = gcmd.get_float('TOOLHEAD_UNLOAD_SAFETY_MARGIN', self.toolhead_unload_safety_margin, minval=0.)
        self.toolhead_post_load_tighten = gcmd.get_int('TOOLHEAD_POST_LOAD_TIGHTEN', self.toolhead_post_load_tighten, minval=0, maxval=100)
        self.gcode_load_sequence = gcmd.get_int('GCODE_LOAD_SEQUENCE', self.gcode_load_sequence, minval=0, maxval=1)
        self.gcode_unload_sequence = gcmd.get_int('GCODE_UNLOAD_SEQUENCE', self.gcode_unload_sequence, minval=0, maxval=1)

        # Software behavior options
        self.extruder_temp_variance = gcmd.get_float('EXTRUDER_TEMP_VARIANCE', self.extruder_temp_variance, minval=1.)
        self.enable_endless_spool = gcmd.get_int('ENABLE_ENDLESS_SPOOL', self.enable_endless_spool, minval=0, maxval=1)
        self.endless_spool_on_load = gcmd.get_int('ENDLESS_SPOOL_ON_LOAD', self.endless_spool_on_load, minval=0, maxval=1)
        self.endless_spool_eject_gate = gcmd.get_int('ENDLESS_SPOOL_EJECT_GATE', self.endless_spool_eject_gate, minval=-1, maxval=self.num_gates - 1)

        prev_spoolman_support = self.spoolman_support
        spoolman_support = gcmd.get('SPOOLMAN_SUPPORT', self.spoolman_support)
        if spoolman_support not in self.SPOOLMAN_OPTIONS:
            raise gcmd.error("spoolman_support is invalid. Options are: %s" % self.SPOOLMAN_OPTIONS)
        if spoolman_support == self.SPOOLMAN_OFF:
            self.gate_spool_id[:] = [-1] * self.num_gates
        self.spoolman_support = spoolman_support

        prev_t_macro_color = self.t_macro_color
        t_macro_color = gcmd.get('T_MACRO_COLOR', self.t_macro_color)
        if t_macro_color not in self.T_MACRO_COLOR_OPTIONS:
            raise gcmd.error("t_macro_color is invalid. Options are: %s" % self.T_MACRO_COLOR_OPTIONS)
        self.t_macro_color = t_macro_color

        self.log_level = gcmd.get_int('LOG_LEVEL', self.log_level, minval=0, maxval=4)
        self.log_file_level = gcmd.get_int('LOG_FILE_LEVEL', self.log_file_level, minval=0, maxval=4)
        self.log_visual = gcmd.get_int('LOG_VISUAL', self.log_visual, minval=0, maxval=1)
        self.log_statistics = gcmd.get_int('LOG_STATISTICS', self.log_statistics, minval=0, maxval=1)
        self.log_m117_messages = gcmd.get_int('LOG_M117_MESSAGES', self.log_m117_messages, minval=0, maxval=1)

        console_gate_stat = gcmd.get('CONSOLE_GATE_STAT', self.console_gate_stat)
        if console_gate_stat not in self.GATE_STATS_TYPES:
            raise gcmd.error("console_gate_stat is invalid. Options are: %s" % self.GATE_STATS_TYPES)
        self.console_gate_stat = console_gate_stat

        self.slicer_tip_park_pos = gcmd.get_float('SLICER_TIP_PARK_POS', self.slicer_tip_park_pos, minval=0.)
        self.force_form_tip_standalone = gcmd.get_int('FORCE_FORM_TIP_STANDALONE', self.force_form_tip_standalone, minval=0, maxval=1)
        self.force_purge_standalone = gcmd.get_int('FORCE_PURGE_STANDALONE', self.force_purge_standalone, minval=0, maxval=1)
        self.strict_filament_recovery = gcmd.get_int('STRICT_FILAMENT_RECOVERY', self.strict_filament_recovery, minval=0, maxval=1)
        self.filament_recovery_on_pause = gcmd.get_int('FILAMENT_RECOVERY_ON_PAUSE', self.filament_recovery_on_pause, minval=0, maxval=1)
        self.preload_attempts = gcmd.get_int('PRELOAD_ATTEMPTS', self.preload_attempts, minval=1, maxval=20)
        self.encoder_move_validation = gcmd.get_int('ENCODER_MOVE_VALIDATION', self.encoder_move_validation, minval=0, maxval=1)
        self.autotune_rotation_distance = gcmd.get_int('AUTOTUNE_ROTATION_DISTANCE', self.autotune_rotation_distance, minval=0, maxval=1)
        self.autotune_bowden_length = gcmd.get_int('AUTOTUNE_BOWDEN_LENGTH', self.autotune_bowden_length, minval=0, maxval=1)
        self.retry_tool_change_on_error = gcmd.get_int('RETRY_TOOL_CHANGE_ON_ERROR', self.retry_tool_change_on_error, minval=0, maxval=1)
        self.print_start_detection = gcmd.get_int('PRINT_START_DETECTION', self.print_start_detection, minval=0, maxval=1)
        self.show_error_dialog = gcmd.get_int('SHOW_ERROR_DIALOG', self.show_error_dialog, minval=0, maxval=1)
        form_tip_macro = gcmd.get('FORM_TIP_MACRO', self.form_tip_macro)
        if form_tip_macro != self.form_tip_macro:
            self.form_tip_vars = None # If macro is changed invalidate defaults
        self.form_tip_macro = form_tip_macro
        self.purge_macro = gcmd.get('PURGE_MACRO', self.purge_macro)

        # Available only with espooler
        if self.has_espooler():
            self.espooler_min_distance = gcmd.get_float('ESPOOLER_MIN_DISTANCE', self.espooler_min_distance, above=0)
            self.espooler_max_stepper_speed = gcmd.get_float('ESPOOLER_MAX_STEPPER_SPEED', self.espooler_max_stepper_speed, above=0)
            self.espooler_min_stepper_speed = gcmd.get_float('ESPOOLER_MIN_STEPPER_SPEED', self.espooler_min_stepper_speed, minval=0., below=self.espooler_max_stepper_speed)
            self.espooler_speed_exponent = gcmd.get_float('ESPOOLER_SPEED_EXPONENT', self.espooler_speed_exponent, above=0)
            self.espooler_assist_reduced_speed = gcmd.get_int('ESPOOLER_ASSIST_REDUCED_SPEED', 50, minval=0, maxval=100)
            self.espooler_printing_power = gcmd.get_int('ESPOOLER_PRINTING_POWER', self.espooler_printing_power, minval=0, maxval=100)
            self.espooler_assist_extruder_move_length = gcmd.get_float("ESPOOLER_ASSIST_EXTRUDER_MOVE_LENGTH", self.espooler_assist_extruder_move_length, above=10.)
            self.espooler_assist_burst_power = gcmd.get_int("ESPOOLER_ASSIST_BURST_POWER", self.espooler_assist_burst_power, minval=0, maxval=100)
            self.espooler_assist_burst_duration = gcmd.get_float("ESPOOLER_ASSIST_BURST_DURATION", self.espooler_assist_burst_duration, above=0., maxval=10.)
            espooler_assist_burst_trigger = gcmd.get_int("ESPOOLER_ASSIST_BURST_TRIGGER", self.espooler_assist_burst_trigger, minval=0, maxval=1)
            if espooler_assist_burst_trigger != self.espooler_assist_burst_trigger:
                self._espooler_assist_off() # Ensure we reset correctly
                self.espooler_assist_burst_trigger = espooler_assist_burst_trigger
            self.espooler_assist_burst_trigger_max = gcmd.get_int("ESPOOLER_ASSIST_BURST_TRIGGER_MAX", self.espooler_assist_burst_trigger_max, minval=1)

            espooler_operations = list(gcmd.get('ESPOOLER_OPERATIONS', ','.join(self.espooler_operations)).split(','))
            for op in espooler_operations:
                if op not in self.ESPOOLER_OPERATIONS:
                    raise gcmd.error("espooler_operations '%s' is invalid. Options are: %s" % (op, self.ESPOOLER_OPERATIONS))
            self.espooler_operations = espooler_operations

        # Available only with encoder
        if self.has_encoder():
            self.enable_clog_detection = gcmd.get_int('ENABLE_CLOG_DETECTION', self.enable_clog_detection, minval=0, maxval=2)
            self.encoder().set_mode(self.enable_clog_detection)
            clog_length = gcmd.get_float('MMU_CALIBRATION_CLOG_LENGTH', self.encoder().get_clog_detection_length(), minval=1., maxval=100.)
            if clog_length != self.encoder().get_clog_detection_length():
                self.encoder().set_clog_detection_length(clog_length)

        # Currently hidden and testing options
        self.test_random_failures = gcmd.get_int('TEST_RANDOM_FAILURES', self.test_random_failures, minval=0, maxval=1)
        self.test_force_in_print = gcmd.get_int('TEST_FORCE_IN_PRINT', self.test_force_in_print, minval=0, maxval=1)
        self.canbus_comms_retries = gcmd.get_int('CANBUS_COMMS_RETRIES', self.canbus_comms_retries, minval=1, maxval=10)
        self.serious = gcmd.get_int('SERIOUS', self.serious, minval=0, maxval=1)

        # Sub components
        self.selector.set_test_config(gcmd)

        if not quiet:
            msg = "FILAMENT MOVEMENT SPEEDS:"
            msg += "\ngear_from_spool_speed = %.1f" % self.gear_from_spool_speed
            msg += "\ngear_from_spool_accel = %.1f" % self.gear_from_spool_accel
            msg += "\ngear_unload_speed = %.1f" % self.gear_unload_speed
            msg += "\ngear_unload_accel = %.1f" % self.gear_unload_accel
            if self.has_filament_buffer:
                msg += "\ngear_from_buffer_speed = %.1f" % self.gear_from_buffer_speed
                msg += "\ngear_from_buffer_accel = %.1f" % self.gear_from_buffer_accel
            msg += "\ngear_short_move_speed = %.1f" % self.gear_short_move_speed
            msg += "\ngear_short_move_accel = %.1f" % self.gear_short_move_accel
            msg += "\ngear_short_move_threshold = %.1f" % self.gear_short_move_threshold
            msg += "\ngear_homing_speed = %.1f" % self.gear_homing_speed
            msg += "\nextruder_homing_speed = %.1f" % self.extruder_homing_speed
            msg += "\nextruder_load_speed = %.1f" % self.extruder_load_speed
            msg += "\nextruder_unload_speed = %.1f" % self.extruder_unload_speed
            msg += "\nextruder_sync_load_speed = %.1f" % self.extruder_sync_load_speed
            msg += "\nextruder_sync_unload_speed = %.1f" % self.extruder_sync_unload_speed
            msg += "\nextruder_accel = %.1f" % self.extruder_accel

            msg += "\n\nTMC & MOTOR SYNC CONTROL:"
            msg += "\nsync_to_extruder = %d" % self.sync_to_extruder
            msg += "\nsync_form_tip = %d" % self.sync_form_tip
            msg += "\nsync_purge = %d" % self.sync_purge
            msg += "\nsync_feedback_enable = %d" % self.sync_feedback_enable
            msg += "\nsync_multiplier_high = %.2f" % self.sync_multiplier_high
            msg += "\nsync_multiplier_low = %.2f" % self.sync_multiplier_low
            msg += "\nsync_gear_current = %d%%" % self.sync_gear_current
            msg += "\nextruder_collision_homing_current = %d%%" % self.extruder_collision_homing_current
            msg += "\nextruder_form_tip_current = %d%%" % self.extruder_form_tip_current
            msg += "\nextruder_purge_current = %d%%" % self.extruder_purge_current

            msg += "\n\nLOADING/UNLOADING:"
            msg += "\ngate_homing_endstop = %s" % self.gate_homing_endstop
            if self.gate_homing_endstop in [self.SENSOR_GATE] and self.has_encoder():
                msg += "\ngate_endstop_to_encoder = %s" % self.gate_endstop_to_encoder
            msg += "\ngate_unload_buffer = %s" % self.gate_unload_buffer
            msg += "\ngate_homing_max = %s" % self.gate_homing_max
            msg += "\ngate_preload_homing_max = %s" % self.gate_preload_homing_max
            msg += "\ngate_parking_distance = %s" % self.gate_parking_distance
            msg += "\ngate_autoload = %s" % self.gate_autoload
            msg += "\ngate_final_eject_distance = %s" % self.gate_final_eject_distance
            if self.sensor_manager.has_sensor(self.SENSOR_EXTRUDER_ENTRY):
                msg += "\nbypass_autoload = %s" % self.bypass_autoload
            if self.has_encoder():
                msg += "\nbowden_apply_correction = %d" % self.bowden_apply_correction
                msg += "\nbowden_allowable_load_delta = %d" % self.bowden_allowable_load_delta
                msg += "\nbowden_pre_unload_test = %d" % self.bowden_pre_unload_test
            msg += "\nextruder_force_homing = %d" % self.extruder_force_homing
            msg += "\nextruder_homing_endstop = %s" % self.extruder_homing_endstop
            msg += "\nextruder_homing_max = %.1f" % self.extruder_homing_max
            msg += "\ntoolhead_extruder_to_nozzle = %.1f" % self.toolhead_extruder_to_nozzle
            if self.sensor_manager.has_sensor(self.SENSOR_TOOLHEAD):
                msg += "\ntoolhead_sensor_to_nozzle = %.1f" % self.toolhead_sensor_to_nozzle
                msg += "\ntoolhead_homing_max = %.1f" % self.toolhead_homing_max
            if self.sensor_manager.has_sensor(self.SENSOR_EXTRUDER_ENTRY):
                msg += "\ntoolhead_entry_to_extruder = %.1f" % self.toolhead_entry_to_extruder
            msg += "\ntoolhead_residual_filament = %.1f" % self.toolhead_residual_filament
            msg += "\ntoolhead_ooze_reduction = %.1f" % self.toolhead_ooze_reduction
            msg += "\ntoolhead_unload_safety_margin = %d" % self.toolhead_unload_safety_margin
            msg += "\ntoolhead_post_load_tighten = %d" % self.toolhead_post_load_tighten
            msg += "\ngcode_load_sequence = %d" % self.gcode_load_sequence
            msg += "\ngcode_unload_sequence = %d" % self.gcode_unload_sequence

            msg += "\n\nTIP FORMING:"
            msg += "\nform_tip_macro = %s" % self.form_tip_macro
            msg += "\nforce_form_tip_standalone = %d" % self.force_form_tip_standalone
            if not self.force_form_tip_standalone:
                msg += "\nslicer_tip_park_pos = %.1f" % self.slicer_tip_park_pos

            msg += "\n\nPURGING:"
            msg += "\npurge_macro = %s" % self.purge_macro
            msg += "\nforce_purge_standalone = %d" % self.force_purge_standalone

            if self.has_espooler():
                msg += "\n\nESPOOLER:"
                msg += "\nespooler_min_distance = %s" % self.espooler_min_distance
                msg += "\nespooler_max_stepper_speed = %s" % self.espooler_max_stepper_speed
                msg += "\nespooler_min_stepper_speed = %s" % self.espooler_min_stepper_speed
                msg += "\nespooler_speed_exponent = %s" % self.espooler_speed_exponent
                msg += "\nespooler_assist_reduced_speed = %s%%" % self.espooler_assist_reduced_speed
                msg += "\nespooler_printing_power = %s%%" % self.espooler_printing_power
                msg += "\nespooler_assist_extruder_move_length = %s" % self.espooler_assist_extruder_move_length
                msg += "\nespooler_assist_burst_power = %d" % self.espooler_assist_burst_power
                msg += "\nespooler_assist_burst_duration = %s" % self.espooler_assist_burst_duration
                msg += "\nespooler_assist_burst_trigger = %d" % self.espooler_assist_burst_trigger
                msg += "\nespooler_assist_burst_trigger_max = %d" % self.espooler_assist_burst_trigger_max
                msg += "\nespooler_operations = %s"  % self.espooler_operations

            msg += "\n\nLOGGING:"
            msg += "\nlog_level = %d" % self.log_level
            msg += "\nlog_visual = %d" % self.log_visual
            if self.mmu_logger:
                msg += "\nlog_file_level = %d" % self.log_file_level
            msg += "\nlog_statistics = %d" % self.log_statistics
            msg += "\nlog_m117_messages = %d" % self.log_m117_messages
            msg += "\nconsole_gate_stat = %s" % self.console_gate_stat

            msg += "\n\nOTHER:"
            msg += "\nextruder_temp_variance = %.1f" % self.extruder_temp_variance
            if self.has_encoder():
                msg += "\nenable_clog_detection = %d" % self.enable_clog_detection
            msg += "\nenable_endless_spool = %d" % self.enable_endless_spool
            msg += "\nendless_spool_on_load = %d" % self.endless_spool_on_load
            msg += "\nendless_spool_eject_gate = %d" % self.endless_spool_eject_gate
            msg += "\nspoolman_support = %s" % self.spoolman_support
            msg += "\nt_macro_color = %s" % self.t_macro_color
            msg += "\npreload_attempts = %d" % self.preload_attempts
            if self.has_encoder():
                msg += "\nstrict_filament_recovery = %d" % self.strict_filament_recovery
                msg += "\nencoder_move_validation = %d" % self.encoder_move_validation
                msg += "\nautotune_rotation_distance = %d" % self.autotune_rotation_distance
            msg += "\nautotune_bowden_length = %d" % self.autotune_bowden_length
            msg += "\nfilament_recovery_on_pause = %d" % self.filament_recovery_on_pause
            msg += "\nretry_tool_change_on_error = %d" % self.retry_tool_change_on_error
            msg += "\nprint_start_detection = %d" % self.print_start_detection
            msg += "\nshow_error_dialog = %d" % self.show_error_dialog

            # These are in mmu_vars.cfg and are offered here for convenience
            msg += "\n\nCALIBRATION (mmu_vars.cfg):"
            if self.mmu_unit().variable_bowden_lengths:
                msg += "\nmmu_calibration_bowden_lengths = %s" % self.bowden_lengths
            else:
                msg += "\nmmu_calibration_bowden_length = %.1f" % self.bowden_lengths[0]
            if self.has_encoder():
                msg += "\nmmu_calibration_clog_length = %.1f" % self.encoder().get_clog_detection_length()

            # Sub components
            msg += self.selector.get_test_config()

            self.log_info(msg)

        # Some changes need additional action to be taken
        if prev_spoolman_support != self.spoolman_support:
            self._spoolman_sync()
        if prev_t_macro_color != self.t_macro_color:
            self._update_t_macros()


###########################################
# RUNOUT, ENDLESS SPOOL and GATE HANDLING #
###########################################

    def _runout(self, force_runout=False, sensor=None):
        with self._wrap_suspend_runout(): # Don't want runout accidently triggering during handling
            self.is_handling_runout = force_runout # Best starting assumption
            self._save_toolhead_position_and_park('runout')

            if self.tool_selected < 0:
                raise MmuError("Filament runout or clog on an unknown or bypass tool\nManual intervention is required")

            if self.filament_pos != self.FILAMENT_POS_LOADED and not force_runout:
                raise MmuError("Filament runout or clog occured but filament is marked as not loaded(?)\nManual intervention is required")

            self.log_debug("Issue on tool T%d" % self.tool_selected)

            # Check for clog by looking for filament at the gate (or in the encoder)
            if not force_runout:
                if not self.check_filament_runout():
                    if self.has_encoder():
                        self.encoder().update_clog_detection_length()
                    self.is_handling_runout = False
                    raise MmuError("A clog has been detected and requires manual intervention")

            # We definitely have a filament runout
            self.is_handling_runout = True # Will remain true until complete and continue or resume after error
            if self.enable_endless_spool:
                self._set_gate_status(self.gate_selected, self.GATE_EMPTY) # Indicate current gate is empty
                next_gate, msg = self._get_next_endless_spool_gate(self.tool_selected, self.gate_selected)
                if next_gate == -1:
                    raise MmuError("Runout detected on %s\nNo alternative gates available after checking %s" % (sensor, msg))

                self.log_error("A runout has been detected. Checking for alternative gates %s" % msg)
                self.log_info("Remapping T%d to gate %d" % (self.tool_selected, next_gate))

                if self.endless_spool_eject_gate > 0:
                    self.log_info("Ejecting filament remains to designated waste gate %d" % self.endless_spool_eject_gate)
                    self.select_gate(self.endless_spool_eject_gate)
                self._unload_tool()
                self._eject_from_gate() # Push completely out of gate
                self.select_gate(next_gate) # Necessary if unloaded to waste gate
                self._remap_tool(self.tool_selected, next_gate)
                self._select_and_load_tool(self.tool_selected, purge=self.PURGE_NONE)
            else:
                raise MmuError("Runout detected on %s\nEndlessSpool mode is off - manual intervention is required" % sensor)

        self._continue_after("endless_spool")
        self.pause_resume.send_resume_command() # Undo what runout sensor handling did

    def _get_next_endless_spool_gate(self, tool, gate):
        group = self.endless_spool_groups[gate]
        next_gate = -1
        checked_gates = []
        for i in range(self.num_gates - 1):
            check = (gate + i + 1) % self.num_gates
            if self.endless_spool_groups[check] == group:
                checked_gates.append(check)
                if self.gate_status[check] != self.GATE_EMPTY:
                    next_gate = check
                    break
        msg = "for T%d in EndlessSpool Group %s %s" % (tool, chr(ord('A') + group), checked_gates)
        return next_gate, msg

    # Use pre-gate (and gear) sensors to "correct" gate status
    # Return updated gate_status
    def _validate_gate_status(self, gate_status):
        v_gate_status = list(gate_status) # Ensure that webhooks sees get_status() change
        for gate, status in enumerate(v_gate_status):
            detected = self.sensor_manager.check_gate_sensor(self.SENSOR_GEAR_PREFIX, gate)
            if detected is True:
                v_gate_status[gate] = self.GATE_AVAILABLE
            else:
                detected = self.sensor_manager.check_gate_sensor(self.SENSOR_PRE_GATE_PREFIX, gate)
                if detected is True and status == self.GATE_EMPTY:
                    v_gate_status[gate] = self.GATE_UNKNOWN
                elif detected is False and status != self.GATE_EMPTY:
                    v_gate_status[gate] = self.GATE_EMPTY
        return v_gate_status

    def _get_filament_char(self, gate, no_space=False, show_source=False):
        show_source &= self.has_filament_buffer
        gate_status = self.gate_status[gate]
        if self.enable_endless_spool and gate == self.endless_spool_eject_gate:
            return "W"
        elif gate_status == self.GATE_AVAILABLE_FROM_BUFFER:
            return "B" if show_source else "*"
        elif gate_status == self.GATE_AVAILABLE:
            return "S" if show_source else "*"
        elif gate_status == self.GATE_EMPTY:
            return (UI_SEPARATOR if no_space else " ")
        else:
            return "?"

    def _ttg_map_to_string(self, tool=None, show_groups=True):
        if show_groups:
            msg = "TTG Map & EndlessSpool Groups:\n"
        else:
            msg = "TTG Map:\n" # String used to filter in KS-HH
        num_tools = self.num_gates
        tools = range(num_tools) if tool is None else [tool]
        for i in tools:
            gate = self.ttg_map[i]
            filament_char = self._get_filament_char(gate, show_source=False)
            msg += "\n" if i and tool is None else ""
            msg += "T{:<2}-> Gate{:>2}({})".format(i, gate, filament_char)

            if show_groups and self.enable_endless_spool:
                group = self.endless_spool_groups[gate]
                msg += " Group %s:" % chr(ord('A') + group)
                gates_in_group = [(j + gate) % num_tools for j in range(num_tools)]
                #msg += " >".join("{:>2}({})".format(g, self._get_filament_char(g, show_source=False)) for g in gates_in_group if self.endless_spool_groups[g] == group)
                msg += " >".join("{:>2}".format(g) for g in gates_in_group if self.endless_spool_groups[g] == group)

            if i == self.tool_selected:
                msg += " [SELECTED]"
        return msg

    def _mmu_visual_to_string(self):
        divider = UI_SPACE + UI_SEPARATOR + UI_SPACE
# PAUL        c_sum = 0
        msg_units = "Unit : "
        msg_gates = "Gate : "
        msg_avail = "Avail: "
        msg_tools = "Tools: "
        msg_selct = "Selct: "
# PAUL could do this differently using mmu_unit attributes (first_gate, num_gates)
        for unit in range(self.mmu_machine.num_units):
# PAUL        for unit_index, gate_count in enumerate(self.mmu_machine.units):
# PAUL            gate_indices = range(c_sum, c_sum + gate_count)
            mmu_unit = self.mmu_machine.get_mmu_unit_by_index(unit)
            gate_indices = range(mmu_unit.first_gate, mmu_unit.first_gate + mmu_unit.num_gates)
# PAUL            c_sum += gate_count
            last_gate = gate_indices[-1] == self.num_gates - 1
            sep = ("|" + divider) if not last_gate else "|"
            tool_strings = []
            select_strings = []
            for g in gate_indices:
                msg_gates += "".join("|{:^3}".format(g) if g < 10 else "| {:2}".format(g))
                msg_avail += "".join("| %s " % self._get_filament_char(g, no_space=True, show_source=True))
                tool_str = "+".join("T%d" % t for t in range(self.num_gates) if self.ttg_map[t] == g)
                tool_strings.append(("|%s " % (tool_str if tool_str else " {} ".format(UI_SEPARATOR)))[:4])
                if self.gate_selected == g and self.gate_selected != self.TOOL_GATE_UNKNOWN:
                    select_strings.append("|\%s/|" % (UI_SEPARATOR if self.filament_pos < self.FILAMENT_POS_START_BOWDEN else "*"))
                else:
                    select_strings.append("----")
            unit_str = "{0:-^{width}}".format( " " + str(unit) + " ", width=len(gate_indices) * 4 + 1)
            msg_units += unit_str + (divider if not last_gate else "")
            msg_gates += sep
            msg_avail += sep
            msg_tools += "".join(tool_strings) + sep
            msg_selct += ("".join(select_strings) + "-")[:len(gate_indices) * 4 + 1] + (divider if not last_gate else "")
        lines = [msg_units] if len(self.mmu_machine.units) > 1 else []
        lines.extend([msg_gates, msg_tools, msg_avail, msg_selct])
        msg = "\n".join(lines)
        if self.selector.is_homed:
            msg += " " + self._selected_tool_string()
        else:
            msg += " NOT HOMED"
        return msg

    def _es_groups_to_string(self, title=None):
        msg = "%s:\n" % title if title else "EndlessSpool Groups:\n"
        groups = {}
        for gate in range(self.num_gates):
            group = self.endless_spool_groups[gate]
            if group not in groups:
                groups[group] = [gate]
            else:
                groups[group].append(gate)
        msg += "\n".join(
            "Group %s: Gates: %s" % (chr(ord('A') + group), ", ".join(map(str, gates)))
            for group, gates in groups.items()
        )
        return msg

    def _gate_map_to_string(self, detail=False):
        msg = "Gates / Filaments:" # String used to filter in KS-HH
        available_status = {
            self.GATE_AVAILABLE_FROM_BUFFER: "Buffer",
            self.GATE_AVAILABLE: "Spool",
            self.GATE_EMPTY: "Empty",
            self.GATE_UNKNOWN: "Unknown"
        }

        for g in range(self.num_gates):
            available = available_status[self.gate_status[g]]
            name = self.gate_filament_name[g] or "Unknown"
            material = self.gate_material[g] or "Unknown"
            color = self._format_color(self.gate_color[g] or "n/a")
            temperature = self.gate_temperature[g] or "n/a"

            gate_fstr = ""
            if detail:
                filament_char = self._get_filament_char(g, show_source=False)
                tools = ",".join("T{}".format(t) for t in range(self.num_gates) if self.ttg_map[t] == g)
                tools_fstr = (" [{}]".format(tools) if tools else "")
                gate_fstr = "{}".format(g).ljust(2, UI_SPACE)
                gate_fstr = "{}({}){}:".format(gate_fstr, filament_char, tools_fstr).ljust(15, UI_SPACE)
            else:
                gate_fstr = "{}:".format(g).ljust(3, UI_SPACE)

            available_fstr = "{};".format(available).ljust(9, UI_SPACE)
            fil_fstr = "{} | {}{}C | {} | {}".format(material, temperature, UI_DEGREE, color, name)

            spool_option = (str(self.gate_spool_id[g]) if self.gate_spool_id[g] > 0 else "n/a")
            if self.spoolman_support == self.SPOOLMAN_OFF:
                spool_fstr = ""
            elif self.gate_spool_id[g] <= 0:
                spool_fstr = "Id: {};".format(spool_option).ljust(12, UI_SPACE)
            else:
                spool_fstr = "Id: {}".format(spool_option).ljust(8, UI_SPACE) + "--> "

            speed_fstr = " [Speed:{}%]".format(self.gate_speed_override[g]) if self.gate_speed_override[g] != 100 else ""
            extra_fstr = " [Selected]" if detail and g == self.gate_selected else ""

            msg += "\n{}{}{}{}{}{}".format(gate_fstr, available_fstr, spool_fstr, fil_fstr, speed_fstr, extra_fstr)
        return msg

    # Remap a tool/gate relationship and gate filament availability
    def _remap_tool(self, tool, gate, available=None):
        self.ttg_map = list(self.ttg_map) # Ensure that webhook sees get_status() change
        self.ttg_map[tool] = gate
        self._persist_ttg_map()
        self._ensure_ttg_match()
        self._update_slicer_color_rgb() # Indexed by gate
        if available is not None:
            self._set_gate_status(gate, available)

    # Find and set a tool that maps to gate (for recovery)
    def _ensure_ttg_match(self):
        if self.gate_selected in [self.TOOL_GATE_UNKNOWN, self.TOOL_GATE_BYPASS]:
            self._set_tool_selected(self.gate_selected)
        else:
            possible_tools = [tool for tool in range(self.num_gates) if self.ttg_map[tool] == self.gate_selected]
            if possible_tools:
                if self.tool_selected not in possible_tools:
                    self.log_debug("Resetting tool selected to match current gate")
                    self._set_tool_selected(possible_tools[0])
            else:
                self.log_info("Resetting tool selected to unknown because current gate isn't associated with tool")
                self._set_tool_selected(self.TOOL_GATE_UNKNOWN)

    def _persist_ttg_map(self):
        self.save_variable(self.VARS_MMU_TOOL_TO_GATE_MAP, self.ttg_map, write=True)

    def _reset_ttg_map(self):
        self.log_debug("Resetting TTG map")
        self.ttg_map = list(self.default_ttg_map)
        self._persist_ttg_map()
        self._ensure_ttg_match()
        self._update_slicer_color_rgb() # Indexed by gate

    def _persist_endless_spool(self):
        self.save_variable(self.VARS_MMU_ENABLE_ENDLESS_SPOOL, self.enable_endless_spool)
        self.save_variable(self.VARS_MMU_ENDLESS_SPOOL_GROUPS, self.endless_spool_groups)
        self.write_variables()

    def _reset_endless_spool(self):
        self.log_debug("Resetting Endless Spool mapping")
        self.enable_endless_spool = self.default_enable_endless_spool
        self.endless_spool_groups = list(self.default_endless_spool_groups)
        self._persist_endless_spool()

    def _set_gate_status(self, gate, state):
        if 0 <= gate < self.num_gates:
            if state != self.gate_status[gate]:
                self.gate_status = list(self.gate_status) # Ensure that webhooks sees get_status() change
                self.gate_status[gate] = state
                self._persist_gate_status()
                self.mmu_macro_event(self.MACRO_EVENT_GATE_MAP_CHANGED, "GATE=%d" % gate)

    def _persist_gate_status(self):
        self.save_variable(self.VARS_MMU_GATE_STATUS, self.gate_status, write=True)

    # Ensure that webhooks sees get_status() change after gate map update. It is important to call this prior to
    # updating gate_map so change is always seen. This approach removes need to copy lists on every call to get_status()
    def _renew_gate_map(self):
        self.gate_status = list(self.gate_status)
        self.gate_filament_name = list(self.gate_filament_name)
        self.gate_material = list(self.gate_material)
        self.gate_color = list(self.gate_color)
        self.gate_temperature = list(self.gate_temperature)
        self.gate_spool_id = list(self.gate_spool_id)
        self.gate_speed_override = list(self.gate_speed_override)

    def _persist_gate_map(self, spoolman_sync=False, gate_ids=None):
        self.save_variable(self.VARS_MMU_GATE_STATUS, self.gate_status)
        self.save_variable(self.VARS_MMU_GATE_FILAMENT_NAME, self.gate_filament_name)
        self.save_variable(self.VARS_MMU_GATE_MATERIAL, self.gate_material)
        self.save_variable(self.VARS_MMU_GATE_COLOR, self.gate_color)
        self.save_variable(self.VARS_MMU_GATE_TEMPERATURE, self.gate_temperature)
        self.save_variable(self.VARS_MMU_GATE_SPOOL_ID, self.gate_spool_id)
        self.save_variable(self.VARS_MMU_GATE_SPEED_OVERRIDE, self.gate_speed_override)
        self.write_variables()
        self._update_t_macros()

        # Also persist to spoolman db if pushing updates for visability
        if spoolman_sync:
            if self.spoolman_support == self.SPOOLMAN_PUSH:
                if gate_ids is None:
                    gate_ids = list(enumerate(self.gate_spool_id))
                if gate_ids:
                    self._spoolman_push_gate_map(gate_ids)
            elif self.spoolman_support == self.SPOOLMAN_READONLY:
                self._spoolman_update_filaments(gate_ids)

        if self.printer.lookup_object("gcode_macro %s" % self.mmu_event_macro, None) is not None:
            self.mmu_macro_event(self.MACRO_EVENT_GATE_MAP_CHANGED, "GATE=-1")

    def _reset_gate_map(self):
        self.log_debug("Resetting gate map")
        self.gate_status = self._validate_gate_status(self.default_gate_status)
        self.gate_filament_name = list(self.default_gate_filament_name)
        self.gate_material = list(self.default_gate_material)
        self.gate_color = list(self.default_gate_color)
        self.gate_temperature = list(self.default_gate_temperature)
        self.gate_spool_id = list(self.default_gate_spool_id)
        self.gate_speed_override = list(self.default_gate_speed_override)
        self._update_gate_color_rgb()
        self._persist_gate_map(spoolman_sync=True)

    def _automap_gate(self, tool, strategy):
        if tool is None:
            self.log_error("Automap tool called without a tool argument")
            return
        tool_to_remap = self.slicer_tool_map['tools'][str(tool)]
        # strategy checks
        if strategy in ['spool_id']:
            self.log_error("'%s' automapping strategy is not yet supported. Support for this feature is on the way, please be patient." % strategy)
            return

        # Create printable strategy string
        strategy_str = strategy.replace("_", " ").title()

        # Deduct search_in and tool_field based on strategy
        # tool fields are like {'color': color, 'material': material, 'temp': temp, 'name': name, 'in_use': used}
        if strategy == self.AUTOMAP_FILAMENT_NAME:
            search_in = self.gate_filament_name
            tool_field = 'name'
        elif strategy == self.AUTOMAP_SPOOL_ID:
            search_in = self.gate_spool_id
            tool_field = 'spool_id' # Placeholders for future support
        elif strategy == self.AUTOMAP_MATERIAL:
            search_in = self.gate_material
            tool_field = 'material'
        elif strategy in [self.AUTOMAP_CLOSEST_COLOR, self.AUTOMAP_COLOR]:
            search_in = self.gate_color
            tool_field = 'color'
        else:
            self.log_error("Invalid automap strategy '%s'" % strategy)
            return

        # Automapping logic
        errors = []
        warnings = []
        messages = []
        remaps = []

        if not tool_to_remap[tool_field]:
            errors.append("%s of tool %s must be set. When using automapping all referenced tools must have a %s" % (tool_field, tool, strategy_str))

        if not errors:
            # 'standard' exactly matching fields
            if strategy != self.AUTOMAP_CLOSEST_COLOR:
                for gn, gate_feature in enumerate(search_in):
                    # When matching by name normalize possible unicode characters and match case-insensitive
                    if strategy == self.AUTOMAP_FILAMENT_NAME:
                        equal = self._compare_unicode(tool_to_remap[tool_field], gate_feature)
                    else:
                        equal = tool_to_remap[tool_field] == gate_feature
                    if equal:
                        remaps.append("T%s --> G%s (%s)" % (tool, gn, gate_feature))
                        self.wrap_gcode_command("MMU_TTG_MAP TOOL=%d GATE=%d QUIET=1" % (tool, gn))
                if not remaps:
                    errors.append("No gates found for tool %s with %s %s" % (tool, strategy_str, tool_to_remap[tool_field]))

            # 'colors' search for closest
            elif strategy == self.AUTOMAP_CLOSEST_COLOR:
                if tool_to_remap['material'] == "unknown":
                    errors.append("When automapping with closest color, the tool material must be set.")
                if tool_to_remap['material'] not in self.gate_material:
                    errors.append("No gate has a filament matching the desired material (%s). Available are : %s" % (tool_to_remap['material'], self.gate_material))
                if not errors:
                    color_list = []
                    for gn, color in enumerate(search_in):
                        gm = "".join(self.gate_material[gn].strip()).replace('#', '').lower()
                        if gm == tool_to_remap['material'].lower():
                            color_list.append(color)
                    if not color_list:
                        errors.append("Gates with %s are missing color information..." % tool_to_remap['material'])

                if not errors:
                    closest, distance = self._find_closest_color(tool_to_remap['color'], color_list)
                    for gn, color in enumerate(search_in):
                        gm = "".join(self.gate_material[gn].strip()).replace('#', '').lower()
                        if gm == tool_to_remap['material'].lower():
                            if closest == color:
                                t = self.console_gate_stat
                                if distance > 0.5:
                                    warnings.append("Color matching is significantly different ! %s" % (UI_EMOTICONS[7] if t == 'emoticon' else ''))
                                elif distance > 0.2:
                                    warnings.append("Color matching might be noticebly different %s" % (UI_EMOTICONS[5] if t == 'emoticon' else ''))
                                elif distance > 0.05:
                                    warnings.append("Color matching seems quite good %s" % (UI_EMOTICONS[3] if t == 'emoticon' else ''))
                                elif distance > 0.02:
                                    warnings.append("Color matching is excellent %s" % (UI_EMOTICONS[2] if t == 'emoticon' else ''))
                                elif distance < 0.02:
                                    warnings.append("Color matching is perfect %s" % (UI_EMOTICONS[1] if t == 'emoticon' else ''))
                                remaps.append("T%s --> G%s (%s with closest color: %s)" % (tool, gn, gm, color))
                                self.wrap_gcode_command("MMU_TTG_MAP TOOL=%d GATE=%d QUIET=1" % (tool, gn))

                if not remaps:
                    errors.append("Unable to find a suitable color for tool %s (color: %s)" % (tool, tool_to_remap['color']))
            if len(remaps) > 1:
                warnings.append("Multiple gates found for tool %s with %s '%s'" % (tool, strategy_str, tool_to_remap[tool_field]))

        # Display messages while automapping
        if remaps:
            remaps.insert(0, "Automatically mapped tool %s based on %s" % (tool, strategy_str))
            for msg in remaps:
                self.log_always(msg)
        if messages:
            for msg in messages:
                self.log_always(msg)
        # Display warnings while automapping
        for msg in warnings:
            self.log_info(msg)
        # Display errors while automapping
        if errors:
            reason = ["Error during automapping"]
            if self.is_printing():
                self.handle_mmu_error("\n".join(reason+errors))
            else:
                self.log_error(reason[0])
                for e in errors:
                    self.log_error(e)

    # Set 'color' and 'spool_id' variable on the Tx macro for Mainsail/Fluidd to pick up
    # We don't use SET_GCODE_VARIABLE because the macro variable may not exist ahead of time
    def _update_t_macros(self):
        for tool in range(self.num_gates):
            gate = self.ttg_map[tool]
            t_macro = self.printer.lookup_object("gcode_macro T%d" % tool, None)

            if t_macro:
                t_vars = dict(t_macro.variables) # So Mainsail sees the update

                spool_id = self.gate_spool_id[gate]
                if (self.t_macro_color != self.T_MACRO_COLOR_OFF and
                    spool_id >= 0 and
                    self.spoolman_support != self.SPOOLMAN_OFF and
                    self.gate_status[gate] != self.GATE_EMPTY):

                    t_vars['spool_id'] = self.gate_spool_id[gate]
                else:
                    t_vars.pop('spool_id', None)

                if self.t_macro_color == self.T_MACRO_COLOR_SLICER:
                    st = self.slicer_tool_map['tools'].get(str(tool), None)
                    rgb_hex = self._color_to_rgb_hex(st.get('color', None)) if st else None
                    if rgb_hex:
                        t_vars['color'] = rgb_hex
                    else:
                        t_vars.pop('color', None)

                elif self.t_macro_color in [self.T_MACRO_COLOR_GATEMAP, self.T_MACRO_COLOR_ALLGATES]:
                    rgb_hex = self._color_to_rgb_hex(self.gate_color[gate])
                    if self.gate_status[gate] != self.GATE_EMPTY or self.t_macro_color == self.T_MACRO_COLOR_ALLGATES:
                        t_vars['color'] = rgb_hex
                    else:
                        t_vars.pop('color', None)

                else: # 'off' case
                    t_vars.pop('color', None)

                t_macro.variables = t_vars

### GCODE COMMANDS FOR RUNOUT, TTG MAP, GATE MAP and GATE LOGIC ##################

    cmd_MMU_TEST_RUNOUT_help = "Manually invoke the clog/runout detection logic for testing"
    def cmd_MMU_TEST_RUNOUT(self, gcmd):
        self.log_to_file(gcmd.get_commandline())
        if self.check_if_disabled(): return
        try:
            with self.wrap_sync_gear_to_extruder():
                self._runout(True)
        except MmuError as ee:
            self.handle_mmu_error(str(ee))

    cmd_MMU_ENCODER_RUNOUT_help = "Internal encoder filament runout handler"
    def cmd_MMU_ENCODER_RUNOUT(self, gcmd):
        self.log_to_file(gcmd.get_commandline())
        if not self.is_enabled:
            self.pause_resume.send_resume_command() # Undo what runout sensor handling did
            return
        self._fix_started_state()
        try:
            with self.wrap_sync_gear_to_extruder():
                self._runout()
        except MmuError as ee:
            self.handle_mmu_error(str(ee))

    cmd_MMU_ENCODER_INSERT_help = "Internal encoder filament insert detection handler"
    def cmd_MMU_ENCODER_INSERT(self, gcmd):
        self.log_to_file(gcmd.get_commandline())
        if not self.is_enabled: return
        # TODO Possible future bypass preload feature - make gate act like bypass

    # Callback to handle runout event from an MMU sensors. Note that pause_resume.send_pause_command()
    # will have already been issued but no PAUSE command
    # Params:
    #   EVENTTIME will contain reactor time that the sensor triggered and command was queued
    #   SENSOR will contain sensor name
    #   GATE will be set if specific pre-gate or gear sensor
    cmd_MMU_SENSOR_RUNOUT_help= "Internal MMU filament runout handler"
    def cmd_MMU_SENSOR_RUNOUT(self, gcmd):
        self.log_to_file(gcmd.get_commandline())
        if not self.is_enabled:
            self.pause_resume.send_resume_command() # Undo what runout sensor handling did
            return
        self._fix_started_state()
        eventtime = gcmd.get_float('EVENTTIME', self.reactor.monotonic())
        gate = gcmd.get_int('GATE', None)
        sensor = gcmd.get('SENSOR', "")
        process_runout = False

        try:
            with self.wrap_sync_gear_to_extruder():
                if sensor.startswith(self.SENSOR_PRE_GATE_PREFIX) and gate != self.gate_selected:
                    # Always update gate map from pre-gate sensor
                    self._set_gate_status(gate, self.GATE_EMPTY)

                elif eventtime >= self.runout_last_enable_time:
                    if sensor.startswith(self.SENSOR_PRE_GATE_PREFIX) and gate == self.gate_selected:
                        if self.enable_endless_spool and self.endless_spool_eject_gate == gate:
                            self.log_trace("Ignoring filament runout detected by %s because endless_spool_eject_gate is active on that gate" % sensor)
                        else:
                            process_runout = True

                    elif sensor == self.SENSOR_GATE and gate is None:
                        process_runout = True

                    elif sensor.startswith(self.SENSOR_GEAR_PREFIX) and gate == self.gate_selected:
                        process_runout = True

                    elif sensor.startswith(self.SENSOR_EXTRUDER_ENTRY):
                        raise MmuError("Filament runout occured at extruder. Manual intervention is required")

                    else:
                        self.log_debug("Assertion failure: Unexpected/unhandled sensor runout event type on %s. Ignored" % sensor)
                else:
                    self.log_debug("Assertion failure: Late sensor runout event on %s. Ignored" % sensor)

                if process_runout:
                    self._runout(True, sensor=sensor) # Will send_resume_command() or fail and pause
                else:
                    self.pause_resume.send_resume_command() # Undo what runout sensor handling did
        except MmuError as ee:
            self.handle_mmu_error(str(ee))

    # Callback to handle insert event from an MMU sensor
    # Params:
    #   EVENTTIME will contain reactor time that the sensor triggered and command was queued
    #   SENSOR will contain sensor name
    #   GATE will be set if specific pre-gate or gear sensor
    cmd_MMU_SENSOR_INSERT_help= "Internal MMU filament insertion handler"
    def cmd_MMU_SENSOR_INSERT(self, gcmd):
        self.log_to_file(gcmd.get_commandline())
        if not self.is_enabled: return
        self._fix_started_state()
        eventtime = gcmd.get_float('EVENTTIME', self.reactor.monotonic())
        gate = gcmd.get_int('GATE', None)
        sensor = gcmd.get('SENSOR', "")

        try:
            with self.wrap_sync_gear_to_extruder():
                if sensor.startswith(self.SENSOR_PRE_GATE_PREFIX) and gate is not None:
                    self._set_gate_status(gate, self.GATE_UNKNOWN)
                    self._check_pending_spool_id(gate) # Have spool_id ready?
                    if not self.is_printing() and self.gate_autoload:
                        self.gcode.run_script_from_command("MMU_PRELOAD GATE=%d" % gate)

                elif sensor == self.SENSOR_EXTRUDER_ENTRY:
                    if self.gate_selected != self.TOOL_GATE_BYPASS:
                        msg = "bypass not selected"
                    elif self.is_printing():
                        msg = "actively printing" # Should not get here!
                    elif self.filament_pos != self.FILAMENT_POS_UNLOADED:
                        msg = "extruder cannot be verified as unloaded"
                    elif not self.bypass_autoload:
                        msg = "bypass autoload is disabled"
                    else:
                        self.log_debug("Autoloading extruder")
                        with self._wrap_suspend_runout():
                            self._note_toolchange("> Bypass")
                            self.load_sequence(bowden_move=0., extruder_only=True, purge=self.PURGE_NONE) # TODO PURGE_STANDALONE?
                        return
                    self.log_debug("Ignoring extruder insertion because %s" % msg)

                else:
                    self.log_debug("Assertion failure: Unexpected/unhandled sensor insert event. Ignored")
        except MmuError as ee:
            self.handle_mmu_error(str(ee))

    # Callback to handle removal event from an MMU sensor (only mmu_pre_gate for now). A removal
    # event can happen both in an out of a print
    # Params:
    #   EVENTTIME will contain reactor time that the sensor triggered and command was queued
    #   SENSOR will contain sensor name
    #   GATE will be set if specific pre-gate or gear sensor
    cmd_MMU_SENSOR_REMOVE_help= "Internal MMU filament removal handler"
    def cmd_MMU_SENSOR_REMOVE(self, gcmd):
        self.log_to_file(gcmd.get_commandline())
        if not self.is_enabled: return
        self._fix_started_state()
        eventtime = gcmd.get_float('EVENTTIME', self.reactor.monotonic())
        gate = gcmd.get_int('GATE', None)
        sensor = gcmd.get('SENSOR', "")

        try:
            with self.wrap_sync_gear_to_extruder():
                if sensor.startswith(self.SENSOR_PRE_GATE_PREFIX) and gate is not None:
                    # Ignore pre-gate runout if endless_spool_eject_gate feature is active and we want filament to be consumed to clear gate
                    if not(self.enable_endless_spool and self.endless_spool_eject_gate > 0):
                        self._set_gate_status(gate, self.GATE_EMPTY)
                    else:
                        self.log_trace("Ignoring filament removal detected by %s because endless_spool_eject_gate is active" % sensor)

                else:
                    self.log_debug("Assertion failure: Unexpected/unhandled sensor remove event. Ignored")
        except MmuError as ee:
            self.handle_mmu_error(str(ee))

    cmd_MMU_M400_help = "Wait on both move queues"
    def cmd_MMU_M400(self, gcmd):
        self.log_to_file(gcmd.get_commandline())
        self.movequeues_wait(toolhead=True, mmu_toolhead=True)

    cmd_MMU_TTG_MAP_help = "aka MMU_REMAP_TTG Display or remap a tool to a specific gate and set gate availability"
    def cmd_MMU_TTG_MAP(self, gcmd):
        self.log_to_file(gcmd.get_commandline())
        if self.check_if_disabled(): return
        quiet = bool(gcmd.get_int('QUIET', 0, minval=0, maxval=1))
        reset = bool(gcmd.get_int('RESET', 0, minval=0, maxval=1))
        detail = bool(gcmd.get_int('DETAIL', 0, minval=0, maxval=1))
        ttg_map = gcmd.get('MAP', "!")
        gate = gcmd.get_int('GATE', -1, minval=0, maxval=self.num_gates - 1)
        tool = gcmd.get_int('TOOL', -1, minval=0, maxval=self.num_gates - 1)
        available = gcmd.get_int('AVAILABLE', self.GATE_UNKNOWN, minval=self.GATE_EMPTY, maxval=self.GATE_AVAILABLE)

        try:
            if reset == 1:
                self._reset_ttg_map()
            elif ttg_map != "!":
                ttg_map = gcmd.get('MAP').split(",")
                if len(ttg_map) != self.num_gates:
                    self.log_always("The number of map values (%d) is not the same as number of gates (%d)" % (len(ttg_map), self.num_gates))
                    return
                self.ttg_map = []
                for gate in ttg_map:
                    if gate.isdigit():
                        self.ttg_map.append(int(gate))
                    else:
                        self.ttg_map.append(0)
                self._persist_ttg_map()
            elif gate != -1:
                status = self.gate_status[gate]
                if not available == self.GATE_UNKNOWN or (available == self.GATE_UNKNOWN and status == self.GATE_EMPTY):
                    status = available
                if tool == -1:
                    self._set_gate_status(gate, status)
                else:
                    self._remap_tool(tool, gate, status)
            else:
                quiet = False # Display current TTG map
            if not quiet:
                msg = self._ttg_map_to_string(show_groups=detail)
                if not detail and self.enable_endless_spool:
                    msg += "\nDETAIL=1 to see EndlessSpool map"
                self.log_info(msg)
        except MmuError as ee:
            self.handle_mmu_error(str(ee))

    cmd_MMU_GATE_MAP_help = "Display or define the type and color of filaments on each gate"
    def cmd_MMU_GATE_MAP(self, gcmd):
        self.log_to_file(gcmd.get_commandline())
        if self.check_if_disabled(): return
        quiet = bool(gcmd.get_int('QUIET', 0, minval=0, maxval=1))
        detail = bool(gcmd.get_int('DETAIL', 0, minval=0, maxval=1))
        reset = bool(gcmd.get_int('RESET', 0, minval=0, maxval=1))
        gates = gcmd.get('GATES', "!")
        gmapstr = gcmd.get('MAP', "{}")                                # Hidden option for bulk filament update (from moonraker/ui components)
        replace = bool(gcmd.get_int('REPLACE', 0, minval=0, maxval=1)) # Hidden option for bulk filament update from spoolman
        from_spoolman = bool(gcmd.get_int('FROM_SPOOLMAN', 0, minval=0, maxval=1)) # Hidden option for bulk filament update from spoolman
        gate = gcmd.get_int('GATE', -1, minval=0, maxval=self.num_gates - 1)
        next_spool_id = gcmd.get_int('NEXT_SPOOLID', None, minval=-1)

        gate_map = None
        try:
            gate_map = ast.literal_eval(gmapstr)
        except Exception as e:
            self.log_error("Warning: Recieved unparsable gate map update. See log for more details")
            self.log_debug("Exception whilst parsing gate map in MMU_GATE_MAP: %s" % str(e))
            return

        if reset:
            self._reset_gate_map()
        else:
            self._renew_gate_map() # Ensure that webhooks sees changes

        if next_spool_id:
            if self.spoolman_support != self.SPOOLMAN_PULL:
                if next_spool_id > 0:
                    self.pending_spool_id = next_spool_id
                    self.reactor.update_timer(self.pending_spool_id_timer, self.reactor.monotonic() + self.pending_spool_id_timeout)
                else:
                    # Disable timer to prevent reuse
                    self.pending_spool_id = -1
                    self.reactor.update_timer(self.pending_spool_id_timer, self.reactor.NEVER)
            else:
                self.log_error("Cannot use use NEXT_SPOOLID feature with spoolman_support: pull. Use 'push' or 'readonly' modes")
                return

        changed_gate_ids = []
        if gate_map:
            try:
                self.log_debug("Received gate map update (replace: %s)" % replace)
                if replace:
                    # Replace map (should only be in spoolman "pull" mode)
                    for gate, fil in gate_map.items():
                        if not (0 <= gate < self.num_gates):
                            self.log_debug("Warning: Illegal gate number %d supplied in gate map update - ignored" % gate)
                            continue
                        spool_id = self.safe_int(fil.get('spool_id', -1))
                        self.gate_spool_id[gate] = spool_id
                        if spool_id >= 0:
                            self.gate_filament_name[gate] = fil.get('name', '')
                            self.gate_material[gate] = fil.get('material', '')
                            self.gate_color[gate] = fil.get('color', '')
                            self.gate_temperature[gate] = self.safe_int(fil.get('temp', self.default_extruder_temp))
                            if self.gate_temperature[gate] <= 0:
                                self.gate_temperature[gate] = self.default_extruder_temp
                            self.gate_speed_override[gate] = self.safe_int(fil.get('speed_override', self.gate_speed_override[gate]))
                        else:
                            # Clear attributes (should only get here in spoolman "pull" mode)
                            self.gate_filament_name[gate] = ''
                            self.gate_material[gate] = ''
                            self.gate_color[gate] = ''
                            self.gate_temperature[gate] = self.safe_int(self.default_extruder_temp)
                else:
                    # Update map (ui or spoolman "readonly" or "push" modes)
                    ids_dict = {}
                    for gate, fil in gate_map.items():
                        if not (0 <= gate < self.num_gates):
                            self.log_debug("Warning: Illegal gate number %d supplied in gate map update - ignored" % gate)
                            continue
                        if fil:
                            self.gate_filament_name[gate] = fil.get('name', '')
                            self.gate_material[gate] = fil.get('material', '')
                            self.gate_color[gate] = fil.get('color', '')
                            self.gate_status[gate] = self.safe_int(fil.get('status', self.gate_status[gate])) # For UI manual fixing of availabilty
                            self.gate_temperature[gate] = self.safe_int(fil.get('temp', self.default_extruder_temp))
                            if self.gate_temperature[gate] <= 0:
                                self.gate_temperature[gate] = self.default_extruder_temp
                            self.gate_speed_override[gate] = self.safe_int(fil.get('speed_override', self.gate_speed_override[gate]))

                            spool_id = fil.get('spool_id', -1)
                            if spool_id != self.gate_spool_id[gate]:
                                self.log_debug("Spool_id changed for gate %d in MMU_GATE_MAP" % gate)
                                mod_gate_ids = self.assign_spool_id(gate, spool_id)
                                for (gate, sid) in mod_gate_ids:
                                    ids_dict[gate] = sid

                    changed_gate_ids = list(ids_dict.items())
            except Exception as e:
                self.log_debug("Invalid MAP parameter: %s\nException: %s" % (gate_map, str(e)))
                raise gcmd.error("Invalid MAP parameter. See mmu.log for details")

        elif gates != "!" or gate >= 0:
            gatelist = []
            if gates != "!":
                # List of gates
                try:
                    for gate in gates.split(','):
                        gate = int(gate)
                        if 0 <= gate < self.num_gates:
                            gatelist.append(gate)
                except ValueError:
                    raise gcmd.error("Invalid GATES parameter: %s" % gates)
            else:
                # Specifying one gate (filament)
                gatelist.append(gate)

            ids_dict = {}
            for gate in gatelist:
                available = gcmd.get_int('AVAILABLE', self.gate_status[gate], minval=-1, maxval=2)
                name = gcmd.get('NAME', None)
                material = gcmd.get('MATERIAL', None)
                color = gcmd.get('COLOR', None)
                spool_id = gcmd.get_int('SPOOLID', None, minval=-1)
                temperature = gcmd.get_int('TEMP', int(self.default_extruder_temp))
                speed_override = gcmd.get_int('SPEED', self.gate_speed_override[gate], minval=10, maxval=150)

                if self.spoolman_support != self.SPOOLMAN_PULL:
                    # Local gate map, can update attributes
                    name = name if name is not None else self.gate_filament_name[gate]
                    material = (material if material is not None else self.gate_material[gate]).upper()
                    color = (color if color is not None else self.gate_color[gate]).lower()
                    temperature = temperature or self.gate_temperature
                    spool_id = spool_id or self.gate_spool_id[gate]
                    color = self._validate_color(color)
                    if color is None:
                        raise gcmd.error("Color specification must be in form 'rrggbb' or 'rrggbbaa' hexadecimal value (no '#') or valid color name or empty string")
                    self.gate_status[gate] = available
                    self.gate_filament_name[gate] = name
                    self.gate_material[gate] = material
                    self.gate_color[gate] = color
                    self.gate_temperature[gate] = temperature
                    self.gate_speed_override[gate] = speed_override

                    if spool_id != self.gate_spool_id[gate]:
                        mod_gate_ids = self.assign_spool_id(gate, spool_id)
                        for (gate, sid) in mod_gate_ids:
                            ids_dict[gate] = sid

                else:
                    # Remote (spoolman) gate map, don't update local attributes that are set by spoolman
                    self.gate_status[gate] = available
                    self.gate_speed_override[gate] = speed_override
                    if any(x is not None for x in [material, color, spool_id, name]):
                        self.log_error("Spoolman mode is '%s': Can only set gate status and speed override locally\nUse MMU_SPOOLMAN or update spoolman directly" % self.SPOOLMAN_PULL)
                        return

            changed_gate_ids = list(ids_dict.items())

        # Ensure everything is synced
        self._update_gate_color_rgb()
        self._persist_gate_map(spoolman_sync=bool(changed_gate_ids), gate_ids=changed_gate_ids) # This will also update LED status

        if not quiet:
            self.log_info(self._gate_map_to_string(detail))

    cmd_MMU_ENDLESS_SPOOL_help = "Diplay or Manage EndlessSpool functionality and groups"
    def cmd_MMU_ENDLESS_SPOOL(self, gcmd):
        self.log_to_file(gcmd.get_commandline())
        if self.check_if_disabled(): return
        enabled = gcmd.get_int('ENABLE', -1, minval=0, maxval=1)
        quiet = bool(gcmd.get_int('QUIET', 0, minval=0, maxval=1))
        reset = bool(gcmd.get_int('RESET', 0, minval=0, maxval=1))
        groups = gcmd.get('GROUPS', "!")

        if enabled >= 0:
            self.enable_endless_spool = enabled
            self.save_variable(self.VARS_MMU_ENABLE_ENDLESS_SPOOL, self.enable_endless_spool, write=True)
            if enabled and not quiet:
                self.log_always("EndlessSpool is enabled")
        if not self.enable_endless_spool:
            self.log_always("EndlessSpool is disabled")
            return

        if reset:
            self._reset_endless_spool()

        elif groups != "!":
            groups = gcmd.get('GROUPS', ",".join(map(str, self.endless_spool_groups))).split(",")
            if len(groups) != self.num_gates:
                self.log_always("The number of group values (%d) is not the same as number of gates (%d)" % (len(groups), self.num_gates))
                return
            self.endless_spool_groups = []
            for group in groups:
                if group.isdigit():
                    self.endless_spool_groups.append(int(group))
                else:
                    self.endless_spool_groups.append(0)
            self._persist_endless_spool()

        else:
            quiet = False # Display current map

        if not quiet:
            self.log_info(self._es_groups_to_string())

    cmd_MMU_TOOL_OVERRIDES_help = "Displays, sets or clears tool speed and extrusion factors (M220 & M221)"
    def cmd_MMU_TOOL_OVERRIDES(self, gcmd):
        self.log_to_file(gcmd.get_commandline())
        if self.check_if_disabled(): return
        tool = gcmd.get_int('TOOL', -1, minval=0, maxval=self.num_gates)
        speed = gcmd.get_int('M220', None, minval=0, maxval=200)
        extrusion = gcmd.get_int('M221', None, minval=0, maxval=200)
        reset = bool(gcmd.get_int('RESET', 0, minval=0, maxval=1))

        if reset:
            self._set_tool_override(tool, 100, 100)
        elif tool >= 0:
            self._set_tool_override(tool, speed, extrusion)

        msg_tool = "Tools: "
        msg_sped = "M220 : "
        msg_extr = "M221 : "
        for i in range(self.num_gates):
            range_end = 6 if i > 9 else 5
            tool_speed = int(self.tool_speed_multipliers[i] * 100)
            tool_extr = int(self.tool_extrusion_multipliers[i] * 100)
            msg_tool += ("| T%d  " % i)[:range_end]
            msg_sped += ("| %d  " % tool_speed)[:range_end]
            msg_extr += ("| %d  " % tool_extr)[:range_end]
        msg = "|\n".join([msg_tool, msg_sped, msg_extr]) + "|\n"
        self.log_always(msg)

    cmd_MMU_SLICER_TOOL_MAP_help = "Display or define the tools used in print as specified by slicer"
    def cmd_MMU_SLICER_TOOL_MAP(self, gcmd):
        self.log_to_file(gcmd.get_commandline())
        if self.check_if_disabled(): return
        self._fix_started_state()

        detail = bool(gcmd.get_int('DETAIL', 0, minval=0, maxval=1))
        purge_map = bool(gcmd.get_int('PURGE_MAP', 0, minval=0, maxval=1))
        sparse_purge_map = bool(gcmd.get_int('SPARSE_PURGE_MAP', 0, minval=0, maxval=1))
        reset = bool(gcmd.get_int('RESET', 0, minval=0, maxval=1))
        initial_tool = gcmd.get_int('INITIAL_TOOL', None, minval=0, maxval=self.num_gates - 1)
        total_toolchanges = gcmd.get_int('TOTAL_TOOLCHANGES', None, minval=0)
        tool = gcmd.get_int('TOOL', -1, minval=0, maxval=self.num_gates - 1)
        material = gcmd.get('MATERIAL', "unknown")
        color = gcmd.get('COLOR', "").lower()
        name = gcmd.get('NAME', "") # Filament name
        temp = gcmd.get_int('TEMP', 0, minval=0)
        used = bool(gcmd.get_int('USED', 1, minval=0, maxval=1)) # Is used in print (i.e a referenced tool or not)
        purge_volumes = gcmd.get('PURGE_VOLUMES', "")
        num_slicer_tools = gcmd.get_int('NUM_SLICER_TOOLS', self.num_gates, minval=1, maxval=self.num_gates) # Allow slicer to have less tools than MMU gates
        automap_strategy = gcmd.get('AUTOMAP', None)
        skip_automap = bool(gcmd.get_int('SKIP_AUTOMAP', None, minval=0, maxval=1))

        quiet = False
        if reset:
            self._clear_slicer_tool_map()
            quiet = True
        else:
            self.slicer_tool_map = dict(self.slicer_tool_map) # Ensure that webhook sees get_status() change

        if skip_automap is not None:
            # This is a "one-print" option that supresses automatic automap
            self._restore_automap_option(skip_automap)

        if tool >= 0:
            self.slicer_tool_map['tools'][str(tool)] = {'color': color, 'material': material, 'temp': temp, 'name': name, 'in_use': used}
            if used:
                self.slicer_tool_map['referenced_tools'] = sorted(set(self.slicer_tool_map['referenced_tools'] + [tool]))
                if not self.slicer_tool_map['skip_automap'] and automap_strategy and automap_strategy != self.AUTOMAP_NONE:
                    self._automap_gate(tool, automap_strategy)
            if color:
                self._update_slicer_color_rgb()
            quiet = True

        if initial_tool is not None:
            self.slicer_tool_map['initial_tool'] = initial_tool
            self.slicer_tool_map['referenced_tools'] = sorted(set(self.slicer_tool_map['referenced_tools'] + [initial_tool]))
            quiet = True

        if total_toolchanges is not None:
            self.slicer_tool_map['total_toolchanges'] = total_toolchanges
            quiet = True

        if purge_volumes != "":
            try:
                volumes = list(map(float, purge_volumes.split(',')))
                n = len(volumes)
                num_tools = self.num_gates
                if n == 1:
                    calc = lambda x,y: volumes[0] * 2 # Build a single value matrix
                elif n == num_slicer_tools:
                    calc = lambda x,y: volumes[y] + volumes[x] # Will build symmetrical purge matrix "from" followed by "to"
                elif n == num_slicer_tools ** 2:
                    calc = lambda x,y: volumes[y + x * num_slicer_tools] # Full NxN matrix supplied in rows of "from" for each "to"
                elif n == num_slicer_tools * 2:
                    calc = lambda x,y: volumes[y] + volumes[num_slicer_tools + x] # Build matrix with sum of "from" list then "to" list
                else:
                    raise gcmd.error("Incorrect number of values for PURGE_VOLUMES. Expected 1, %d, %d, or %d, got %d" % (num_tools, num_tools * 2, num_tools ** 2, n))
                # Build purge volume map (x=to_tool, y=from_tool)
                should_calc = lambda x,y: x < num_slicer_tools and y < num_slicer_tools and x != y
                self.slicer_tool_map['purge_volumes'] = [
                    [
                        calc(x,y) if should_calc(x,y) else 0
                        for y in range(self.num_gates)
                    ]
                    for x in range(self.num_gates)
                ]
            except ValueError as e:
                raise gcmd.error("Error parsing PURGE_VOLUMES: %s" % str(e))
            quiet = True

        if not quiet:
            colors = sum(1 for tool in self.slicer_tool_map['tools'] if self.slicer_tool_map['tools'][tool]['in_use'])

            have_purge_map = len(self.slicer_tool_map['purge_volumes']) > 0
            msg = "No slicer tool map loaded"
            if colors > 0 or self.slicer_tool_map['initial_tool'] is not None:
                msg = "--------- Slicer MMU Tool Summary ---------\n"
                msg += "Single color print" if colors <= 1 else "%d color print" % colors
                msg += " (Purge volume map loaded)\n" if colors > 1 and have_purge_map else "\n"
                for t, params in self.slicer_tool_map['tools'].items():
                    if params['in_use'] or detail:
                        msg += "T%d (gate %d, %s, %s, %d%sC)" % (int(t), self.ttg_map[int(t)], params['material'], params['color'], params['temp'], UI_DEGREE)
                        msg += " Not used\n" if detail and not params['in_use'] else "\n"
                if self.slicer_tool_map['initial_tool'] is not None:
                    msg += "Initial Tool: T%d" % self.slicer_tool_map['initial_tool']
                    msg += " (will use bypass)\n" if colors <= 1 and self.tool_selected == self.TOOL_GATE_BYPASS else "\n"
                msg += "-------------------------------------------"
            if detail or purge_map or sparse_purge_map:
                if have_purge_map:
                    rt = self.slicer_tool_map['referenced_tools']
                    volumes = [row[:num_slicer_tools] for row in self.slicer_tool_map['purge_volumes'][:num_slicer_tools]]
                    msg += "\nPurge Volume Map (mm^3):\n"
                    msg += "To ->" + UI_SEPARATOR.join("{}T{: <2}".format(UI_SPACE, i) for i in range(num_slicer_tools)) + "\n"
                    msg += '\n'.join([
                        "T{: <2}{}{}".format(y, UI_SEPARATOR, ' '.join(
                            map(lambda v, x, y=y: str(round(v)).rjust(4, UI_SPACE)
                                if (not sparse_purge_map or (y in rt and x in rt)) and v > 0
                                else "{}{}-{}".format(UI_SPACE, UI_SPACE, UI_SPACE),
                                row, range(len(row))
                            )
                        ))
                        for y, row in enumerate(volumes)
                    ])

            elif have_purge_map:
                msg += "\nDETAIL=1 to see purge volume map"
            self.log_always(msg)

    cmd_MMU_CALC_PURGE_VOLUMES_help = "Calculate purge volume matrix based on filament color overriding slicer tool map import"
    def cmd_MMU_CALC_PURGE_VOLUMES(self, gcmd):
        self.log_to_file(gcmd.get_commandline())
        if self.check_if_disabled(): return
        self._fix_started_state()

        min_purge = gcmd.get_int('MIN', 0, minval=0)
        max_purge = gcmd.get_int('MAX', 800, minval=1)
        multiplier = gcmd.get_float('MULTIPLIER', 1., above=0.)
        source = gcmd.get('SOURCE', 'gatemap')
        if source not in ['gatemap', 'slicer']:
            raise gcmd.error("Invalid color source: %s. Options are: gatemap, slicer" % source)
        if min_purge >= max_purge:
            raise gcmd.error("MAX purge volume must be greater than MIN")

        tool_rgb_colors = []
        if source == 'slicer':
            # Pull colors from existing slicer map
            for tool in range(self.num_gates):
                tool_info = self.slicer_tool_map['tools'].get(str(tool))
                if tool_info:
                    tool_rgb_colors.append(self._color_to_rgb_hex(tool_info.get('color', '')))
                else:
                    tool_rgb_colors.append(self._color_to_rgb_hex(''))
        else:
            # Logic to use tools mapped to gate colors with current ttg map
            for tool in range(self.num_gates):
                gate = self.ttg_map[tool]
                tool_rgb_colors.append(self._color_to_rgb_hex(self.gate_color[gate]))

        try:
            self.slicer_tool_map['purge_volumes'] = self._generate_purge_matrix(tool_rgb_colors, min_purge, max_purge, multiplier)
            self.log_always("Purge map updated. Use 'MMU_SLICER_TOOL_MAP PURGE_MAP=1' to view")
        except Exception as e:
            raise MmuError("Error generating purge volues: %s" % str(e))

    cmd_MMU_CHECK_GATE_help = "Automatically inspects gate(s), parks filament and marks availability"
    def cmd_MMU_CHECK_GATE(self, gcmd):
        self.log_to_file(gcmd.get_commandline())
        if self.check_if_disabled(): return
        if self.check_if_not_homed(): return
        if self.check_if_bypass(): return
        self._fix_started_state()

        quiet = gcmd.get_int('QUIET', 0, minval=0, maxval=1)
        # These three parameters are mutually exclusive so we only process one
        tools = gcmd.get('TOOLS', "!")
        gates = gcmd.get('GATES', "!")
        tool = gcmd.get_int('TOOL', -1, minval=0, maxval=self.num_gates - 1)
        gate = gcmd.get_int('GATE', -1, minval=0, maxval=self.num_gates - 1)
        all_gates = gcmd.get_int('ALL', 0, minval=0, maxval=1)
        if self.check_if_not_calibrated(self.CALIBRATED_ESSENTIAL, check_gates = None if gate == -1 else [gate]): return # TODO Incomplete/simplified gate selection

        try:
            with self.wrap_sync_gear_to_extruder():
                with self._wrap_suspend_runout(): # Don't want runout accidently triggering during gate check
                    with self._wrap_suspendwrite_variables(): # Reduce I/O activity to a minimum
                        with self.wrap_action(self.ACTION_CHECKING):
                            tool_selected = self.tool_selected
                            filament_pos = self.filament_pos
                            gates_tools = []
                            if gate >= 0:
                                # Individual gate
                                gates_tools.append([gate, -1])
                            elif tool >= 0:
                                # Individual tool
                                gate = self.ttg_map[tool]
                                gates_tools.append([gate, tool])
                            elif all_gates:
                                for gate in range(self.num_gates):
                                    gates_tools.append([gate, -1])
                            elif gates != "!":
                                # List of gates
                                try:
                                    for gate in gates.split(','):
                                        gate = int(gate)
                                        if 0 <= gate < self.num_gates:
                                            gates_tools.append([gate, -1])
                                except ValueError:
                                    raise MmuError("Invalid GATES parameter: %s" % tools)
                            elif tools != "!":
                                # Tools used in print (may be empty list)
                                try:
                                    for tool in tools.split(','):
                                        if not tool == "":
                                            tool = int(tool)
                                            if 0 <= tool < self.num_gates:
                                                gate = self.ttg_map[tool]
                                                gates_tools.append([gate, tool])
                                    if len(gates_tools) == 0:
                                        self.log_debug("No tools to check, assuming default tool is already loaded")
                                        self._auto_filament_grip()
                                        return
                                except ValueError:
                                    raise MmuError("Invalid TOOLS parameter: %s" % tools)
                            elif self.gate_selected >= 0:
                                # No parameters means current gate
                                gates_tools.append([self.gate_selected, -1])
                            else:
                                raise MmuError("Current gate is invalid")

                            # Force initial eject
                            if filament_pos != self.FILAMENT_POS_UNLOADED:
                                self.log_info("Unloading current tool prior to checking gates")
                                self._unload_tool() # Can throw MmuError

                            if len(gates_tools) > 1:
                                self.log_info("Will check gates: %s" % ', '.join(str(g) for g,t in gates_tools))
                            with self.wrap_suppress_visual_log():
                                self._set_tool_selected(self.TOOL_GATE_UNKNOWN)
                                for gate, tool in gates_tools:
                                    try:
                                        self.select_gate(gate)
                                        self.log_info("Checking gate %d..." % gate)
                                        self._load_gate(allow_retry=False, adjust_grip_on_error=False)
                                        if tool >= 0:
                                            self.log_info("Tool T%d - Filament detected. Gate %d marked available" % (tool, gate))
                                        else:
                                            self.log_info("Gate %d - Filament detected. Marked available" % gate)
                                        self._set_gate_status(gate, max(self.gate_status[gate], self.GATE_AVAILABLE))
                                        try:
                                            self._unload_gate()
                                        except MmuError as ee:
                                            raise MmuError("Failure during check gate %d %s:\n%s" % (gate, "(T%d)" % tool if tool >= 0 else "", str(ee)))
                                    except MmuError as ee:
                                        self._set_gate_status(gate, self.GATE_EMPTY)
                                        self._set_filament_pos_state(self.FILAMENT_POS_UNLOADED, silent=True)
                                        if tool >= 0:
                                            msg = "Tool T%d on gate %d marked EMPTY" % (tool, gate)
                                        else:
                                            msg = "Gate %d marked EMPTY" % gate
                                        self.log_debug("Gate marked empty because: %s" % str(ee))
                                        if self.is_in_print():
                                            raise MmuError("%s%s" % ("Required " if self.is_printing() else "", msg))
                                        else:
                                            self.log_always(msg)
                                    finally:
                                        self._initialize_encoder() # Encoder 0000

                            # If not printing select original tool and load filament if necessary
                            # We don't do this when printing because this is expected to preceed loading initial tool
                            if not self.is_printing():
                                try:
                                    if tool_selected == self.TOOL_GATE_BYPASS:
                                        self.select_bypass()
                                    elif tool_selected != self.TOOL_GATE_UNKNOWN:
                                        if filament_pos == self.FILAMENT_POS_LOADED:
                                            self.log_info("Restoring tool loaded prior to checking gates")
                                            self._select_and_load_tool(tool_selected, purge=self.PURGE_NONE)
                                        else:
                                            self.select_tool(tool_selected)
                                except MmuError as ee:
                                    raise MmuError("Failure re-selecting Tool %d:\n%s" % (tool_selected, str(ee)))
                            else:
                                # At least restore the selected tool, but don't re-load filament
                                self.select_tool(tool_selected)

                            if not quiet:
                                self.log_info(self._mmu_visual_to_string())

                            self._auto_filament_grip()
        except MmuError as ee:
            self.handle_mmu_error(str(ee))

    cmd_MMU_PRELOAD_help = "Preloads filament at specified or current gate"
    def cmd_MMU_PRELOAD(self, gcmd):
        self.log_to_file(gcmd.get_commandline())
        if self.check_if_disabled(): return
        if self.check_if_not_homed(): return
        gate = gcmd.get_int('GATE', self.gate_selected, minval=0, maxval=self.num_gates - 1)
        if self.check_if_not_calibrated(self.CALIBRATED_ESSENTIAL, check_gates=[gate]): return

        can_crossload = self.mmu_unit(gate).multigear and self.sensor_manager.has_gate_sensor(self.SENSOR_GEAR_PREFIX, gate)
        if not can_crossload:
            if self.check_if_bypass(): return
            if self.check_if_loaded(): return

        self.log_always("Preloading filament in %s" % ("current gate" if gate == self.gate_selected else "gate %d" % gate))
        try:
            with self.wrap_sync_gear_to_extruder():
                with self.wrap_suppress_visual_log():
                    with self.wrap_action(self.ACTION_CHECKING):
                        current_gate = self.gate_selected
                        self.select_gate(gate)
                        self._preload_gate()
                        # If necessary or easy restore previous gate
                        if self.is_in_print() or self.mmu_unit().multigear:
                            self.select_gate(current_gate)
                        else:
                            self._initialize_encoder() # Encoder 0000
                            self._auto_filament_grip()
        except MmuError as ee:
            self.handle_mmu_error("Filament preload for gate %d failed: %s" % (gate, str(ee)))

def load_config(config):
    return Mmu(config)<|MERGE_RESOLUTION|>--- conflicted
+++ resolved
@@ -3925,10 +3925,7 @@
         alloff = bool(gcmd.get_int('ALLOFF', 0, minval=0, maxval=1))
         if alloff:
             for gate in range(self.num_gates):
-<<<<<<< HEAD
-                self.espooler(gate).update(gate, 0, self.ESPOOLER_OFF)
-=======
-                self.espooler.set_operation(gate, 0, self.ESPOOLER_OFF)
+                self.espooler(gate).set_operation(gate, 0, self.ESPOOLER_OFF)
 
         elif operation is not None:
             operation = operation.lower()
@@ -3942,13 +3939,12 @@
             if operation == 'burst':
                 power = gcmd.get_int('POWER', self.espooler_assist_burst_power, minval=0, maxval=100)
                 duration = gcmd.get_float('DURATION', self.espooler_assist_burst_duration, above=0., maxval=10.)
-                cur_op, cur_value = self.espooler.get_operation(gate)
+                cur_op, cur_value = self.espooler(gate).get_operation(gate)
                 if cur_op == self.ESPOOLER_PRINT:
                     self.log_info("Sending 'mmu:espooler_advance' event(gate=%d, power=%d, duration=%.2fs)" % (gate, power, duration))
                     self.printer.send_event("mmu:espooler_advance", gate, power / 100., duration)
                 else:
                     raise gcmd.error("Espooler on gate %d is not in 'print' mode" % gate)
->>>>>>> 1c5bdd3c
 
             else:
                 if operation not in self.ESPOOLER_OPERATIONS:
@@ -3958,9 +3954,9 @@
                 power = gcmd.get_int('POWER', default_power, minval=0, maxval=100) if operation != self.ESPOOLER_OFF else 0
 
                 if operation != self.ESPOOLER_OFF:
-                    self.espooler.set_operation(gate, power / 100, operation)
+                    self.espooler(gate).set_operation(gate, power / 100, operation)
                 else:
-                    self.espooler.set_operation(gate, 0, operation)
+                    self.espooler(gate).set_operation(gate, 0, operation)
 
         if not quiet:
             msg = ""
@@ -3968,49 +3964,8 @@
                 if msg:
                     msg += "\n"
                 msg += "{}".format(gate).ljust(2, UI_SPACE) + ": "
-<<<<<<< HEAD
-                if self.has_espooler(gate):
+                if self.has_espooler():
                     operation, value = self.espooler(gate).get_operation(gate)
-                    msg += "{}".format(operation).ljust(7, UI_SPACE) + " (%d%%)" % round(value * 100) + "\n"
-                else:
-                    msg += "not fitted"
-            self.log_always(msg)
-            return
-        operation = operation.lower()
-
-        gate = gcmd.get_int('GATE', None, minval=0, maxval=self.num_gates)
-        if gate is None:
-            gate = self.gate_selected
-        if gate < 0:
-            raise gcmd.error("Invalid gate")
-        if not self.has_espooler(gate):
-            raise gcmd.error("No espooler configured for gate %d" % gate)
-
-        if operation == "burst":
-            power = gcmd.get_int('POWER', self.espooler_assist_burst_power, minval=0, maxval=100)
-            duration = gcmd.get_float('DURATION', 3. , above=0., maxval=10.)
-            cur_op, cur_value = self.espooler.get_operation(gate)
-            if cur_op == self.ESPOOLER_PRINT:
-                self.log_info("Sending 'mmu:espooler_advance' event(gate=%d, power=%d, duration=%.2fs)" % (gate, power, duration))
-                self.printer.send_event("mmu:espooler_advance", gate, power / 100., duration)
-            else:
-                raise gcmd.error("Espooler on gate %d is not in 'print' mode" % gate)
-            return
-
-        if operation not in self.ESPOOLER_OPERATIONS:
-            raise gcmd.error("Invalid operation. Options are: %s" % ", ".join(self.ESPOOLER_OPERATIONS))
-
-        default_power = self.espooler_printing_power if operation == self.ESPOOLER_PRINT else 50
-        power = gcmd.get_int('POWER', default_power, minval=0, maxval=100) if operation != self.ESPOOLER_OFF else 0
-
-        if operation != self.ESPOOLER_OFF:
-            self.log_info("Running espooler %s for gate %d at %d%% power" % (operation, gate, power))
-        else:
-            self.log_info("Stopped espooler for gate %d" % gate)
-        self.espooler(gate).update(gate, power / 100, operation)
-=======
-                if self.has_espooler():
-                    operation, value = self.espooler.get_operation(gate)
                     burst = ""
                     if operation == self.ESPOOLER_PRINT and value == 0:
                         burst = " [assist for %.1fs at %d%% power " % (self.espooler_assist_burst_duration, self.espooler_assist_burst_power)
@@ -4022,7 +3977,6 @@
                 else:
                     msg += "not fitted"
             self.log_always(msg)
->>>>>>> 1c5bdd3c
 
     cmd_MMU_LED_help = "Manage mode of operation of optional MMU LED's"
     def cmd_MMU_LED(self, gcmd):
@@ -5638,12 +5592,7 @@
     # Turn off espooler in-print assist mode for all gates
     def _espooler_assist_off(self):
         if self.has_espooler():
-<<<<<<< HEAD
-            self.log_debug("Espooler for gate %d set to %s (pwm: %.1f)" % (gate, state, pwm_value))
-            self.espooler().update(gate, pwm_value, state)
-=======
-            self.espooler.set_operation(None, 0, self.ESPOOLER_OFF)
->>>>>>> 1c5bdd3c
+            self.espooler().set_operation(None, 0, self.ESPOOLER_OFF)
 
 
 ##############################################
@@ -5817,14 +5766,11 @@
     # into Happy Hare during a print. It also ensures that grip (e.g. servo) and current are correctly restored
     @contextlib.contextmanager
     def wrap_sync_gear_to_extruder(self):
-<<<<<<< HEAD
-        self._standalone_sync = prev_sync = self.mmu_unit().filament_always_gripped or self.mmu_toolhead().sync_mode == MmuToolHead.GEAR_SYNCED_TO_EXTRUDER
-=======
         # TODO vvv I think this was added for PicoMMU but is not correct for other type-A's. Validate current logic with PicoMMU...
-        #self._standalone_sync = prev_sync = self.mmu_machine.filament_always_gripped or self.mmu_toolhead.sync_mode == MmuToolHead.GEAR_SYNCED_TO_EXTRUDER
+        #self._standalone_sync = prev_sync = self.mmu_unit().filament_always_gripped or self.mmu_toolhead().sync_mode == MmuToolHead.GEAR_SYNCED_TO_EXTRUDER
         # TODO ^^^
-        prev_sync = self.mmu_machine.filament_always_gripped or self.mmu_toolhead.sync_mode == MmuToolHead.GEAR_SYNCED_TO_EXTRUDER
->>>>>>> 1c5bdd3c
+        prev_sync = self.mmu_unit().filament_always_gripped or self.mmu_toolhead().sync_mode == MmuToolHead.GEAR_SYNCED_TO_EXTRUDER
+
         prev_current = self.gear_percentage_run_current != 100
         prev_grip = self.selector.get_filament_grip_state()
 
