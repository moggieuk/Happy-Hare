# Happy Hare MMU Software
# Main module
#
# Copyright (C) 2022-2025  moggieuk#6538 (discord)
#                          moggieuk@hotmail.com
#
# Goal: Main control class for any Klipper based MMU (includes filament driver/gear control)
#
# (\_/)
# ( *,*)
# (")_(") Happy Hare Ready
#
# This file may be distributed under the terms of the GNU GPLv3 license.
#
import gc, sys, ast, random, logging, time, contextlib, math, os.path, re, unicodedata

# Klipper imports
import chelper
from ..homing            import Homing, HomingMove
from ..tmc               import TMCCommandHelper

# Happy Hare imports
from ..                  import mmu_unit
from ..mmu_unit          import MmuToolHead
from ..mmu_sensors       import MmuRunoutHelper

# MMU subcomponent clases
from .mmu_shared         import *
from .mmu_logger         import MmuLogger
from .mmu_selector       import *
from .mmu_test           import MmuTest
from .mmu_utils          import DebugStepperMovement, PurgeVolCalculator
from .mmu_sensor_manager import MmuSensorManager


# Main klipper module
class Mmu:
    VERSION = 3.30 # When this is revved, Happy Hare will instruct users to re-run ./install.sh. Sync with install.sh!

    BOOT_DELAY = 2.5 # Delay before running bootup tasks

    # Calibration steps
    CALIBRATED_GEAR_0    = 0b00001 # Specifically rotation_distance for gate 0
    CALIBRATED_ENCODER   = 0b00010
    CALIBRATED_SELECTOR  = 0b00100 # Defaults true with VirtualSelector
    CALIBRATED_BOWDENS   = 0b01000 # Bowden length for all gates
    CALIBRATED_GEAR_RDS  = 0b10000
    CALIBRATED_ESSENTIAL = 0b01111
    CALIBRATED_ALL       = 0b11111

    UNIT_UNKNOWN = -1

    TOOL_GATE_UNKNOWN = -1
    TOOL_GATE_BYPASS = -2

    GATE_UNKNOWN = -1
    GATE_EMPTY = 0
    GATE_AVAILABLE = 1 # Available to load from either buffer or spool
    GATE_AVAILABLE_FROM_BUFFER = 2

    FILAMENT_POS_UNKNOWN = -1
    FILAMENT_POS_UNLOADED = 0       # Parked in gate
    FILAMENT_POS_HOMED_GATE = 1     # Homed at either gate or gear sensor (currently assumed mutually exclusive sensors)
    FILAMENT_POS_START_BOWDEN = 2   # Point of fast load portion
    FILAMENT_POS_IN_BOWDEN = 3      # Some unknown position in the bowden
    FILAMENT_POS_END_BOWDEN = 4     # End of fast load portion
    FILAMENT_POS_HOMED_ENTRY = 5    # Homed at entry sensor
    FILAMENT_POS_HOMED_EXTRUDER = 6 # Collision homing case at extruder gear entry
    FILAMENT_POS_EXTRUDER_ENTRY = 7 # Past extruder gear entry
    FILAMENT_POS_HOMED_TS = 8       # Homed at toolhead sensor
    FILAMENT_POS_IN_EXTRUDER = 9    # In extruder past toolhead sensor
    FILAMENT_POS_LOADED = 10        # Homed to nozzle

    DIRECTION_LOAD = 1
    DIRECTION_UNKNOWN = 0
    DIRECTION_UNLOAD = -1

    FORM_TIP_NONE = 0               # Skip tip forming
    FORM_TIP_SLICER = 1             # Slicer forms tips
    FORM_TIP_STANDALONE = 2         # Happy Hare forms tips

    PURGE_NONE = 0                  # Skip purging after load
    PURGE_SLICER = 1                # Slicer purges on wipetower
    PURGE_STANDALONE = 2            # Happy Hare purges

    ACTION_IDLE = 0
    ACTION_LOADING = 1
    ACTION_LOADING_EXTRUDER = 2
    ACTION_UNLOADING = 3
    ACTION_UNLOADING_EXTRUDER = 4
    ACTION_FORMING_TIP = 5
    ACTION_HEATING = 6
    ACTION_CHECKING = 7
    ACTION_HOMING = 8
    ACTION_SELECTING = 9
    ACTION_CUTTING_TIP = 10         # Cutting at toolhead e.g.  _MMU_CUT_TIP macro
    ACTION_CUTTING_FILAMENT = 11    # Cutting at MMU e.g. EREC cutting macro
    ACTION_PURGING = 12             # Non slicer purging e.g. when running blobifier

    MACRO_EVENT_RESTART          = "restart"          # Params: None
    MACRO_EVENT_GATE_MAP_CHANGED = "gate_map_changed" # Params: GATE changed or GATE=-1 for all
    MACRO_EVENT_FILAMENT_GRIPPED = "filament_gripped" # Params: None

    # Standard sensor and endstop or pseudo endstop names
    SENSOR_ENCODER             = "encoder"        # Fake Gate endstop
    SENSOR_GATE                = "mmu_gate"       # Gate
    SENSOR_GEAR_PREFIX         = "mmu_gear"

    SENSOR_EXTRUDER_NONE       = "none"           # Fake Extruder endstop aka don't attempt home
    SENSOR_EXTRUDER_COLLISION  = "collision"      # Fake Extruder endstop
    SENSOR_EXTRUDER_ENTRY      = "extruder"       # Extruder entry sensor
    SENSOR_GEAR_TOUCH          = "mmu_gear_touch" # Stallguard based detection

    SENSOR_COMPRESSION         = "filament_compression" # Filament sync-feedback compression detection
    SENSOR_TENSION             = "filament_tension"     # Filament sync-feedback tension detection

    SENSOR_TOOLHEAD            = "toolhead"
    SENSOR_EXTRUDER_TOUCH      = "mmu_ext_touch"

    SENSOR_SELECTOR_TOUCH      = "mmu_sel_touch"  # For LinearSelector
    SENSOR_SELECTOR_HOME       = "mmu_sel_home"   # For LinearSelector
    SENSOR_PRE_GATE_PREFIX     = "mmu_pre_gate"

    EXTRUDER_ENDSTOPS = [SENSOR_EXTRUDER_COLLISION, SENSOR_GEAR_TOUCH, SENSOR_EXTRUDER_ENTRY, SENSOR_EXTRUDER_NONE, SENSOR_COMPRESSION]
    GATE_ENDSTOPS     = [SENSOR_GATE, SENSOR_ENCODER, SENSOR_GEAR_PREFIX, SENSOR_EXTRUDER_ENTRY]

    # Statistics output types
    GATE_STATS_STRING     = "string"
    GATE_STATS_PERCENTAGE = "percentage"
    GATE_STATS_EMOTICON   = "emoticon"

    GATE_STATS_TYPES = [GATE_STATS_STRING, GATE_STATS_PERCENTAGE, GATE_STATS_EMOTICON]

    # Gear/Extruder syncing (uses SENSOR_COMPRESSION and SENSOR_TENSION sensors)
    SYNC_FEEDBACK_INTERVAL  = 0.5   # How often to check extruder direction
    SYNC_POSITION_TIMERANGE = 0.6   # Interval to compare movement
    SYNC_POSITION_MIN_DELTA = 0.001 # Min extruder move distance to be significant
    SYNC_STATE_NEUTRAL = 0
    SYNC_STATE_COMPRESSED = 1.
    SYNC_STATE_EXPANDED = -1.

    # Levels of logging
    LOG_ESSENTIAL = 0
    LOG_INFO      = 1
    LOG_DEBUG     = 2
    LOG_TRACE     = 3
    LOG_STEPPER   = 4
    LOG_LEVELS = ['ESSENTAL', 'INFO', 'DEBUG', 'TRACE', 'STEPPER']

    # States of espooler motor
    ESPOOLER_OFF    = 'off'
    ESPOOLER_REWIND = 'rewind'
    ESPOOLER_ASSIST = 'assist'
    ESPOOLER_PRINT  = 'print'  # Special in-print assist state
    ESPOOLER_OPERATIONS = [ESPOOLER_OFF, ESPOOLER_REWIND, ESPOOLER_ASSIST, ESPOOLER_PRINT]

    # Name used to save gcode state
    TOOLHEAD_POSITION_STATE = 'MMU_state'

    # Filament "grip" states
    FILAMENT_UNKNOWN_STATE = -1
    FILAMENT_RELEASE_STATE = 0
    FILAMENT_DRIVE_STATE   = 1
    FILAMENT_HOLD_STATE    = 2

    # mmu_vars.cfg variables
    VARS_MMU_REVISION                 = "mmu__revision"
    VARS_MMU_CALIB_CLOG_LENGTH        = "mmu_calibration_clog_length"
    VARS_MMU_ENABLE_ENDLESS_SPOOL     = "mmu_state_enable_endless_spool"
    VARS_MMU_ENDLESS_SPOOL_GROUPS     = "mmu_state_endless_spool_groups"
    VARS_MMU_TOOL_TO_GATE_MAP         = "mmu_state_tool_to_gate_map"
    VARS_MMU_GATE_STATUS              = "mmu_state_gate_status"
    VARS_MMU_GATE_MATERIAL            = "mmu_state_gate_material"
    VARS_MMU_GATE_COLOR               = "mmu_state_gate_color"
    VARS_MMU_GATE_FILAMENT_NAME       = "mmu_state_gate_filament_name"
    VARS_MMU_GATE_TEMPERATURE         = "mmu_state_gate_temperature"
    VARS_MMU_GATE_SPOOL_ID            = "mmu_state_gate_spool_id"
    VARS_MMU_GATE_SPEED_OVERRIDE      = "mmu_state_gate_speed_override"
    VARS_MMU_GATE_SELECTED            = "mmu_state_gate_selected"
    VARS_MMU_TOOL_SELECTED            = "mmu_state_tool_selected"
    VARS_MMU_LAST_TOOL                = "mmu_state_last_tool"
    VARS_MMU_FILAMENT_POS             = "mmu_state_filament_pos"
    VARS_MMU_FILAMENT_REMAINING       = "mmu_state_filament_remaining"
    VARS_MMU_FILAMENT_REMAINING_COLOR = "mmu_state_filament_remaining_color"
    VARS_MMU_CALIB_BOWDEN_LENGTHS     = "mmu_calibration_bowden_lengths" # Per-gate calibrated bowden lengths
    VARS_MMU_CALIB_BOWDEN_HOME        = "mmu_calibration_bowden_home"    # Was encoder, gate or gear sensor used as reference point
    VARS_MMU_GATE_STATISTICS_PREFIX   = "mmu_statistics_gate_"
    VARS_MMU_SWAP_STATISTICS          = "mmu_statistics_swaps"
    VARS_MMU_COUNTERS                 = "mmu_statistics_counters"
    VARS_MMU_ENCODER_RESOLUTION       = "mmu_encoder_resolution"
    VARS_MMU_GEAR_ROTATION_DISTANCES  = "mmu_gear_rotation_distances"

    VARS_MMU_CALIB_BOWDEN_LENGTH      = "mmu_calibration_bowden_length" # DEPRECATED (for upgrade only)
    VARS_MMU_GEAR_ROTATION_DISTANCE   = "mmu_gear_rotation_distance"    # DEPRECATED (for upgrade only)
    VARS_MMU_CALIB_PREFIX             = "mmu_calibration_"              # DEPRECATED (for upgrade only)

    # Mainsail/Fluid visualization of extruder colors and other attributes
    T_MACRO_COLOR_ALLGATES = 'allgates' # Color from gate map (all tools). Will add spool_id if spoolman is enabled
    T_MACRO_COLOR_GATEMAP  = 'gatemap'  # As per gatemap but hide empty tools. Will add spool_id if spoolman is enabled
    T_MACRO_COLOR_SLICER   = 'slicer'   # Color from slicer tool map. Will add spool_id if spoolman is enabled
    T_MACRO_COLOR_OFF      = 'off'      # Turn off color and spool_id association
    T_MACRO_COLOR_OPTIONS  = [T_MACRO_COLOR_GATEMAP, T_MACRO_COLOR_SLICER, T_MACRO_COLOR_ALLGATES, T_MACRO_COLOR_OFF]

    # Spoolman integration - modes of operation
    SPOOLMAN_OFF           = 'off'      # Spoolman disabled
    SPOOLMAN_READONLY      = 'readonly' # Get filament attributes only
    SPOOLMAN_PUSH          = 'push'     # Local gatemap is the source or truth
    SPOOLMAN_PULL          = 'pull'     # Spoolman db is the source of truth
    SPOOLMAN_OPTIONS       = [SPOOLMAN_OFF, SPOOLMAN_READONLY, SPOOLMAN_PUSH, SPOOLMAN_PULL]
    SPOOLMAN_CONFIG_ERROR  = "Moonraker/spoolman may not be configured (check moonraker.log)"

    # Automap strategies
    AUTOMAP_NONE           = 'none'
    AUTOMAP_FILAMENT_NAME  = 'filament_name'
    AUTOMAP_SPOOL_ID       = 'spool_id'
    AUTOMAP_MATERIAL       = 'material'
    AUTOMAP_CLOSEST_COLOR  = 'closest_color'
    AUTOMAP_COLOR          = 'color'
    AUTOMAP_OPTIONS        = [AUTOMAP_NONE, AUTOMAP_FILAMENT_NAME, AUTOMAP_SPOOL_ID, AUTOMAP_MATERIAL, AUTOMAP_CLOSEST_COLOR, AUTOMAP_COLOR]

    EMPTY_GATE_STATS_ENTRY = {'pauses': 0, 'loads': 0, 'load_distance': 0.0, 'load_delta': 0.0, 'unloads': 0, 'unload_distance': 0.0, 'unload_delta': 0.0, 'load_failures': 0, 'unload_failures': 0, 'quality': -1.}

    W3C_COLORS = [('aliceblue','#F0F8FF'), ('antiquewhite','#FAEBD7'), ('aqua','#00FFFF'), ('aquamarine','#7FFFD4'), ('azure','#F0FFFF'), ('beige','#F5F5DC'),
                  ('bisque','#FFE4C4'), ('black','#000000'), ('blanchedalmond','#FFEBCD'), ('blue','#0000FF'), ('blueviolet','#8A2BE2'), ('brown','#A52A2A'),
                  ('burlywood','#DEB887'), ('cadetblue','#5F9EA0'), ('chartreuse','#7FFF00'), ('chocolate','#D2691E'), ('coral','#FF7F50'),
                  ('cornflowerblue','#6495ED'), ('cornsilk','#FFF8DC'), ('crimson','#DC143C'), ('cyan','#00FFFF'), ('darkblue','#00008B'), ('darkcyan','#008B8B'),
                  ('darkgoldenrod','#B8860B'), ('darkgray','#A9A9A9'), ('darkgreen','#006400'), ('darkgrey','#A9A9A9'), ('darkkhaki','#BDB76B'),
                  ('darkmagenta','#8B008B'), ('darkolivegreen','#556B2F'), ('darkorange','#FF8C00'), ('darkorchid','#9932CC'), ('darkred','#8B0000'),
                  ('darksalmon','#E9967A'), ('darkseagreen','#8FBC8F'), ('darkslateblue','#483D8B'), ('darkslategray','#2F4F4F'), ('darkslategrey','#2F4F4F'),
                  ('darkturquoise','#00CED1'), ('darkviolet','#9400D3'), ('deeppink','#FF1493'), ('deepskyblue','#00BFFF'), ('dimgray','#696969'),
                  ('dimgrey','#696969'), ('dodgerblue','#1E90FF'), ('firebrick','#B22222'), ('floralwhite','#FFFAF0'), ('forestgreen','#228B22'),
                  ('fuchsia','#FF00FF'), ('gainsboro','#DCDCDC'), ('ghostwhite','#F8F8FF'), ('gold','#FFD700'), ('goldenrod','#DAA520'), ('gray','#808080'),
                  ('green','#008000'), ('greenyellow','#ADFF2F'), ('grey','#808080'), ('honeydew','#F0FFF0'), ('hotpink','#FF69B4'), ('indianred','#CD5C5C'),
                  ('indigo','#4B0082'), ('ivory','#FFFFF0'), ('khaki','#F0E68C'), ('lavender','#E6E6FA'), ('lavenderblush','#FFF0F5'), ('lawngreen','#7CFC00'),
                  ('lemonchiffon','#FFFACD'), ('lightblue','#ADD8E6'), ('lightcoral','#F08080'), ('lightcyan','#E0FFFF'), ('lightgoldenrodyellow','#FAFAD2'),
                  ('lightgray','#D3D3D3'), ('lightgreen','#90EE90'), ('lightgrey','#D3D3D3'), ('lightpink','#FFB6C1'), ('lightsalmon','#FFA07A'),
                  ('lightseagreen','#20B2AA'), ('lightskyblue','#87CEFA'), ('lightslategray','#778899'), ('lightslategrey','#778899'),
                  ('lightsteelblue','#B0C4DE'), ('lightyellow','#FFFFE0'), ('lime','#00FF00'), ('limegreen','#32CD32'), ('linen','#FAF0E6'),
                  ('magenta','#FF00FF'), ('maroon','#800000'), ('mediumaquamarine','#66CDAA'), ('mediumblue','#0000CD'), ('mediumorchid','#BA55D3'),
                  ('mediumpurple','#9370DB'), ('mediumseagreen','#3CB371'), ('mediumslateblue','#7B68EE'), ('mediumspringgreen','#00FA9A'),
                  ('mediumturquoise','#48D1CC'), ('mediumvioletred','#C71585'), ('midnightblue','#191970'), ('mintcream','#F5FFFA'), ('mistyrose','#FFE4E1'),
                  ('moccasin','#FFE4B5'), ('navajowhite','#FFDEAD'), ('navy','#000080'), ('oldlace','#FDF5E6'), ('olive','#808000'),
                  ('olivedrab','#6B8E23'), ('orange','#FFA500'), ('orangered','#FF4500'), ('orchid','#DA70D6'), ('palegoldenrod','#EEE8AA'),
                  ('palegreen','#98FB98'), ('paleturquoise','#AFEEEE'), ('palevioletred','#DB7093'), ('papayawhip','#FFEFD5'), ('peachpuff','#FFDAB9'),
                  ('peru','#CD853F'), ('pink','#FFC0CB'), ('plum','#DDA0DD'), ('powderblue','#B0E0E6'), ('purple','#800080'), ('red','#FF0000'),
                  ('rosybrown','#BC8F8F'), ('royalblue','#4169E1'), ('saddlebrown','#8B4513'), ('salmon','#FA8072'), ('sandybrown','#F4A460'),
                  ('seagreen','#2E8B57'), ('seashell','#FFF5EE'), ('sienna','#A0522D'), ('silver','#C0C0C0'), ('skyblue','#87CEEB'), ('slateblue','#6A5ACD'),
                  ('slategray','#708090'), ('slategrey','#708090'), ('snow','#FFFAFA'), ('springgreen','#00FF7F'), ('steelblue','#4682B4'),
                  ('tan','#D2B48C'), ('teal','#008080'), ('thistle','#D8BFD8'), ('tomato','#FF6347'), ('turquoise','#40E0D0'), ('violet','#EE82EE'),
                  ('wheat','#F5DEB3'), ('white','#FFFFFF'), ('whitesmoke','#F5F5F5'), ('yellow','#FFFF00'), ('yellowgreen','#9ACD32')]

    UPGRADE_REMINDER = "Sorry but Happy Hare requires you to re-run this to complete the update:\ncd ~/Happy-Hare\n./install.sh\nMore details: https://github.com/moggieuk/Happy-Hare/wiki/Upgrade-Notice"

    def __init__(self, config):
        self.config = config
        self.printer = config.get_printer()
        self.reactor = self.printer.get_reactor()
        self.mmu_machine = self.printer.lookup_object("mmu_machine")
        self.num_gates = self.mmu_machine.num_gates

        self.name = "mmu_1" # PAUL TEMP hack to get though initialization
        self.gate_selected = self.TOOL_GATE_UNKNOWN # PAUL TEMP HACK to get through initialization

        self.calibration_status = 0b0
        self.encoder_force_validation = False
        self.sync_feedback_last_state = 0.    # 0 = Neutral
        self.sync_feedback_last_direction = 0 # 0 = Extruder not moving
        self.sync_feedback_operational = False
        self.w3c_colors = dict(self.W3C_COLORS)
        self.filament_remaining = 0.
        self._last_tool = self._next_tool = self.TOOL_GATE_UNKNOWN
        self._next_gate = None
        self.toolchange_retract = 0.          # Set from mmu_macro_vars
        self._can_write_variables = True
        self.toolchange_purge_volume = 0.
        self.mmu_logger = None                # Setup on connect
        self._standalone_sync = False         # Used to indicate synced extruder intention whilst out of print
        self.has_leds = self.has_led_animation = False
        self.bowden_start_pos = None
        self.has_blobifier = False            # Post load blobbling macro (like BLOBIFIER)
        self.has_mmu_cutter = False           # Post unload cutting macro (like EREC)
        self.has_toolhead_cutter = False      # Form tip cutting macro (like _MMU_CUT_TIP)
        self._is_running_test = False         # True while running QA or soak tests
        self.slicer_tool_map = None

        # Event handlers
        self.printer.register_event_handler('klippy:connect', self.handle_connect)
        self.printer.register_event_handler("klippy:disconnect", self.handle_disconnect)
        self.printer.register_event_handler("klippy:ready", self.handle_ready)

        # Instruct users to re-run ./install.sh if version number changes
        self.config_version = config.getfloat('happy_hare_version', 2.2) # v2.2 was the last release before versioning
        if self.config_version is not None and self.config_version < self.VERSION:
            raise self.config.error("Looks like you upgraded (v%s -> v%s)?\n%s" % (self.config_version, self.VERSION, self.UPGRADE_REMINDER))

        # Detect Kalico (Danger Klipper) installation
        self.kalico = bool(self.printer.lookup_object('danger_options', False))

        # Read user configuration ---------------------------------------------------------------------------
        #
        # Printer interaction config
        self.extruder_name = self.mmu_machine.extruder_name # PAUL it moved! Change code to access self.mmu_machine.extruder_name directly?
        self.timeout_pause = config.getint('timeout_pause', 72000, minval=120)
        self.default_idle_timeout = config.getint('default_idle_timeout', -1, minval=120)
        self.pending_spool_id_timeout = config.getint('pending_spool_id_timeout', default=20, minval=-1) # Not currently exposed
        self.disable_heater = config.getint('disable_heater', 600, minval=60)
        self.default_extruder_temp = config.getfloat('default_extruder_temp', 200.)
        self.extruder_temp_variance = config.getfloat('extruder_temp_variance', 2., minval=1.)
        self.gcode_load_sequence = config.getint('gcode_load_sequence', 0)
        self.gcode_unload_sequence = config.getint('gcode_unload_sequence', 0)
        self.slicer_tip_park_pos = config.getfloat('slicer_tip_park_pos', 0., minval=0.)
        self.force_form_tip_standalone = config.getint('force_form_tip_standalone', 0, minval=0, maxval=1)
        self.force_purge_standalone = config.getint('force_purge_standalone', 0, minval=0, maxval=1)
        self.autotune_rotation_distance = config.getint('autotune_rotation_distance', 0, minval=0, maxval=1) # autotune_rotation_distance
        self.autotune_bowden_length = config.getint('autotune_bowden_length', 0, minval=0, maxval=1) # autotune_bowden_length
        self.strict_filament_recovery = config.getint('strict_filament_recovery', 0, minval=0, maxval=1)
        self.filament_recovery_on_pause = config.getint('filament_recovery_on_pause', 1, minval=0, maxval=1)
        self.retry_tool_change_on_error = config.getint('retry_tool_change_on_error', 0, minval=0, maxval=1)
        self.print_start_detection = config.getint('print_start_detection', 1, minval=0, maxval=1)
        self.startup_home_if_unloaded = config.getint('startup_home_if_unloaded', 0, minval=0, maxval=1)
        self.startup_reset_ttg_map = config.getint('startup_reset_ttg_map', 0, minval=0, maxval=1)
        self.show_error_dialog = config.getint('show_error_dialog', 1, minval=0, maxval=1)

        # Internal macro overrides
        self.pause_macro = config.get('pause_macro', 'PAUSE')
        self.action_changed_macro = config.get('action_changed_macro', '_MMU_ACTION_CHANGED')
        self.print_state_changed_macro = config.get('print_state_changed_macro', '_MMU_PRINT_STATE_CHANGED')
        self.mmu_event_macro = config.get('mmu_event_macro', '_MMU_EVENT')
        self.form_tip_macro = config.get('form_tip_macro', '_MMU_FORM_TIP').replace("'", "")
        self.purge_macro = config.get('purge_macro', '').replace("'", "")
        self.pre_unload_macro = config.get('pre_unload_macro', '_MMU_PRE_UNLOAD').replace("'", "")
        self.post_form_tip_macro = config.get('post_form_tip_macro', '_MMU_POST_FORM_TIP').replace("'", "")
        self.post_unload_macro = config.get('post_unload_macro', '_MMU_POST_UNLOAD').replace("'", "")
        self.pre_load_macro = config.get('pre_load_macro', '_MMU_PRE_LOAD').replace("'", "")
        self.post_load_macro = config.get('post_load_macro', '_MMU_POST_LOAD_MACRO').replace("'", "")
        self.unload_sequence_macro = config.get('unload_sequence_macro', '_MMU_UNLOAD_SEQUENCE').replace("'", "")
        self.load_sequence_macro = config.get('load_sequence_macro', '_MMU_LOAD_SEQUENCE').replace("'", "")

        # These macros are not currently exposed but provide future flexability
        self.error_dialog_macro = config.get('error_dialog_macro', '_MMU_ERROR_DIALOG') # Not exposed
        self.error_macro = config.get('error_macro', '_MMU_ERROR') # Not exposed
        self.toolhead_homing_macro = config.get('toolhead_homing_macro', '_MMU_AUTO_HOME') # Not exposed
        self.park_macro = config.get('park_macro', '_MMU_PARK') # Not exposed
        self.save_position_macro = config.get('save_position_macro', '_MMU_SAVE_POSITION') # Not exposed
        self.restore_position_macro = config.get('restore_position_macro', '_MMU_RESTORE_POSITION') # Not exposed
        self.clear_position_macro = config.get('clear_position_macro', '_MMU_CLEAR_POSITION') # Not exposed

        # User default (reset state) gate map and TTG map
        self.default_ttg_map = list(config.getintlist('tool_to_gate_map', []))
        self.default_gate_status = list(config.getintlist('gate_status', []))
        self.default_gate_filament_name = list(config.getlist('gate_filament_name', []))
        self.default_gate_material = list(config.getlist('gate_material', []))
        self.default_gate_color = list(config.getlist('gate_color', []))
        self.default_gate_temperature = list(config.getintlist('gate_temperature', []))
        self.default_gate_spool_id = list(config.getintlist('gate_spool_id', []))
        self.default_gate_speed_override = list(config.getintlist('gate_speed_override', []))

        # Configuration for gate loading and unloading
        self.gate_homing_endstop = config.getchoice('gate_homing_endstop', {o: o for o in self.GATE_ENDSTOPS}, self.SENSOR_ENCODER)
        self.gate_endstop_to_encoder = config.getfloat('gate_endstop_to_encoder', 0., minval=0.)
        self.gate_unload_buffer = config.getfloat('gate_unload_buffer', 30., minval=0.) # How far to short bowden move to avoid overshooting the gate
        self.gate_homing_max = config.getfloat('gate_homing_max', 2 * self.gate_unload_buffer, minval=self.gate_unload_buffer)
        self.gate_preload_homing_max = config.getfloat('gate_preload_homing_max', self.gate_homing_max)
        self.gate_parking_distance = config.getfloat('gate_parking_distance', 23.) # Can be +ve or -ve
        self.gate_load_retries = config.getint('gate_load_retries', 1, minval=1, maxval=5)
        self.gate_autoload = config.getint('gate_autoload', 1, minval=0, maxval=1)
        self.gate_final_eject_distance = config.getfloat('gate_final_eject_distance', 0)
        self.bypass_autoload = config.getint('bypass_autoload', 1, minval=0, maxval=1)
        self.encoder_dwell = config.getfloat('encoder_dwell', 0.1, minval=0., maxval=2.) # Not exposed
        self.encoder_move_step_size = config.getfloat('encoder_move_step_size', 15., minval=5., maxval=25.) # Not exposed

        # Configuration for (fast) bowden move
        self.bowden_apply_correction = config.getint('bowden_apply_correction', 0, minval=0, maxval=1)
        self.bowden_allowable_load_delta = config.getfloat('bowden_allowable_load_delta', 10., minval=1.)
        self.bowden_allowable_unload_delta = config.getfloat('bowden_allowable_unload_delta', self.bowden_allowable_load_delta, minval=1.)
        self.bowden_move_error_tolerance = config.getfloat('bowden_move_error_tolerance', 60, minval=0, maxval=100) # Percentage of delta of move that results in error
        self.bowden_pre_unload_test = config.getint('bowden_pre_unload_test', 0, minval=0, maxval=1) # Check for bowden movement before full pull
        self.bowden_pre_unload_error_tolerance = config.getfloat('bowden_pre_unload_error_tolerance', 100, minval=0, maxval=100) # Allowable delta movement % before error

        # Configuration for extruder and toolhead homing
        self.extruder_force_homing = config.getint('extruder_force_homing', 0, minval=0, maxval=1)
        self.extruder_homing_endstop = config.getchoice('extruder_homing_endstop', {o: o for o in self.EXTRUDER_ENDSTOPS}, self.SENSOR_EXTRUDER_NONE)
        self.extruder_homing_max = config.getfloat('extruder_homing_max', 50., above=10.) # Extruder homing max
        self.extruder_homing_buffer = config.getfloat('extruder_homing_buffer', 30., minval=0.) # How far to short bowden load move to avoid overshooting
        self.extruder_collision_homing_step = config.getint('extruder_collision_homing_step', 3,  minval=2, maxval=5)
        self.toolhead_homing_max = config.getfloat('toolhead_homing_max', 20., minval=0.) # Toolhead sensor homing max
        self.toolhead_extruder_to_nozzle = config.getfloat('toolhead_extruder_to_nozzle', 0., minval=5.) # For "sensorless"
        self.toolhead_sensor_to_nozzle = config.getfloat('toolhead_sensor_to_nozzle', 0., minval=1.) # For toolhead sensor
        self.toolhead_entry_to_extruder = config.getfloat('toolhead_entry_to_extruder', 0., minval=0.) # For extruder (entry) sensor
        self.toolhead_residual_filament = config.getfloat('toolhead_residual_filament', 0., minval=0., maxval=50.) # +ve value = reduction of load length
        self.toolhead_ooze_reduction = config.getfloat('toolhead_ooze_reduction', 0., minval=-5., maxval=20.) # +ve value = reduction of load length
        self.toolhead_unload_safety_margin = config.getfloat('toolhead_unload_safety_margin', 10., minval=0.) # Extra unload distance
        self.toolhead_move_error_tolerance = config.getfloat('toolhead_move_error_tolerance', 60, minval=0, maxval=100) # Allowable delta movement % before error
        self.toolhead_post_load_tighten = config.getint('toolhead_post_load_tighten', 60, minval=0, maxval=100) # Whether to apply filament tightening move after load (if not synced)

        # Extra Gear/Extruder synchronization controls
        self.sync_to_extruder = config.getint('sync_to_extruder', 0, minval=0, maxval=1)
        self.sync_form_tip = config.getint('sync_form_tip', 0, minval=0, maxval=1)
        self.sync_purge = config.getint('sync_purge', 0, minval=0, maxval=1)
        if self.mmu_unit().filament_always_gripped:
            self.sync_to_extruder = self.sync_form_tip = self.sync_purge = 1

        self.sync_multiplier_high = config.getfloat('sync_multiplier_high', 1.05, minval=1., maxval=2.)
        self.sync_multiplier_low = config.getfloat('sync_multiplier_low', 0.95, minval=0.5, maxval=1.)
        self.sync_feedback_enable = config.getint('sync_feedback_enable', 0, minval=0, maxval=1)

        # TMC current control
        self.extruder_collision_homing_current = config.getint('extruder_collision_homing_current', 50, minval=10, maxval=100)
        self.extruder_form_tip_current = config.getint('extruder_form_tip_current', 100, minval=100, maxval=150)
        self.extruder_purge_current = config.getint('extruder_purge_current', 100, minval=100, maxval=150)
        self.sync_gear_current = config.getint('sync_gear_current', 50, minval=10, maxval=100)

        # Filament move speeds and accelaration
        self.gear_from_buffer_speed = config.getfloat('gear_from_buffer_speed', 150., minval=10.)
        self.gear_from_buffer_accel = config.getfloat('gear_from_buffer_accel', 400, minval=10.)
        self.gear_from_spool_speed = config.getfloat('gear_from_spool_speed', 60, minval=10.)
        self.gear_from_spool_accel = config.getfloat('gear_from_spool_accel', 100, minval=10.)
        self.gear_unload_speed = config.getfloat('gear_unload_speed', self.gear_from_spool_speed, minval=10.)
        self.gear_unload_accel = config.getfloat('gear_unload_accel', self.gear_from_spool_accel, minval=10.)
        self.gear_short_move_speed = config.getfloat('gear_short_move_speed', 60., minval=1.)
        self.gear_short_move_accel = config.getfloat('gear_short_move_accel', 400, minval=10.)
        self.gear_short_move_threshold = config.getfloat('gear_short_move_threshold', self.gate_homing_max, minval=1.)
        self.gear_homing_speed = config.getfloat('gear_homing_speed', 150, minval=1.)

        self.extruder_load_speed = config.getfloat('extruder_load_speed', 15, minval=1.)
        self.extruder_unload_speed = config.getfloat('extruder_unload_speed', 15, minval=1.)
        self.extruder_sync_load_speed = config.getfloat('extruder_sync_load_speed', 15., minval=1.)
        self.extruder_sync_unload_speed = config.getfloat('extruder_sync_unload_speed', 15., minval=1.)
        self.extruder_accel = config.getfloat('extruder_accel', 400, above=10.)
        self.extruder_homing_speed = config.getfloat('extruder_homing_speed', 15, minval=1.)

        self.gear_buzz_accel = config.getfloat('gear_buzz_accel', 1000, minval=10.) # Not exposed

        self.macro_toolhead_max_accel = config.getfloat('macro_toolhead_max_accel', 0, minval=0)
        self.macro_toolhead_min_cruise_ratio = config.getfloat('macro_toolhead_min_cruise_ratio', minval=0., below=1.)
        if self.macro_toolhead_max_accel == 0:
            self.macro_toolhead_max_accel = config.getsection('printer').getsection('toolhead').getint('max_accel', 5000)

        # eSpooler
        self.espooler_min_distance = config.getfloat('espooler_min_distance', 50., above=0)
        self.espooler_max_stepper_speed = config.getfloat('espooler_max_stepper_speed', 300., above=0)
        self.espooler_min_stepper_speed = config.getfloat('espooler_min_stepper_speed', 0., minval=0., below=self.espooler_max_stepper_speed)
        self.espooler_speed_exponent = config.getfloat('espooler_speed_exponent', 0.5, above=0)
        self.espooler_assist_reduced_speed = config.getint('espooler_assist_reduced_speed', 50, minval=0, maxval=100)
        self.espooler_printing_power = config.getint('espooler_printing_power', 0, minval=0, maxval=100)
        self.espooler_assist_extruder_move_length = config.getfloat("espooler_assist_extruder_move_length", 100, above=10.)
        self.espooler_assist_burst_power = config.getint("espooler_assist_burst_power", 50, minval=0, maxval=100)
        self.espooler_assist_burst_duration = config.getfloat("espooler_assist_burst_duration", .4, above=0., maxval=10.)
        self.espooler_assist_burst_trigger = config.getint("espooler_assist_burst_trigger", 0, minval=0, maxval=1)
        self.espooler_assist_burst_trigger_max = config.getint("espooler_assist_burst_trigger_max", 3, minval=1)
        self.espooler_operations = list(config.getlist('espooler_operations', self.ESPOOLER_OPERATIONS))

        # Optional features
        self.has_filament_buffer = bool(config.getint('has_filament_buffer', 1, minval=0, maxval=1))
        self.preload_attempts = config.getint('preload_attempts', 1, minval=1, maxval=20) # How many times to try to grab the filament
        self.encoder_move_validation = config.getint('encoder_move_validation', 1, minval=0, maxval=1) # Use encoder to check load/unload movement
        self.enable_clog_detection = config.getint('enable_clog_detection', 2, minval=0, maxval=2)
        self.spoolman_support = config.getchoice('spoolman_support', {o: o for o in self.SPOOLMAN_OPTIONS}, self.SPOOLMAN_OFF)
        self.t_macro_color = config.getchoice('t_macro_color', {o: o for o in self.T_MACRO_COLOR_OPTIONS}, self.T_MACRO_COLOR_SLICER)
        self.default_enable_endless_spool = config.getint('enable_endless_spool', 0, minval=0, maxval=1)
        self.endless_spool_on_load = config.getint('endless_spool_on_load', 0, minval=0, maxval=1)
        self.endless_spool_eject_gate = config.getint('endless_spool_eject_gate', -1, minval=-1, maxval=self.num_gates - 1)
        self.default_endless_spool_groups = list(config.getintlist('endless_spool_groups', []))
        self.tool_extrusion_multipliers = []
        self.tool_speed_multipliers = []
        self.select_tool_macro = config.get('select_tool_macro', default=None)
        self.select_tool_num_switches = config.getint('select_tool_num_switches', default=0, minval=0)

        # Logging
        self.log_level = config.getint('log_level', 1, minval=0, maxval=4)
        self.log_file_level = config.getint('log_file_level', 2, minval=-1, maxval=4)
        self.log_statistics = config.getint('log_statistics', 0, minval=0, maxval=1)
        self.log_visual = config.getint('log_visual', 1, minval=0, maxval=1)
        self.log_startup_status = config.getint('log_startup_status', 1, minval=0, maxval=2)
        self.log_m117_messages = config.getint('log_m117_messages', 1, minval=0, maxval=1)

        # Cosmetic console stuff
        self.console_stat_columns = list(config.getlist('console_stat_columns', ['unload', 'load', 'total']))
        self.console_stat_rows = list(config.getlist('console_stat_rows', ['total', 'job', 'job_average']))
        self.console_gate_stat = config.getchoice('console_gate_stat', {o: o for o in self.GATE_STATS_TYPES}, self.GATE_STATS_STRING)
        self.console_always_output_full = config.getint('console_always_output_full', 1, minval=0, maxval=1)

        # Turn off splash bling for boring people
<<<<<<< HEAD
        self.serious = config.getint('serious', 0, minval=0, maxval=1) # Not exposed
=======
        self.serious = config.getint('serious', 0, minval=0, maxval=1)
        # Suppress the Kalico warning for dangerous people
        self.suppress_kalico_warning = config.getint('suppress_kalico_warning', 0, minval=0, maxval=1)
>>>>>>> 8a681013

        # Currently hidden and testing options
        self.test_random_failures = config.getint('test_random_failures', 0, minval=0, maxval=1) # Not exposed
        self.test_force_in_print = config.getint('test_force_in_print', 0, minval=0, maxval=1) # Not exposed

        # Klipper tuning (aka hacks)
        # Timer too close is a catch all error, however it has been found to occur on some systems during homing and probing
        # operations especially so with CANbus connected mcus. Happy Hare using many homing moves for reliable extruder loading
        # and unloading and enabling this option affords klipper more tolerance and avoids this dreaded error.
        self.update_trsync = config.getint('update_trsync', 0, minval=0, maxval=1)

        # Some CANbus boards are prone to this but it have been seen on regular USB boards where a comms
        # timeout will kill the print. Since it seems to occur only on homing moves perhaps because of too
        # high a microstep setting or speed. They can be safely retried to workaround.
        # This has been working well in practice.
        self.canbus_comms_retries = config.getint('canbus_comms_retries', 3, minval=1, maxval=10)

        # Older neopixels have very finiky timing and can generate lots of "Unable to obtain 'neopixel_result' response"
        # errors in klippy.log. This has been linked to subsequent Timer too close errors. An often cited workaround is
        # to increase BIT_MAX_TIME in neopixel.py. This option does that automatically for you to save dirtying klipper.
        self.update_bit_max_time = config.getint('update_bit_max_time', 0, minval=0, maxval=1)

        # Complete setup of other cmponents
        self._setup_logging() # PAUL test
        if not self.mmu_machine.homing_extruder:
            self.log_debug("Warning: Using original klipper extruder stepper. Extruder homing not possible")

# PAUL this will need to be per unit vvv
        # Dynamically instantiate the selector class
        self.selector = globals()[self.mmu_unit().selector_type](self, self.mmu_unit())
        if not isinstance(self.selector, BaseSelector):
            raise self.config.error("Invalid Selector class for MMU")

        # Setup filament sensors that are also used for homing (endstops). Must be done during initialization
        self.sensor_manager = MmuSensorManager(self)
# PAUL ^^^

        # Establish defaults for "reset" operation ----------------------------------------------------------
        # These lists are the defaults (used when reset) and will be overriden by values in mmu_vars.cfg...

        # Endless spool groups
        self.enable_endless_spool = self.default_enable_endless_spool
        if len(self.default_endless_spool_groups) > 0:
            if self.enable_endless_spool == 1 and len(self.default_endless_spool_groups) != self.num_gates:
                raise self.config.error("endless_spool_groups has a different number of values than the number of gates")
        else:
            self.default_endless_spool_groups = list(range(self.num_gates))
        self.endless_spool_groups = list(self.default_endless_spool_groups)

        # Components of the gate map (status, material, color, spool_id, filament name, temperature, and speed override)
        self.gate_map_vars = [ (self.VARS_MMU_GATE_STATUS, 'gate_status', self.GATE_UNKNOWN),
                               (self.VARS_MMU_GATE_FILAMENT_NAME, 'gate_filament_name', ""),
                               (self.VARS_MMU_GATE_MATERIAL, 'gate_material', ""),
                               (self.VARS_MMU_GATE_COLOR, 'gate_color', ""),
                               (self.VARS_MMU_GATE_TEMPERATURE, 'gate_temperature', int(self.default_extruder_temp)),
                               (self.VARS_MMU_GATE_SPOOL_ID, 'gate_spool_id', -1),
                               (self.VARS_MMU_GATE_SPEED_OVERRIDE, 'gate_speed_override', 100) ]

        for _, attr, default in self.gate_map_vars:
            default_attr_name = "default_" + attr
            default_attr = getattr(self, default_attr_name)
            if len(default_attr) > 0:
                if len(default_attr) != self.num_gates:
                    raise self.config.error("%s has different number of entries than the number of gates" % attr)
            else:
                default_attr.extend([default] * self.num_gates)
            setattr(self, attr, list(default_attr))
        self._update_gate_color_rgb()

        # Tool to gate mapping
        if len(self.default_ttg_map) > 0:
            if not len(self.default_ttg_map) == self.num_gates:
                raise self.config.error("tool_to_gate_map has different number of values than the number of gates")
        else:
            self.default_ttg_map = list(range(self.num_gates))
        self.ttg_map = list(self.default_ttg_map)

        # Tool speed and extrusion multipliers
        self.tool_extrusion_multipliers.extend([1.] * self.num_gates)
        self.tool_speed_multipliers.extend([1.] * self.num_gates)

        # Register GCODE commands ---------------------------------------------------------------------------
        self.gcode = self.printer.lookup_object('gcode')
        self.gcode_move = self.printer.load_object(config, 'gcode_move')

        # Logging and Stats
        self.gcode.register_command('MMU_RESET', self.cmd_MMU_RESET, desc = self.cmd_MMU_RESET_help)
        self.gcode.register_command('MMU_STATS', self.cmd_MMU_STATS, desc = self.cmd_MMU_STATS_help)
        self.gcode.register_command('MMU_STATUS', self.cmd_MMU_STATUS, desc = self.cmd_MMU_STATUS_help)
        self.gcode.register_command('MMU_SENSORS', self.cmd_MMU_SENSORS, desc = self.cmd_MMU_SENSORS_help)

        # Calibration
        self.gcode.register_command('MMU_CALIBRATE_GEAR', self.cmd_MMU_CALIBRATE_GEAR, desc=self.cmd_MMU_CALIBRATE_GEAR_help)
        self.gcode.register_command('MMU_CALIBRATE_ENCODER', self.cmd_MMU_CALIBRATE_ENCODER, desc=self.cmd_MMU_CALIBRATE_ENCODER_help)
        self.gcode.register_command('MMU_CALIBRATE_BOWDEN', self.cmd_MMU_CALIBRATE_BOWDEN, desc = self.cmd_MMU_CALIBRATE_BOWDEN_help)
        self.gcode.register_command('MMU_CALIBRATE_GATES', self.cmd_MMU_CALIBRATE_GATES, desc = self.cmd_MMU_CALIBRATE_GATES_help)
        self.gcode.register_command('MMU_CALIBRATE_TOOLHEAD', self.cmd_MMU_CALIBRATE_TOOLHEAD, desc = self.cmd_MMU_CALIBRATE_TOOLHEAD_help)

        # Motor control
        self.gcode.register_command('MMU_MOTORS_OFF', self.cmd_MMU_MOTORS_OFF, desc = self.cmd_MMU_MOTORS_OFF_help)
        self.gcode.register_command('MMU_MOTORS_ON', self.cmd_MMU_MOTORS_ON, desc = self.cmd_MMU_MOTORS_ON_help)
        self.gcode.register_command('MMU_SYNC_GEAR_MOTOR', self.cmd_MMU_SYNC_GEAR_MOTOR, desc=self.cmd_MMU_SYNC_GEAR_MOTOR_help)

        # Core MMU functionality
        self.gcode.register_command('MMU', self.cmd_MMU, desc = self.cmd_MMU_help)
        self.gcode.register_command('MMU_LOG', self.cmd_MMU_LOG, desc = self.cmd_MMU_LOG_help)
        self.gcode.register_command('MMU_HELP', self.cmd_MMU_HELP, desc = self.cmd_MMU_HELP_help)
        self.gcode.register_command('MMU_ENCODER', self.cmd_MMU_ENCODER, desc = self.cmd_MMU_ENCODER_help)
        self.gcode.register_command('MMU_ESPOOLER', self.cmd_MMU_ESPOOLER, desc = self.cmd_MMU_ESPOOLER_help)
        self.gcode.register_command('MMU_LED', self.cmd_MMU_LED, desc = self.cmd_MMU_LED_help)
        self.gcode.register_command('MMU_HOME', self.cmd_MMU_HOME, desc = self.cmd_MMU_HOME_help)
        self.gcode.register_command('MMU_SELECT', self.cmd_MMU_SELECT, desc = self.cmd_MMU_SELECT_help)
        self.gcode.register_command('MMU_SELECT_BYPASS', self.cmd_MMU_SELECT_BYPASS, desc = self.cmd_MMU_SELECT_BYPASS_help) # Alias for MMU_SELECT BYPASS=1
        self.gcode.register_command('MMU_PRELOAD', self.cmd_MMU_PRELOAD, desc = self.cmd_MMU_PRELOAD_help)
        self.gcode.register_command('MMU_CHANGE_TOOL', self.cmd_MMU_CHANGE_TOOL, desc = self.cmd_MMU_CHANGE_TOOL_help)
        # TODO Currently cannot not registered directly as Tx commands because cannot attach color/spool_id required by Mailsail
        #for tool in range(self.num_gates):
        #    self.gcode.register_command('T%d' % tool, self.cmd_MMU_CHANGE_TOOL, desc = "Change to tool T%d" % tool)
        self.gcode.register_command('MMU_LOAD', self.cmd_MMU_LOAD, desc=self.cmd_MMU_LOAD_help)
        self.gcode.register_command('MMU_EJECT', self.cmd_MMU_EJECT, desc = self.cmd_MMU_EJECT_help)
        self.gcode.register_command('MMU_UNLOAD', self.cmd_MMU_UNLOAD, desc = self.cmd_MMU_UNLOAD_help)
        self.gcode.register_command('MMU_PAUSE', self.cmd_MMU_PAUSE, desc = self.cmd_MMU_PAUSE_help)
        self.gcode.register_command('MMU_UNLOCK', self.cmd_MMU_UNLOCK, desc = self.cmd_MMU_UNLOCK_help)
        self.gcode.register_command('MMU_RECOVER', self.cmd_MMU_RECOVER, desc = self.cmd_MMU_RECOVER_help)

        # Endstops for print start / stop. Automatically called if printing from virtual SD-card
        self.gcode.register_command('MMU_PRINT_START', self.cmd_MMU_PRINT_START, desc = self.cmd_MMU_PRINT_START_help)
        self.gcode.register_command('MMU_PRINT_END', self.cmd_MMU_PRINT_END, desc = self.cmd_MMU_PRINT_END_help)

        # User Setup and Testing
        self.gcode.register_command('MMU_TEST_BUZZ_MOTOR', self.cmd_MMU_TEST_BUZZ_MOTOR, desc=self.cmd_MMU_TEST_BUZZ_MOTOR_help)
        self.gcode.register_command('MMU_TEST_GRIP', self.cmd_MMU_TEST_GRIP, desc = self.cmd_MMU_TEST_GRIP_help)
        self.gcode.register_command('MMU_TEST_LOAD', self.cmd_MMU_TEST_LOAD, desc=self.cmd_MMU_TEST_LOAD_help)
        self.gcode.register_command('MMU_TEST_MOVE', self.cmd_MMU_TEST_MOVE, desc = self.cmd_MMU_TEST_MOVE_help)
        self.gcode.register_command('MMU_TEST_HOMING_MOVE', self.cmd_MMU_TEST_HOMING_MOVE, desc = self.cmd_MMU_TEST_HOMING_MOVE_help)
        self.gcode.register_command('MMU_TEST_TRACKING', self.cmd_MMU_TEST_TRACKING, desc=self.cmd_MMU_TEST_TRACKING_help)
        self.gcode.register_command('MMU_TEST_CONFIG', self.cmd_MMU_TEST_CONFIG, desc = self.cmd_MMU_TEST_CONFIG_help)
        self.gcode.register_command('MMU_TEST_RUNOUT', self.cmd_MMU_TEST_RUNOUT, desc = self.cmd_MMU_TEST_RUNOUT_help)
        self.gcode.register_command('MMU_TEST_FORM_TIP', self.cmd_MMU_TEST_FORM_TIP, desc = self.cmd_MMU_TEST_FORM_TIP_help)

        # Soak Testing
        self.gcode.register_command('MMU_SOAKTEST_LOAD_SEQUENCE', self.cmd_MMU_SOAKTEST_LOAD_SEQUENCE, desc = self.cmd_MMU_SOAKTEST_LOAD_SEQUENCE_help)

        # Mapping stuff (TTG, Gate map, Slicer toolmap, Endless spool, Spoolman)
        self.gcode.register_command('MMU_TTG_MAP', self.cmd_MMU_TTG_MAP, desc = self.cmd_MMU_TTG_MAP_help)
        self.gcode.register_command('MMU_GATE_MAP', self.cmd_MMU_GATE_MAP, desc = self.cmd_MMU_GATE_MAP_help)
        self.gcode.register_command('MMU_ENDLESS_SPOOL', self.cmd_MMU_ENDLESS_SPOOL, desc = self.cmd_MMU_ENDLESS_SPOOL_help)
        self.gcode.register_command('MMU_CHECK_GATE', self.cmd_MMU_CHECK_GATE, desc = self.cmd_MMU_CHECK_GATE_help)
        self.gcode.register_command('MMU_TOOL_OVERRIDES', self.cmd_MMU_TOOL_OVERRIDES, desc = self.cmd_MMU_TOOL_OVERRIDES_help)
        self.gcode.register_command('MMU_SLICER_TOOL_MAP', self.cmd_MMU_SLICER_TOOL_MAP, desc = self.cmd_MMU_SLICER_TOOL_MAP_help)
        self.gcode.register_command('MMU_CALC_PURGE_VOLUMES', self.cmd_MMU_CALC_PURGE_VOLUMES, desc = self.cmd_MMU_CALC_PURGE_VOLUMES_help)
        self.gcode.register_command('MMU_SPOOLMAN', self.cmd_MMU_SPOOLMAN, desc = self.cmd_MMU_SPOOLMAN_help)

        # For use in user controlled load and unload macros
        self.gcode.register_command('_MMU_STEP_LOAD_GATE', self.cmd_MMU_STEP_LOAD_GATE, desc = self.cmd_MMU_STEP_LOAD_GATE_help)
        self.gcode.register_command('_MMU_STEP_UNLOAD_GATE', self.cmd_MMU_STEP_UNLOAD_GATE, desc = self.cmd_MMU_STEP_UNLOAD_GATE_help)
        self.gcode.register_command('_MMU_STEP_LOAD_BOWDEN', self.cmd_MMU_STEP_LOAD_BOWDEN, desc = self.cmd_MMU_STEP_LOAD_BOWDEN_help)
        self.gcode.register_command('_MMU_STEP_UNLOAD_BOWDEN', self.cmd_MMU_STEP_UNLOAD_BOWDEN, desc = self.cmd_MMU_STEP_UNLOAD_BOWDEN_help)
        self.gcode.register_command('_MMU_STEP_HOME_EXTRUDER', self.cmd_MMU_STEP_HOME_EXTRUDER, desc = self.cmd_MMU_STEP_HOME_EXTRUDER_help)
        self.gcode.register_command('_MMU_STEP_LOAD_TOOLHEAD', self.cmd_MMU_STEP_LOAD_TOOLHEAD, desc = self.cmd_MMU_STEP_LOAD_TOOLHEAD_help)
        self.gcode.register_command('_MMU_STEP_UNLOAD_TOOLHEAD', self.cmd_MMU_STEP_UNLOAD_TOOLHEAD, desc = self.cmd_MMU_STEP_UNLOAD_TOOLHEAD_help)
        self.gcode.register_command('_MMU_STEP_HOMING_MOVE', self.cmd_MMU_STEP_HOMING_MOVE, desc = self.cmd_MMU_STEP_HOMING_MOVE_help)
        self.gcode.register_command('_MMU_STEP_MOVE', self.cmd_MMU_STEP_MOVE, desc = self.cmd_MMU_STEP_MOVE_help)
        self.gcode.register_command('_MMU_STEP_SET_FILAMENT', self.cmd_MMU_STEP_SET_FILAMENT, desc = self.cmd_MMU_STEP_SET_FILAMENT_help)
        self.gcode.register_command('_MMU_STEP_SET_ACTION', self.cmd_MMU_STEP_SET_ACTION, desc = self.cmd_MMU_STEP_SET_ACTION_help)
        self.gcode.register_command('_MMU_M400', self.cmd_MMU_M400, desc = self.cmd_MMU_M400_help) # Wait on both movequeues

        # Internal handlers for Runout & Insertion for all sensor options
        self.gcode.register_command('__MMU_ENCODER_RUNOUT', self.cmd_MMU_ENCODER_RUNOUT, desc = self.cmd_MMU_ENCODER_RUNOUT_help)
        self.gcode.register_command('__MMU_ENCODER_INSERT', self.cmd_MMU_ENCODER_INSERT, desc = self.cmd_MMU_ENCODER_INSERT_help)
        self.gcode.register_command('__MMU_SENSOR_RUNOUT', self.cmd_MMU_SENSOR_RUNOUT, desc = self.cmd_MMU_SENSOR_RUNOUT_help)
        self.gcode.register_command('__MMU_SENSOR_REMOVE', self.cmd_MMU_SENSOR_REMOVE, desc = self.cmd_MMU_SENSOR_REMOVE_help)
        self.gcode.register_command('__MMU_SENSOR_INSERT', self.cmd_MMU_SENSOR_INSERT, desc = self.cmd_MMU_SENSOR_INSERT_help)

        # Initializer tasks
        self.gcode.register_command('__MMU_BOOTUP', self.cmd_MMU_BOOTUP, desc = self.cmd_MMU_BOOTUP_help) # Bootup tasks

        # Load development test commands
        _ = MmuTest(self)

        # Apply Klipper hacks -------------------------------------------------------------------------------
        if self.update_trsync: # Timer too close mitigation
            try:
                import mcu
                mcu.TRSYNC_TIMEOUT = max(mcu.TRSYNC_TIMEOUT, 0.05)
            except Exception as e:
                self.log_error("Unable to update TRSYNC_TIMEOUT: %s" % str(e))

        if self.update_bit_max_time: # Neopixel update error mitigation
            try:
                from extras import neopixel
                neopixel.BIT_MAX_TIME = max(neopixel.BIT_MAX_TIME, 0.000030)
            except Exception as e:
                self.log_error("Unable to update BIT_MAX_TIME: %s" % str(e))

        # Initialize state and statistics variables
        self.reinit()
        self._reset_statistics()
        self.counters = {}

    def _setup_logging(self):
        # Setup background file based logging before logging any messages
        if self.mmu_logger is None and self.log_file_level >= 0:
            logfile_path = self.printer.start_args['log_file']
            dirname = os.path.dirname(logfile_path)
            if dirname is None:
                mmu_log = '/tmp/mmu.log'
            else:
                mmu_log = dirname + '/mmu.log'
            logging.info("MMU: Log: %s" % mmu_log)
            self.mmu_logger = MmuLogger(mmu_log)
            self.mmu_logger.log("\n\n\nMMU Startup -----------------------------------------------\n")

    def handle_connect(self):
        self.toolhead = self.printer.lookup_object('toolhead')
        self.sensor_manager.reset_active_unit(self.UNIT_UNKNOWN) # PAUL check this?

        # Sanity check extruder name
        extruder = self.printer.lookup_object(self.extruder_name, None)
        if not extruder:
            raise self.config.error("Extruder named '%s' not found on printer" % self.extruder_name)

        # Establish gear_stepper initial gear_stepper and extruder currents
        self.gear_tmc = self.mmu_unit().gear_tmc
        if self.gear_tmc is None:
            self.log_debug("TMC driver not found for gear_stepper, cannot use current reduction for collision detection or while synchronized printing")
        else:
            self.log_debug("Found TMC on gear_stepper. Current control enabled. Stallguard 'touch' homing possible")
        self.extruder_tmc = self.mmu_machine.extruder_tmc
        self.gear_default_run_current = self.gear_tmc.get_status(0)['run_current'] if self.gear_tmc else None
        self.extruder_default_run_current = self.extruder_tmc.get_status(0)['run_current'] if self.extruder_tmc else None
        self.gear_percentage_run_current = self.gear_restore_percent_run_current = self.extruder_percentage_run_current = 100.

        # Use gc to find all active TMC current helpers - used for direct stepper current control for cleaner user log feedback
        self.tmc_current_helpers = {}
        refcounts = {}
        for obj in gc.get_objects():
            if isinstance(obj, TMCCommandHelper):
                ref_count = sys.getrefcount(obj)
                stepper_name = obj.stepper_name
                if stepper_name not in refcounts or ref_count > refcounts[stepper_name]:
                    refcounts[stepper_name] = ref_count
                    self.tmc_current_helpers[stepper_name] = obj.current_helper

        # Sanity check that required klipper options are enabled
        self.print_stats = self.printer.lookup_object("print_stats", None)
        if self.print_stats is None:
            self.log_debug("[virtual_sdcard] is not found in config, advanced state control is not possible")
        self.pause_resume = self.printer.lookup_object('pause_resume', None)
        if self.pause_resume is None:
            raise self.config.error("MMU requires [pause_resume] to work, please add it to your config!")

        # Remember user setting of idle_timeout so it can be restored (if not overridden)
        if self.default_idle_timeout < 0:
            self.default_idle_timeout = self.printer.lookup_object("idle_timeout").idle_timeout

        # Sanity check to see that mmu_vars.cfg is included. This will verify path because default deliberately has 'mmu_revision' entry
        self.save_variables = self.printer.lookup_object('save_variables', None)
        if self.save_variables:
            rd_var = self.save_variables.allVariables.get(self.VARS_MMU_GEAR_ROTATION_DISTANCE, None)
            revision_var = self.save_variables.allVariables.get(self.VARS_MMU_REVISION, None)
            if revision_var is None:
                self.save_variables.allVariables[self.VARS_MMU_REVISION] = 0
        else:
            rd_var = None
            revision_var = None
        if not self.save_variables or (rd_var is None and revision_var is None):
            raise self.config.error("Calibration settings file (mmu_vars.cfg) not found. Check [save_variables] section in mmu_macro_vars.cfg\nAlso ensure you only have a single [save_variables] section defined in your printer config and it contains the line: mmu__revision = 0. If not, add this line and restart")

        # Upgrade legacy or scalar variables to lists -------------------------------------------------------
        bowden_length = self.save_variables.allVariables.get(self.VARS_MMU_CALIB_BOWDEN_LENGTH, None)
        if bowden_length:
            self.log_debug("Upgrading %s variable" % (self.VARS_MMU_CALIB_BOWDEN_LENGTH))
            bowden_lengths = self._ensure_list_size([round(bowden_length, 1)], self.num_gates)
            self.save_variables.allVariables.pop(self.VARS_MMU_CALIB_BOWDEN_LENGTH, None)
            # Can't write file now so we let this occur naturally on next write
            self.save_variables.allVariables[self.VARS_MMU_CALIB_BOWDEN_LENGTHS] = bowden_lengths
            self.save_variables.allVariables[self.VARS_MMU_CALIB_BOWDEN_HOME] = self.gate_homing_endstop

        rotation_distance = self.save_variables.allVariables.get(self.VARS_MMU_GEAR_ROTATION_DISTANCE, None)
        if rotation_distance:
            self.log_debug("Upgrading %s and %s variables" % (self.VARS_MMU_GEAR_ROTATION_DISTANCE, self.VARS_MMU_CALIB_PREFIX))
            rotation_distances = []
            for i in range(self.num_gates):
                ratio = self.save_variables.allVariables.get("%s%d" % (self.VARS_MMU_CALIB_PREFIX, i), 0)
                rotation_distances.append(round(rotation_distance * ratio, 6))
                self.save_variables.allVariables.pop("%s%d" % (self.VARS_MMU_CALIB_PREFIX, i), None)
            self.save_variables.allVariables.pop(self.VARS_MMU_GEAR_ROTATION_DISTANCE, None)
            # Can't write file now so we let this occur naturally on next write
            self.save_variables.allVariables[self.VARS_MMU_GEAR_ROTATION_DISTANCES] = rotation_distances
        else:
            self.save_variables.allVariables.pop("%s0" % self.VARS_MMU_CALIB_PREFIX, None)

        # Load bowden length configuration (calibration set with MMU_CALIBRATE_BOWDEN) ----------------------
        self.bowden_lengths = self.save_variables.allVariables.get(self.VARS_MMU_CALIB_BOWDEN_LENGTHS, None)
        bowden_home = self.save_variables.allVariables.get(self.VARS_MMU_CALIB_BOWDEN_HOME, self.gate_homing_endstop)
        if self.mmu_unit().require_bowden_move:
            if self.bowden_lengths and bowden_home in self.GATE_ENDSTOPS:
                self.bowden_lengths = [-1 if x < 0 else x for x in self.bowden_lengths] # Ensure -1 value for uncalibrated
                # Ensure list size
                if len(self.bowden_lengths) == self.num_gates:
                    self.log_debug("Loaded saved bowden lengths: %s" % self.bowden_lengths)
                else:
                    self.log_error("Incorrect number of gates specified in %s. Adjusted length" % self.VARS_MMU_CALIB_BOWDEN_LENGTHS)
                    self.bowden_lengths = self._ensure_list_size(self.bowden_lengths, self.num_gates)

                # Ensure they are identical (just for optics) if variable_bowden_lengths is False
                if not self.mmu_unit().variable_bowden_lengths:
                    self.bowden_lengths = [self.bowden_lengths[0]] * self.num_gates

                self._adjust_bowden_lengths()
                if not any(x == -1 for x in self.bowden_lengths):
                    self.calibration_status |= self.CALIBRATED_BOWDENS
            else:
                self.log_always("Warning: Bowden lengths not found in mmu_vars.cfg. Probably not calibrated yet")
                self.bowden_lengths = [-1] * self.num_gates
        else:
            self.bowden_lengths = [0] * self.num_gates
            self.calibration_status |= self.CALIBRATED_BOWDENS
        self.save_variables.allVariables[self.VARS_MMU_CALIB_BOWDEN_LENGTHS] = self.bowden_lengths
        self.save_variables.allVariables[self.VARS_MMU_CALIB_BOWDEN_HOME] = bowden_home

        # Load gear rotation distance configuration (calibration set with MMU_CALIBRATE_GEAR) ---------------
        self.default_rotation_distance = self.gear_rail().steppers[0].get_rotation_distance()[0] # TODO Should probably be per gear in case they are disimilar?
        self.rotation_distances = self.save_variables.allVariables.get(self.VARS_MMU_GEAR_ROTATION_DISTANCES, None)
        if self.rotation_distances:
            self.rotation_distances = [-1 if x == 0 else x for x in self.rotation_distances] # Ensure -1 value for uncalibrated
            # Ensure list size
            if len(self.rotation_distances) == self.num_gates:
                self.log_debug("Loaded saved gear rotation distances: %s" % self.rotation_distances)
            else:
                self.log_error("Incorrect number of gates specified in %s. Adjusted length" % self.VARS_MMU_GEAR_ROTATION_DISTANCES)
                self.rotation_distances = self._ensure_list_size(self.rotation_distances, self.num_gates)

            # Ensure they are identical (just for optics) if variable_rotation_distances is False
            if not self.mmu_unit().variable_rotation_distances:
                self.rotation_distances = [self.rotation_distances[0]] * self.num_gates

            if self.rotation_distances[0] != -1:
                self.calibration_status |= self.CALIBRATED_GEAR_0
            if not any(x == -1 for x in self.rotation_distances):
                self.calibration_status |= self.CALIBRATED_GEAR_RDS
        else:
            self.log_always("Warning: Gear rotation distances not found in mmu_vars.cfg. Probably not calibrated yet")
            self.rotation_distances = [-1] * self.num_gates
        self.save_variables.allVariables[self.VARS_MMU_GEAR_ROTATION_DISTANCES] = self.rotation_distances

        # Load encoder configuration (calibration set with MMU_CALIBRATE_ENCODER) ---------------------------
        self.encoder_resolution = 1.0
        if self.has_encoder():
            self.encoder_resolution = self.encoder().get_resolution()
            self.encoder().set_logger(self.log_debug) # Combine with MMU log
            self.encoder().set_extruder(self.extruder_name) # PAUL encoder can lookup from mmu_machine
            self.encoder().set_mode(self.enable_clog_detection)

            resolution = self.save_variables.allVariables.get(self.VARS_MMU_ENCODER_RESOLUTION, None)
            if resolution:
                self.encoder_resolution = resolution
                self.encoder().set_resolution(resolution)
                self.log_debug("Loaded saved encoder resolution: %.6f" % resolution)
                self.calibration_status |= self.CALIBRATED_ENCODER
            else:
                self.log_always("Warning: Encoder resolution not found in mmu_vars.cfg. Probably not calibrated")
        else:
            self.calibration_status |= self.CALIBRATED_ENCODER # Pretend we are calibrated to avoid warnings

        # The threshold (mm) that determines real encoder movement (set to 1.5 pulses of encoder. i.e. to allow one rougue pulse)
        self.encoder_min = 1.5 * self.encoder_resolution

        # Establish existence of Blobifier and filament cutter options
        # TODO: A little bit hacky until a more universal approach is implemented
        sequence_vars_macro = self.printer.lookup_object("gcode_macro _MMU_SEQUENCE_VARS", None)
        if sequence_vars_macro:
            self.has_blobifier = 'blob' in sequence_vars_macro.variables.get('user_post_load_extension', '').lower() # E.g. "BLOBIFIER"
            self.has_mmu_cutter = 'cut' in sequence_vars_macro.variables.get('user_post_unload_extension', '').lower() # E.g "EREC_CUTTER_ACTION"
        self.has_toolhead_cutter = 'cut' in self.form_tip_macro.lower() # E.g. "_MMU_CUT_TIP"

        # Sub components
        self.selector.handle_connect()

    def _ensure_list_size(self, lst, size, default_value=-1):
        lst = lst[:size]
        lst.extend([default_value] * (size - len(lst)))
        return lst

    def handle_disconnect(self):
        self.log_debug('Klipper disconnected!')

        # Sub components
        self.selector.handle_disconnect()

    def handle_ready(self):
        # Pull retraction length from macro config
        sequence_vars_macro = self.printer.lookup_object("gcode_macro _MMU_SEQUENCE_VARS", None)
        if sequence_vars_macro:
            park_toolchange = sequence_vars_macro.variables.get('park_toolchange',(0))
            self.toolchange_retract = park_toolchange[-1]

        # Restore state (only if fully calibrated)
        self._load_persisted_state()

        # Setup events for managing internal print state machine
        self.printer.register_event_handler("idle_timeout:printing", self._handle_idle_timeout_printing)
        self.printer.register_event_handler("idle_timeout:ready", self._handle_idle_timeout_ready)
        self.printer.register_event_handler("idle_timeout:idle", self._handle_idle_timeout_idle)

        # Setup events for managing motor synchronization
        self.printer.register_event_handler("mmu:synced", self._handle_mmu_synced)
        self.printer.register_event_handler("mmu:unsynced", self._handle_mmu_unsynced)
        self.printer.register_event_handler("mmu:sync_feedback", self._handle_sync_feedback)
        self._setup_sync_feedback()

        self._setup_hotend_off_timer()
        self._setup_pending_spool_id_timer()
        self._clear_saved_toolhead_position()

        # This is a bit naughty to register commands here but I need to make sure we are the outermost wrapper
        try:
            prev_pause = self.gcode.register_command('PAUSE', None)
            if prev_pause is not None:
                self.gcode.register_command('__PAUSE', prev_pause)
                self.gcode.register_command('PAUSE', self.cmd_PAUSE, desc = self.cmd_PAUSE_help)
            else:
                self.log_error('No existing PAUSE macro found!')

            prev_resume = self.gcode.register_command('RESUME', None)
            if prev_resume is not None:
                self.gcode.register_command('__RESUME', prev_resume)
                self.gcode.register_command('RESUME', self.cmd_MMU_RESUME, desc = self.cmd_MMU_RESUME_help)
            else:
                self.log_error('No existing RESUME macro found!')

            prev_clear_pause = self.gcode.register_command('CLEAR_PAUSE', None)
            if prev_clear_pause is not None:
                self.gcode.register_command('__CLEAR_PAUSE', prev_clear_pause)
                self.gcode.register_command('CLEAR_PAUSE', self.cmd_CLEAR_PAUSE, desc = self.cmd_CLEAR_PAUSE_help)
            else:
                self.log_error('No existing CLEAR_PAUSE macro found!')

            prev_cancel = self.gcode.register_command('CANCEL_PRINT', None)
            if prev_cancel is not None:
                self.gcode.register_command('__CANCEL_PRINT', prev_cancel)
                self.gcode.register_command('CANCEL_PRINT', self.cmd_MMU_CANCEL_PRINT, desc = self.cmd_MMU_CANCEL_PRINT_help)
            else:
                self.log_error('No existing CANCEL_PRINT macro found!')
        except Exception as e:
            self.log_error('Error trying to wrap PAUSE/RESUME/CLEAR_PAUSE/CANCEL_PRINT macros: %s' % str(e))

        # Basic LED validation
        gcode_macro = self.printer.lookup_object("gcode_macro _MMU_SET_LED", None)
        if gcode_macro:
            mmu_leds = self.printer.lookup_object('mmu_leds', None)
            self.has_leds = bool(mmu_leds)
            self.has_led_animation = mmu_leds.get_status().get('led_effect_module', False) if mmu_leds else False

            if self.has_leds:
                self.log_debug("LEDs support enabled %s" % "with optional animation" if self.has_led_animation else "")
            else:
                self.log_debug("LEDs support is not configured")
        else:
            self.log_error("LEDs macro _MMU_SET_LED not available")

        # Override user configuration based on actual h/w setup
        led_vars_macro = self.printer.lookup_object("gcode_macro _MMU_LED_VARS", None)
        if led_vars_macro:
            variables = led_vars_macro.variables
            led_vars = {}
            led_vars['led_enable'] = variables.get('led_enable', True) & self.has_leds
            led_vars['led_animation'] = variables.get('led_animation', True) & self.has_led_animation
            led_vars_macro.variables.update(led_vars)

        # Sub components
        self.selector.handle_ready()

        # Ensure sync_feedback starting state. This is mainly cosmetic because state is ensured when enabling
        self._update_sync_starting_state()

        # Schedule bootup tasks to run after klipper and hopefully spoolman have settled
        self._schedule_mmu_bootup_tasks(self.BOOT_DELAY)

    def reinit(self):
        self.is_enabled = self.runout_enabled = True
        self.runout_last_enable_time = self.reactor.monotonic()
        self.is_handling_runout = self.calibrating = False
        self.last_print_stats = self.paused_extruder_temp = self.reason_for_pause = None
        self.tool_selected = self._next_tool = self.gate_selected = self.TOOL_GATE_UNKNOWN
        self.unit_selected = self.UNIT_UNKNOWN # Which MMU unit is active if more than one
        self._last_toolchange = "Unknown"
        self.active_filament = {}
        self.filament_pos = self.FILAMENT_POS_UNKNOWN
        self.filament_direction = self.DIRECTION_UNKNOWN
        self.action = self.ACTION_IDLE
        self._old_action = None
        self._clear_saved_toolhead_position()
        self._reset_job_statistics()
        self.print_state = self.resume_to_state = "ready"
        self.form_tip_vars = None # Current defaults of gcode variables for tip forming macro
        self._clear_slicer_tool_map()
        self.pending_spool_id = -1 # For automatic assignment of spool_id if set perhaps by rfid reader
        self.saved_toolhead_max_accel = None
        self.num_toolchanges = 0

        # Sub components
        self.selector.reinit()

    # Per gate (unit) component accessor function. All assume current gate unless specified  --------------------
    # This is key to multi-mmu support

    def mmu_unit(self, gate=None):
        if gate is None:
            gate = self.gate_selected
        unit = self.mmu_machine.get_mmu_unit_by_gate(gate)
        if unit:
            return unit
        #logging.info("PAUL: mmu_unit() returning default unit_0?")
        return self.mmu_machine.get_mmu_unit_by_gate(0) # PAUL not sure if this is best!
        # PAUL would like to return None but what about bypass (and gate unknown state)
        # PAUL Maybe default to self.unit_selected

    def mmu_toolhead(self):
        return self.mmu_unit().mmu_toolhead

    def gear_rail(self):
        return self.mmu_toolhead().get_kinematics().rails[1]

    def espooler(self, gate=None):
        if gate is None:
            gate = self.gate_selected
        unit = self.mmu_unit(gate)
        if unit:
            return unit.espooler
        return None

    def has_espooler(self, gate=None):
        return self.espooler(gate) is not None

    def _check_has_espooler(self):
        if any(self.has_espooler(gate) for gate in range(self.num_gates)):
            return False
        self.log_error("No espoolers configured!")
        return True

    def encoder(self, gate=None):
        if gate is None:
            gate = self.gate_selected
        unit = self.mmu_unit(gate)
        if unit:
            return unit.encoder
        return None

    def has_encoder(self, gate=None):
        return self.encoder(gate) is not None

    def _check_has_encoder(self):
        if any(self.has_encoder(gate) for gate in range(self.num_gates)):
            return False
        self.log_error("No encoderes configured!")
        return True

    # -----------------------------------------------------------------------------------------------------------

    def _clear_slicer_tool_map(self):
        skip = self.slicer_tool_map.get('skip_automap', False) if self.slicer_tool_map else False
        self.slicer_tool_map = {'tools': {}, 'referenced_tools': [], 'initial_tool': None, 'purge_volumes': [], 'total_toolchanges': None}
        self._restore_automap_option(skip)
        self.slicer_color_rgb = [(0.,0.,0.)] * self.num_gates
        self._update_t_macros() # Clear 'color' on Tx macros if displaying slicer colors

    def _restore_automap_option(self, skip=False):
        self.slicer_tool_map['skip_automap'] = skip

    # Helper to infer type for setting gcode macro variables
    def _fix_type(self, s):
        try:
            return float(s)
        except ValueError:
            try:
                return int(s)
            except ValueError:
                return s

    # Helper to ensure int when strings may be passed from UI
    def safe_int(self, i, default=0):
        try:
            return int(i)
        except ValueError:
            return default

    # Compare unicode strings with optional case insensitivity
    def _compare_unicode(self, a, b, case_insensitive=True):
        a = unicodedata.normalize('NFKC', a)
        b = unicodedata.normalize('NFKC', b)
        if case_insensitive:
            a = a.lower()
            b = b.lower()
        return a == b

    # Format color string for display
    def _format_color(self, color):
        x = re.search(r"^([a-f\d]{6})(ff)?$", color, re.IGNORECASE)
        if x is not None:
            return '#' + x.group(1).upper()

        x = re.search(r"^([a-f\d]{6}([a-f\d]{2})?)$", color, re.IGNORECASE)
        if x is not None:
            return '#' + x.group().upper()

        return color

    # This retuns the hex color format without leading '#' E.g. ff00e080
    # Support alpha channel (Nice for Mainsail/Fluidd UI)
    def _color_to_rgb_hex(self, color):
        if color in self.w3c_colors:
            color = self.w3c_colors.get(color)
        elif color == '':
            color = "000000"
        rgb_hex = color.lstrip('#').lower()
        return rgb_hex[0:8]

    # This retuns a convenient RGB fraction tuple for controlling LEDs E.g. (0.32, 0.56, 1.00)
    # or integer version (82, 143, 255). Alpha channel is cut
    def _color_to_rgb_tuple(self, color, fraction=True):
        rgb_hex = self._color_to_rgb_hex(color)[:6]
        length = len(rgb_hex)
        if fraction:
            if length % 3 == 0:
                return tuple(round(float(int(rgb_hex[i:i + length // 3], 16)) / 255, 3) for i in range(0, length, length // 3))
            return (0.,0.,0.)
        else:
            if length % 3 == 0:
                return tuple(int(rgb_hex[i:i+2], 16) for i in (0, 2, 4))
            return (0,0,0)

    # Helper to return validated color string or None if invalid
    def _validate_color(self, color):
        color = color.lower()
        if color == "":
            return ""

        # Try w3c named color
        if color in self.w3c_colors:
            return color

        # Try RGB color
        color = color.lstrip('#').lower()
        x = re.search(r"^([a-f\d]{6}([a-f\d]{2})?)$", color, re.IGNORECASE)
        if x is not None and x.group() == color:
            return color

        return None # Not valid

    # Helper for finding the closest color
    # Example:
    #   color_list = ['123456', 'abcdef', '789abc', '4a7d9f', '010203']
    #   _find_closest_color('4b7d8e', color_list) returns '4a7d9f'
    def _find_closest_color(self, ref_color, color_list):
        weighted_euclidean_distance = lambda color1, color2, weights=(0.3, 0.59, 0.11): (
            sum(weights[i] * (a - b) ** 2 for i, (a, b) in enumerate(zip(color1, color2)))
        )
        ref_rgb = self._color_to_rgb_tuple(ref_color)
        min_distance = float('inf')
        closest_color = None
        for color in color_list:
            color_rgb = self._color_to_rgb_tuple(color)
            distance = weighted_euclidean_distance(ref_rgb, color_rgb)
            if distance < min_distance:
                min_distance = distance
                closest_color = color
        return closest_color, min_distance

    # Helper to keep parallel RGB color map updated when color changes
    def _update_gate_color_rgb(self):
        # Recalculate RGB map for easy LED support
        self.gate_color_rgb = [self._color_to_rgb_tuple(i) for i in self.gate_color]

    # Helper to keep parallel RGB color map updated when slicer color or TTG changes
    # Will also update the t_macro colors
    def _update_slicer_color_rgb(self):
        self.slicer_color_rgb = [(0.,0.,0.)] * self.num_gates
        for tool_key, tool_value in self.slicer_tool_map['tools'].items():
            tool = int(tool_key)
            gate = self.ttg_map[tool]
            self.slicer_color_rgb[gate] = self._color_to_rgb_tuple(tool_value['color'])
        self._update_t_macros()
        self.mmu_macro_event(self.MACRO_EVENT_GATE_MAP_CHANGED, "GATE=-1") # Cheat to force LED update

    # Helper to determine purge volume for toolchange
    def _get_purge_volume(self, from_tool, to_tool):
        fil_diameter = 1.75
        volume = 0.
        if to_tool >= 0:
            slicer_purge_volumes = self.slicer_tool_map['purge_volumes']
            if slicer_purge_volumes:
                if from_tool >= 0:
                    volume = slicer_purge_volumes[from_tool][to_tool]
                else:
                    # Assume worse case because we don't know from_tool
                    volume = max(row[to_tool] for row in slicer_purge_volumes)
            # Add volume of residual filament
            volume += math.pi * ((fil_diameter / 2) ** 2) * (self.filament_remaining + self.toolhead_residual_filament)
        return volume

    # Generate purge matrix based on filament colors
    def _generate_purge_matrix(self, tool_colors, purge_min, purge_max, multiplier):
        purge_vol_calc = PurgeVolCalculator(purge_min, purge_max, multiplier)

        # Build purge volume map (x=to_tool, y=from_tool)
        should_calc = lambda x,y: x < len(tool_colors) and y < len(tool_colors) and x != y
        purge_volumes = [
            [
                purge_vol_calc.calc_purge_vol_by_hex(tool_colors[y], tool_colors[x]) if should_calc(x,y) else 0
                for x in range(self.num_gates)
            ]
            for y in range(self.num_gates)
        ]
        return purge_volumes

    def _load_persisted_state(self):
        self.log_debug("Loading persisted MMU state")
        errors = []

        # Always load length of filament remaining in extruder (after cut) and last tool loaded
        self.filament_remaining = self.save_variables.allVariables.get(self.VARS_MMU_FILAMENT_REMAINING, self.filament_remaining)
        self._last_tool = self.save_variables.allVariables.get(self.VARS_MMU_LAST_TOOL, self._last_tool)

        # Load EndlessSpool config
        self.enable_endless_spool = self.save_variables.allVariables.get(self.VARS_MMU_ENABLE_ENDLESS_SPOOL, self.enable_endless_spool)
        endless_spool_groups = self.save_variables.allVariables.get(self.VARS_MMU_ENDLESS_SPOOL_GROUPS, self.endless_spool_groups)
        if len(endless_spool_groups) == self.num_gates:
            self.endless_spool_groups = endless_spool_groups
        else:
            errors.append("Incorrect number of gates specified in %s" % self.VARS_MMU_ENDLESS_SPOOL_GROUPS)

        # Load TTG map
        tool_to_gate_map = self.save_variables.allVariables.get(self.VARS_MMU_TOOL_TO_GATE_MAP, self.ttg_map)
        if len(tool_to_gate_map) == self.num_gates:
            self.ttg_map = tool_to_gate_map
        else:
            errors.append("Incorrect number of gates specified in %s" % self.VARS_MMU_TOOL_TO_GATE_MAP)

        # Load gate map
        for var, attr, _ in self.gate_map_vars:
            value = self.save_variables.allVariables.get(var, getattr(self, attr))
            if len(value) == self.num_gates:
                setattr(self, attr, value)
            else:
                errors.append("Incorrect number of gates specified with %s" % var)
        self._update_gate_color_rgb()

        # Load selected tool and gate
        tool_selected = self.save_variables.allVariables.get(self.VARS_MMU_TOOL_SELECTED, self.tool_selected)
        gate_selected = self.save_variables.allVariables.get(self.VARS_MMU_GATE_SELECTED, self.gate_selected)
        if not (
            self.TOOL_GATE_BYPASS <= gate_selected < self.num_gates and
            self.TOOL_GATE_BYPASS <= tool_selected < self.num_gates
        ):
            errors.append("Invalid tool or gate specified with %s or %s" % (self.VARS_MMU_TOOL_SELECTED, self.VARS_MMU_GATE_SELECTED))
            tool_selected = gate_selected = self.TOOL_GATE_UNKNOWN

        self.selector.restore_gate(gate_selected)
        self._set_gate_selected(gate_selected)
        self._set_tool_selected(tool_selected)
        self._ensure_ttg_match() # Ensure tool/gate consistency

        # Previous filament position
        self.filament_pos = self.save_variables.allVariables.get(self.VARS_MMU_FILAMENT_POS, self.filament_pos)

        if len(errors) > 0:
            self.log_always("Warning: Some persisted state was ignored because it contained errors:\n%s" % '\n'.join(errors))

        swap_stats = self.save_variables.allVariables.get(self.VARS_MMU_SWAP_STATISTICS, {})
        counters = self.save_variables.allVariables.get(self.VARS_MMU_COUNTERS, {})
        self.counters.update(counters)

        # Auto upgrade old names
        key_map = {"time_spent_loading": "load", "time_spent_unloading": "unload", "time_spent_paused": "pause"}
        swap_stats = {key_map.get(key, key): swap_stats[key] for key in swap_stats}
        swap_stats.pop('servo_retries', None) # DEPRECATED

        self.statistics.update(swap_stats)
        for gate in range(self.num_gates):
            self.gate_statistics[gate] = dict(self.EMPTY_GATE_STATS_ENTRY)
            gstats = self.save_variables.allVariables.get("%s%d" % (self.VARS_MMU_GATE_STATISTICS_PREFIX, gate), None)
            if gstats:
                self.gate_statistics[gate].update(gstats)

    def _schedule_mmu_bootup_tasks(self, delay=0.):
        waketime = self.reactor.monotonic() + delay
        self.reactor.register_callback(lambda pt: self._print_event("__MMU_BOOTUP"), waketime)

    def _fversion(self, v):
        return "v{major}.{minor}.{patch}".format(
            major=int(v),
            minor=str(v).split('.')[1][0] if '.' in str(v) and len(str(v).split('.')[1]) > 0 else '0',
            patch=str(v).split('.')[1][1:] if '.' in str(v) and len(str(v).split('.')[1]) > 1 else '0'
        )

    cmd_MMU_BOOTUP_help = "Internal commands to complete bootup of MMU"
    def cmd_MMU_BOOTUP(self, gcmd):
        self.log_to_file(gcmd.get_commandline())

        try:
            # Splash...
            msg = '{1}(\_/){0}\n{1}( {0}*,*{1}){0}\n{1}(")_("){0} {5}{2}H{0}{3}a{0}{4}p{0}{2}p{0}{3}y{0} {4}H{0}{2}a{0}{3}r{0}{4}e{0} {1}%s{0} {2}R{0}{3}e{0}{4}a{0}{2}d{0}{3}y{0}{1}...{0}{6}' % self._fversion(self.config_version)
            self.log_always(msg, color=True)
            if self.kalico:
                if self.suppress_kalico_warning:
                    self.log_trace("Warning: You are running on Kalico (Danger-Klipper). Support is not guaranteed! Message was suppressed.")
                else:
                    self.log_error("Warning: You are running on Kalico (Danger-Klipper). Support is not guaranteed!")
            self._set_print_state("initialized")

            # Use pre-gate sensors to adjust gate map
            self.gate_status = self._validate_gate_status(self.gate_status)

            # Sanity check filament pos based only on non-intrusive tests and recover if necessary
            if self.sensor_manager.check_all_sensors_after(self.FILAMENT_POS_END_BOWDEN, self.gate_selected):
                self._set_filament_pos_state(self.FILAMENT_POS_LOADED, silent=True)
            elif (
                (self.filament_pos == self.FILAMENT_POS_LOADED and self.sensor_manager.check_any_sensors_after(self.FILAMENT_POS_END_BOWDEN, self.gate_selected) is False) or
                (self.filament_pos == self.FILAMENT_POS_UNLOADED and self.sensor_manager.check_any_sensors_in_path()) or
                self.filament_pos not in [self.FILAMENT_POS_LOADED, self.FILAMENT_POS_UNLOADED]
            ):
                self.recover_filament_pos(can_heat=False, message=True, silent=True)

            # Apply startup options
            if self.startup_reset_ttg_map:
                self._reset_ttg_map()

            if self.startup_home_if_unloaded and not self.check_if_not_calibrated(self.CALIBRATED_SELECTOR) and self.filament_pos == self.FILAMENT_POS_UNLOADED:
                self.home(0)

            if self.log_startup_status:
                self.log_always(self._mmu_visual_to_string())
                self._display_visual_state()
            self.report_necessary_recovery()

            if self.has_encoder():
                self.encoder().set_clog_detection_length(self.save_variables.allVariables.get(self.VARS_MMU_CALIB_CLOG_LENGTH, 15))
                self._disable_runout() # Initially disable clog/runout detection

            self.selector.filament_hold_move() # Aka selector move position
            self.movequeues_wait()

            # Sync with spoolman. Delay as long as possible to maximize the chance it is contactable after startup/reboot
            self._spoolman_sync()
        except Exception as e:
            self.log_error('Error booting up MMU: %s' % str(e))
        self.mmu_macro_event(self.MACRO_EVENT_RESTART)

    def wrap_gcode_command(self, command, exception=False, variables=None, wait=False):
        try:
            command = command.replace("''", "")
            macro = command.split()[0]
            if not macro: return

            if variables:
                gcode_macro = self.printer.lookup_object("gcode_macro %s" % macro, None)
                if gcode_macro:
                    gcode_macro.variables.update(variables)

            self.log_trace("Running macro: %s%s" % (command, " (with override variables)" if variables is not None else ""))
            self.gcode.run_script_from_command(command)
            if wait:
                self.movequeues_wait()
        except Exception as e:
            if exception is not None:
                if exception:
                    raise MmuError("Error running %s: %s" % (macro, str(e)))
                else:
                    self.log_error("Error running %s: %s" % (macro, str(e)))
            else:
                raise

    def mmu_macro_event(self, event_name, params=""):
        if self.printer.lookup_object("gcode_macro %s" % self.mmu_event_macro, None) is not None:
            self.wrap_gcode_command("%s EVENT=%s %s" % (self.mmu_event_macro, event_name, params))

    # Wait on desired move queues
    def movequeues_wait(self, toolhead=True, mmu_toolhead=True):
        #self.log_trace("movequeues_wait(toolhead=%s, mmu_toolhead=%s)" % (toolhead, mmu_toolhead))
        if toolhead:
            self.toolhead.wait_moves()
        if mmu_toolhead:
            self.mmu_toolhead().wait_moves()

    # Dwell on desired move queues
    def movequeues_dwell(self, dwell, toolhead=True, mmu_toolhead=True):
        if dwell > 0.:
            if toolhead:
                self.toolhead.dwell(dwell)
            if mmu_toolhead:
                self.mmu_toolhead().dwell(dwell)


####################################
# LOGGING AND STATISTICS FUNCTIONS #
####################################

    def _get_action_string(self, action=None):
        if action is None:
            action = self.action

        return ("Idle" if action == self.ACTION_IDLE else
                "Loading" if action == self.ACTION_LOADING else
                "Unloading" if action == self.ACTION_UNLOADING else
                "Loading Ext" if action == self.ACTION_LOADING_EXTRUDER else
                "Exiting Ext" if action == self.ACTION_UNLOADING_EXTRUDER else
                "Forming Tip" if action == self.ACTION_FORMING_TIP else
                "Cutting Tip" if action == self.ACTION_CUTTING_TIP else
                "Heating" if action == self.ACTION_HEATING else
                "Checking" if action == self.ACTION_CHECKING else
                "Homing" if action == self.ACTION_HOMING else
                "Selecting" if action == self.ACTION_SELECTING else
                "Cutting Filament" if action == self.ACTION_CUTTING_FILAMENT else
                "Purging" if action == self.ACTION_PURGING else
                "Unknown") # Error case - should not happen

    def _get_sync_feedback_string(self, detail=False):
        if self.is_enabled and self.sync_feedback_enable and (self.sync_feedback_operational or detail):
            return 'compressed' if self.sync_feedback_last_state > 0.5 else 'expanded' if self.sync_feedback_last_state < -0.5 else 'neutral'
        return "disabled"

    def _get_bowden_progress(self):
        if (self.bowden_start_pos is not None):
            bowden_length = self._get_bowden_length(self.gate_selected)
            if bowden_length > 0:
                progress = (self.get_encoder_distance(dwell=None) - self.bowden_start_pos) / bowden_length
                if self.filament_direction == self.DIRECTION_UNLOAD:
                    progress = 1 - progress
                return round(max(0, min(100, progress * 100)))
        return -1

    # Returning new list() is so that clients like KlipperScreen sees the change
    def get_status(self, eventtime):
        status = {
            'enabled': self.is_enabled,
            'num_gates': self.num_gates,
            'is_homed': self.selector.is_homed,
            'is_locked': self.is_mmu_paused(), # DEPRECATED (alias for is_paused)
            'is_paused': self.is_mmu_paused(), # DEPRECATED (use print_state)
            'is_in_print': self.is_in_print(), # DEPRECATED (use print_state)
            'print_state': self.print_state,
            'unit': self.unit_selected,
            'tool': self.tool_selected,
            'gate': self._next_gate if self._next_gate is not None else self.gate_selected,
            'active_filament': self.active_filament,
            'num_toolchanges': self.num_toolchanges,
            'last_tool': self._last_tool,
            'next_tool': self._next_tool,
            'toolchange_purge_volume': self.toolchange_purge_volume,
            'last_toolchange': self._last_toolchange,
            'runout': self.is_handling_runout, # DEPRECATED (use operation)
            'operation': self.saved_toolhead_operation,
            'filament': "Loaded" if self.filament_pos == self.FILAMENT_POS_LOADED else
                        "Unloaded" if self.filament_pos == self.FILAMENT_POS_UNLOADED else
                        "Unknown",
            'filament_position': self.mmu_toolhead().get_position()[1],
            'filament_pos': self.filament_pos, # State machine position
            'filament_direction': self.filament_direction,
            'pending_spool_id': self.pending_spool_id,
            'ttg_map': self.ttg_map,
            'endless_spool_groups': self.endless_spool_groups,
            'gate_status': self.gate_status,
            'gate_filament_name': self.gate_filament_name,
            'gate_material': self.gate_material,
            'gate_color': self.gate_color,
            'gate_temperature': self.gate_temperature,
            'gate_spool_id': self.gate_spool_id,
            'gate_speed_override': self.gate_speed_override,
            'gate_color_rgb': self.gate_color_rgb,
            'slicer_color_rgb': self.slicer_color_rgb,
            'tool_extrusion_multipliers': self.tool_extrusion_multipliers,
            'tool_speed_multipliers': self.tool_speed_multipliers,
            'slicer_tool_map': self.slicer_tool_map,
            'action': self._get_action_string(),
            'has_bypass': self.selector.has_bypass(),
            'sync_drive': self.mmu_toolhead().is_synced(),
            'sync_feedback_state': self._get_sync_feedback_string(),
            'sync_feedback_enabled': bool(self.sync_feedback_enable),
            'clog_detection': self.enable_clog_detection, # DEPRECATED use clog_detection_enabled
            'clog_detection_enabled': self.enable_clog_detection,
            'endless_spool': self.enable_endless_spool,   # DEPRECATED use endless_spool_enabled
            'endless_spool_enabled': self.enable_endless_spool,
            'print_start_detection': self.print_start_detection, # For Klippain. Not really sure it is necessary
            'reason_for_pause': self.reason_for_pause if self.is_mmu_paused() else "",
            'extruder_filament_remaining': self.filament_remaining + self.toolhead_residual_filament,
            'spoolman_support': self.spoolman_support,
            'bowden_progress': self._get_bowden_progress(), # Simple 0-100%. -1 if not performing bowden move
            'espooler_active': self.espooler().get_operation(self.gate_selected)[0] if self.has_espooler() else ''
        }
        status.update(self.selector.get_status())
        status['sensors'] = self.sensor_manager.get_status()
        if self.has_encoder():
            status['encoder'] = self.encoder().get_status(eventtime)
        return status

    def _reset_statistics(self):
        self.statistics = {}
        self.last_statistics = {}
        self.track = {}
        self.gate_statistics = []
        for _ in range(self.num_gates):
            self.gate_statistics.append(dict(self.EMPTY_GATE_STATS_ENTRY))
        self._reset_job_statistics()

    def _reset_job_statistics(self):
        self.job_statistics = {}

    def _track_time_start(self, name):
        self.track[name] = self.toolhead.get_last_move_time()

    def _track_time_end(self, name):
        if name not in self.track:
            return # Timer not initialized
        self.statistics.setdefault(name, 0)
        self.job_statistics.setdefault(name, 0)
        elapsed = self.toolhead.get_last_move_time() - self.track[name]
        self.statistics[name] += elapsed
        self.job_statistics[name] += elapsed
        self.last_statistics[name] = elapsed

    @contextlib.contextmanager
    def _wrap_track_time(self, name):
        self._track_time_start(name)
        try:
            yield self
        finally:
            self._track_time_end(name)

    def _track_swap_completed(self):
        self.statistics.setdefault('total_swaps', 0)
        self.job_statistics.setdefault('total_swaps', 0)
        self.statistics.setdefault('swaps_since_pause', 0)
        self.statistics.setdefault('swaps_since_pause_record', 0)

        self.statistics['swaps_since_pause'] += 1
        self.statistics['swaps_since_pause_record'] = max(self.statistics['swaps_since_pause_record'], self.statistics['swaps_since_pause'])
        self.statistics['total_swaps'] += 1
        self.job_statistics['total_swaps'] += 1

    def _track_pause_start(self):
        self.statistics.setdefault('total_pauses', 0)
        self.job_statistics.setdefault('total_pauses', 0)

        self.statistics['total_pauses'] += 1
        self.job_statistics['total_pauses'] += 1
        self.statistics['swaps_since_pause'] = 0

        self._track_time_start('pause')
        self._track_gate_statistics('pauses', self.gate_selected)

    def _track_pause_end(self):
        self._track_time_end('pause')

    # Per gate tracking
    def _track_gate_statistics(self, key, gate, count=1):
        try:
            if gate >= 0:
                if isinstance(count, float):
                    self.gate_statistics[gate][key] = round(self.gate_statistics[gate][key] + count, 3)
                else:
                    self.gate_statistics[gate][key] += count
        except Exception as e:
            self.log_debug("Exception whilst tracking gate stats: %s" % str(e))

    def _seconds_to_short_string(self, seconds):
        if isinstance(seconds, (float, int)) or seconds.isnumeric():
            s = int(seconds)
            h = s // 3600
            m = (s // 60) % 60
            ms = int(round((seconds * 1000) % 1000, 0))
            s = s % 60

            if h > 0:
                return "{hour}:{min:0>2}:{sec:0>2}".format(hour=h, min=m, sec=s)
            if m > 0:
                return "{min}:{sec:0>2}".format(min=m, sec=s)
            if s >= 10:
                return "{sec}.{tenths}".format(sec=s, tenths=int(round(ms / 100, 0)))
            return "{sec}.{hundreds:0>2}".format(sec=s, hundreds=int(round(ms / 10, 0)))
        return seconds

    def _seconds_to_string(self, seconds):
        result = ""
        hours = int(math.floor(seconds / 3600.))
        if hours >= 1:
            result += "%d hours " % hours
        minutes = int(math.floor(seconds / 60.) % 60)
        if hours >= 1 or minutes >= 1:
            result += "%d minutes " % minutes
        result += "%d seconds" % int((math.floor(seconds) % 60))
        return result

    def _swap_statistics_to_string(self, total=True, detail=False):
        #
        # +-----------+---------------------+----------------------+----------+
        # |  114(46)  |      unloading      |       loading        | complete |
        # |   swaps   | pre  |   -   | post | pre  |   -   | post  |   swap   |
        # +-----------+------+-------+------+------+-------+-------+----------+
        # |   total   | 0:07 | 47:19 | 0:00 | 0:01 | 37:11 | 33:39 |  2:00:38 |
        # |     - avg | 0:00 |  0:24 | 0:00 | 0:00 |  0:19 |  0:17 |     1:03 |
        # | this job  | 0:00 | 10:27 | 0:00 | 0:00 |  8:29 |  8:30 |    28:02 |
        # |     - avg | 0:00 |  0:13 | 0:00 | 0:00 |  0:11 |  0:11 |     0:36 |
        # |      last | 0:00 |  0:12 | 0:00 | 0:00 |  0:10 |  0:14 |     0:39 |
        # +-----------+------+-------+------+------+-------+-------+----------+
        # Time spent paused: ...
        #
        msg = "MMU Statistics:\n"
        lifetime = self.statistics
        job = self.job_statistics
        last = self.last_statistics
        total = self.console_always_output_full or total or not self.is_in_print()

        table_column_order = ['pre_unload', 'form_tip', 'unload', 'post_unload', 'pre_load', 'load', 'purge', 'post_load', 'total']
        table_include_columns = self._list_intersection(table_column_order, self.console_stat_columns if not detail else table_column_order) # To maintain the correct order and filter incorrect ones

        table_row_options = ['total', 'total_average', 'job', 'job_average', 'last']
        table_include_rows = self._list_intersection(self.console_stat_rows, table_row_options) # Keep the user provided order

        # Remove totals from table if not in print and not forcing total
        if not self.console_always_output_full and not total:
            if 'total'         in table_include_rows: table_include_rows.remove('total')
            if 'total_average' in table_include_rows: table_include_rows.remove('total_average')
        if not self.is_in_print():
            if 'job'           in table_include_rows: table_include_rows.remove('job')
            if 'job_average'   in table_include_rows: table_include_rows.remove('job_average')

        if len(table_include_rows) > 0:
            # Map the row names (as described in macro_vars) to the proper values. stats is mandatory
            table_rows_map = {
                'total':         {'stats': lifetime, 'name': 'total '},
                'total_average': {'stats': lifetime, 'name': UI_CASCADE + ' avg', 'devide': lifetime.get('total_swaps', 1)},
                'job':           {'stats': job,      'name': 'this job '},
                'job_average':   {'stats': job,      'name': UI_CASCADE + ' avg', 'devide': job.get('total_swaps', 1)},
                'last':          {'stats': last,     'name': 'last'}
            }
            # Map the saved timing values to proper column titles
            table_headers_map = {
                'pre_unload': 'pre',
                'form_tip': 'tip',
                'unload': '-',
                'post_unload': 'post',
                'pre_load': 'pre',
                'load': '-',
                'purge': 'purge',
                'post_load': 'post',
                'total': 'swap'
            }
            # Group the top headers map. Omit the first column, because that'll be filled with the nr. of swaps
            table_extra_headers_map = {
                'unloading': ['pre_unload', 'form_tip', 'unload', 'post_unload'],
                'loading': ['pre_load', 'load', 'purge', 'post_load'],
                'complete': ['total']
            }
            # Extract the table headers that will be used
            table_headers = [table_headers_map[key] for key in table_include_columns]
            # Insert the first column. This is normally empty but will sit below the number of swaps
            table_headers.insert(0, 'swaps')

            # Filter out the top (group) headers ( If none of the unload columns are present, unloading can be removed)
            table_extra_headers = [key for key, values in table_extra_headers_map.items() if self._list_intersection(values, table_include_columns)]

            # Dictionary keys have no predefined order, so re-order them (Lucky the columns are alphabetical)
            table_extra_headers.sort(reverse=True)
            # Include the number of swaps in the top-left corner of the table
            if self.is_in_print():
                if total:
                    table_extra_headers.insert(0, '%d(%d)' % (lifetime.get('total_swaps', 0), job.get('total_swaps', 0)))
                else:
                    table_extra_headers.insert(0, '%d' % (job.get('total_swaps', 0)))
            else:
                table_extra_headers.insert(0, '%d' % (lifetime.get('total_swaps', 0)))

            # Build the table and populate with times
            table = []
            for row in table_include_rows:
                name = table_rows_map[row].get('name', row)
                stats = table_rows_map[row]['stats']
                devide = max(1, table_rows_map[row].get('devide', 1))
                table.append([name])
                table[-1].extend(["-" if key not in stats else self._seconds_to_short_string(stats.get(key, 0) / devide) for key in table_include_columns])

            # Calculate the needed column widths (The +2 is for a margin on both ends)
            column_extra_header_widths = [len(table_extra_header) + 2 for table_extra_header in table_extra_headers]
            column_widths =              [max(len(table_headers[c]), max(len(row[c]) for row in table)) + 2 for c in range(len(table_include_columns) + 1) ]

            # If an 'extra_header' is wider then the sum of the columns beneath it, widen up those columns
            for i, w in enumerate(column_extra_header_widths):
                start = sum(max(1, len(self._list_intersection(table_extra_headers_map.get(table_extra_header, ['']), table_include_columns)))
                    for table_extra_header in table_extra_headers[0:i])
                end = start + max(1, len(self._list_intersection(table_extra_headers_map.get(table_extra_headers[i], ['']), table_include_columns)))
                while (sum(column_widths[start:end]) + (end - start - 1)) < w:
                    for c in range(start, end):
                        column_widths[c] += 1
                column_extra_header_widths[i] = sum(column_widths[start:end]) + (end - start - 1)

            # Build the table header
            msg += UI_BOX_TL + UI_BOX_T.join([UI_BOX_H * width for width in column_extra_header_widths]) + UI_BOX_TR + "\n"
            msg += UI_BOX_V  + UI_BOX_V.join([table_extra_headers[i].center(column_extra_header_widths[i], UI_SEPARATOR)
                for i in range(len(column_extra_header_widths))]) + UI_BOX_V + "\n"
            msg += UI_BOX_V  + UI_BOX_V.join([table_headers[i].center(column_widths[i], UI_SEPARATOR)
                for i in range(len(column_widths))]) + UI_BOX_V + "\n"
            msg += UI_BOX_L  + UI_BOX_M.join([UI_BOX_H * (width) for width in column_widths]) + UI_BOX_R + "\n"

            # Build the table body
            for row in table:
                msg += UI_BOX_V + UI_BOX_V.join([row[i].rjust(column_widths[i] - 1, UI_SEPARATOR) + UI_SEPARATOR
                    for i in range(len(column_widths))]) + UI_BOX_V + "\n"

            # Table footer
            msg += UI_BOX_BL    + UI_BOX_B.join([UI_BOX_H * width for width in column_widths]) + UI_BOX_BR + "\n"

        # Pause data
        if total:
            msg += "\n%s spent paused over %d pauses (All time)" % (self._seconds_to_short_string(lifetime.get('pause', 0)), lifetime.get('total_pauses', 0))
        if self.is_in_print():
            msg += "\n%s spent paused over %d pauses (This job)" % (self._seconds_to_short_string(job.get('pause', 0)), job.get('total_pauses', 0))
            if self.slicer_tool_map['total_toolchanges'] is not None:
                msg += "\n%d / %d toolchanges" % (self.num_toolchanges, self.slicer_tool_map['total_toolchanges'])
            else:
                msg += "\n%d toolchanges" % self.num_toolchanges
        msg += "\nNumber of swaps since last incident: %d (Record: %d)" % (lifetime.get('swaps_since_pause', 0), lifetime.get('swaps_since_pause_record', 0))

        return msg

    def _list_intersection(self, list1, list2):
        result = []
        for item in list1:
            if item in list2:
                result.append(item)
        return result

    def _dump_statistics(self, force_log=False, total=False, job=False, gate=False, detail=False, showcounts=False):
        msg = ""
        if self.log_statistics or force_log:
            if job or total:
                msg += self._swap_statistics_to_string(total=total, detail=detail)
            if self._can_use_encoder() and gate:
                m,d = self._gate_statistics_to_string()
                msg += "\n\n" if msg != "" else ""
                msg += m
                if detail:
                    msg += "\n" if msg != "" else ""
                    msg += d

        if showcounts and self.counters:
            if msg:
                msg += "\n\n"
            msg += "Consumption counters:\n"
            for counter, metric in self.counters.items():
                if metric['limit'] >= 0 and metric['count'] > metric['limit']:
                    msg += "Count %s: %d (above limit %d), Warning: %s" % (counter, metric['count'], metric['limit'], metric.get('warning', ""))
                elif metric['limit'] >= 0:
                    msg += "Count %s: %d (limit %d%s)\n" % (counter, metric['count'], metric['limit'], ", will pause" if metric.get('pause', False) else "")
                else:
                    msg += "Count %s: %d\n" % (counter, metric['count'])

        if msg:
            self.log_always(msg)

    def _gate_statistics_to_string(self):
        msg = "Gate Statistics:\n"
        dbg = ""
        t = self.console_gate_stat
        for gate in range(self.num_gates):
            #rounded = {k:round(v,1) if isinstance(v,float) else v for k,v in self.gate_statistics[gate].items()}
            rounded = self.gate_statistics[gate]
            load_slip_percent = (rounded['load_delta'] / rounded['load_distance']) * 100 if rounded['load_distance'] != 0. else 0.
            unload_slip_percent = (rounded['unload_delta'] / rounded['unload_distance']) * 100 if rounded['unload_distance'] != 0. else 0.
            quality = rounded['quality']
            # Give the gate a reliability grading based on "quality" which is based on slippage
            if t == 'percentage':
                status = '%s%%' % min(100, round(quality * 100, 1)) if quality >= 0 else "n/a"
            elif quality < 0:
                status = UI_EMOTICONS[0] if t == 'emoticon' else "n/a"
            elif quality >= 0.985:
                status = UI_EMOTICONS[1] if t == 'emoticon' else "Perfect"
            elif quality >= 0.965:
                status = UI_EMOTICONS[2] if t == 'emoticon' else "Great"
            elif quality >= 0.95:
                status = UI_EMOTICONS[3] if t == 'emoticon' else "Good"
            elif quality >= 0.925:
                status = UI_EMOTICONS[4] if t == 'emoticon' else "Marginal"
            elif quality >= 0.90:
                status = UI_EMOTICONS[5] if t == 'emoticon' else "Degraded"
            elif quality >= 0.85:
                status = UI_EMOTICONS[6] if t == 'emoticon' else "Poor"
            else:
                status = UI_EMOTICONS[7] if t == 'emoticon' else "Terrible"
            msg += "%d:%s" % (gate, status)
            msg += ", " if gate < (self.num_gates - 1) else ""
            dbg += "\nGate %d: " % gate
            dbg += "Load: (monitored: %.1fmm slippage: %.1f%%)" % (rounded['load_distance'], load_slip_percent)
            dbg += "; Unload: (monitored: %.1fmm slippage: %.1f%%)" % (rounded['unload_distance'], unload_slip_percent)
            dbg += "; Failures: (load: %d unload: %d pauses: %d)" % (rounded['load_failures'], rounded['unload_failures'], rounded['pauses'])
            dbg += "; Quality: %.1f%%" % ((rounded['quality'] * 100.) if rounded['quality'] >= 0. else 0.)
        return msg, dbg

    def _persist_gate_statistics(self):
        for gate in range(self.num_gates):
            self.save_variable("%s%d" % (self.VARS_MMU_GATE_STATISTICS_PREFIX, gate), self.gate_statistics[gate])
        # Good place to persist current clog length
        if self.has_encoder():
            self.save_variable(self.VARS_MMU_CALIB_CLOG_LENGTH, round(self.encoder().get_clog_detection_length(), 1))
        self.write_variables()

    def _persist_swap_statistics(self):
        self.statistics = {key: round(value, 2) if isinstance(value, float) else value for key, value in self.statistics.items()}
        self.save_variable(self.VARS_MMU_SWAP_STATISTICS, self.statistics, write=True)

    def _persist_counters(self):
        self.save_variable(self.VARS_MMU_COUNTERS, self.counters, write=True)

    def _color_message(self, msg):
        # 0=end_color, 1=grey, 2=red, 3=green, 4=blue, 5=bold_on, 6=bold_off
        html_msg = msg.format('</span>', '<span style=\"color:#C0C0C0\">', '<span style=\"color:#FF69B4\">', '<span style=\"color:#90EE90\">', '<span style=\"color:#87CEEB\">', '<b>', '</b>')
        msg = re.sub(r'\{\d\}', '', msg)
        if self.serious:
            html_msg = msg
        return html_msg, msg

    def log_to_file(self, msg, prefix='> '):
        msg = "%s%s" % (prefix, msg)
        if self.mmu_logger:
            self.mmu_logger.log(msg)

    def log_error(self, msg, color=False):
        html_msg, msg = self._color_message(msg) if color else (msg, msg)
        if self.mmu_logger:
            self.mmu_logger.log(msg)
        self.gcode.respond_raw("!! %s" % html_msg)

    def log_always(self, msg, color=False):
        html_msg, msg = self._color_message(msg) if color else (msg, msg)
        if self.mmu_logger:
            self.mmu_logger.log(msg)
        self.gcode.respond_info(html_msg)

    def log_info(self, msg, color=False):
        html_msg, msg = self._color_message(msg) if color else (msg, msg)
        if self.mmu_logger and self.log_file_level > 0:
            self.mmu_logger.log(msg)
        if self.log_level > 0:
            self.gcode.respond_info(html_msg)

    def log_debug(self, msg):
        msg = "%s DEBUG: %s" % (UI_SEPARATOR, msg)
        if self.mmu_logger and self.log_file_level > 1:
            self.mmu_logger.log(msg)
        if self.log_level > 1:
            self.gcode.respond_info(msg)

    def log_trace(self, msg):
        msg = "%s %s TRACE: %s" % (UI_SEPARATOR, UI_SEPARATOR, msg)
        if self.mmu_logger and self.log_file_level > 2:
            self.mmu_logger.log(msg)
        if self.log_level > 2:
            self.gcode.respond_info(msg)

    def log_stepper(self, msg):
        msg = "%s %s %s STEPPER: %s" % (UI_SEPARATOR, UI_SEPARATOR, UI_SEPARATOR, msg)
        if self.mmu_logger and self.log_file_level > 3:
            self.mmu_logger.log(msg)
        if self.log_level > 3:
            self.gcode.respond_info(msg)

    def log_enabled(self, level):
        return (self.mmu_logger and self.log_file_level >= level) or self.log_level >= level

    # Fun visual display of MMU state
    def _display_visual_state(self, silent=False):
        if not silent and self.log_visual and not self.calibrating:
            visual_str = self._state_to_string()
            self.log_always(visual_str, color=True)

    def _state_to_string(self, direction=None):
        arrow = "<" if self.filament_direction == self.DIRECTION_UNLOAD else ">"
        space = "."
        home  = "|"
        gs = "(g)" # SENSOR_GATE or SENSOR_GEAR_PREFIX
        es = "(e)" # SENSOR_EXTRUDER
        ts = "(t)" # SENSOR_TOOLHEAD
        past  = lambda pos: arrow if self.filament_pos >= pos else space
        homed = lambda pos, sensor: (' ',arrow,sensor) if self.filament_pos > pos else (home,space,sensor) if self.filament_pos == pos else (' ',space,sensor)
        trig  = lambda name, sensor: re.sub(r'[a-zA-Z]', '*', name) if self.sensor_manager.check_sensor(sensor) else name

        t_str   = ("[T%s] " % str(self.tool_selected)) if self.tool_selected >= 0 else "BYPASS " if self.tool_selected == self.TOOL_GATE_BYPASS else "[T?] "
        g_str   = "{}".format(past(self.FILAMENT_POS_UNLOADED))
        lg_str  = "{0}{0}".format(past(self.FILAMENT_POS_HOMED_GATE)) if not self.mmu_unit().require_bowden_move else ""
        gs_str  = "{0}{2} {1}{1}".format(*homed(self.FILAMENT_POS_HOMED_GATE, trig(gs, self.gate_homing_endstop))) if self.gate_homing_endstop in [self.SENSOR_GATE, self.SENSOR_GEAR_PREFIX, self.SENSOR_EXTRUDER_ENTRY] else ""
        en_str  = " En {0}".format(past(self.FILAMENT_POS_IN_BOWDEN if self.gate_homing_endstop in [self.SENSOR_GATE, self.SENSOR_GEAR_PREFIX, self.SENSOR_EXTRUDER_ENTRY] else self.FILAMENT_POS_START_BOWDEN)) if self.has_encoder() else ""
        bowden1 = "{0}{0}{0}{0}".format(past(self.FILAMENT_POS_IN_BOWDEN)) if self.mmu_unit().require_bowden_move else ""
        bowden2 = "{0}{0}{0}{0}".format(past(self.FILAMENT_POS_END_BOWDEN)) if self.mmu_unit().require_bowden_move else ""
        es_str  = "{0}{2} {1}{1}".format(*homed(self.FILAMENT_POS_HOMED_ENTRY, trig(es, self.SENSOR_EXTRUDER_ENTRY))) if self.sensor_manager.has_sensor(self.SENSOR_EXTRUDER_ENTRY) and self.mmu_unit().require_bowden_move else ""
        ex_str  = "{0}[{2} {1}{1}".format(*homed(self.FILAMENT_POS_HOMED_EXTRUDER, "Ex"))
        ts_str  = "{0}{2} {1}".format(*homed(self.FILAMENT_POS_HOMED_TS, trig(ts, self.SENSOR_TOOLHEAD))) if self.sensor_manager.has_sensor(self.SENSOR_TOOLHEAD) else ""
        nz_str  = "{} Nz]".format(past(self.FILAMENT_POS_LOADED))
        summary = " {5}{4}LOADED{0}{6}" if self.filament_pos == self.FILAMENT_POS_LOADED else " {5}{4}UNLOADED{0}{6}" if self.filament_pos == self.FILAMENT_POS_UNLOADED else " {5}{2}UNKNOWN{0}{6}" if self.filament_pos == self.FILAMENT_POS_UNKNOWN else ""
        counter = " {5}%.1fmm{6}%s" % (self._get_filament_position(), " {1}(e:%.1fmm){0}" % self.get_encoder_distance(dwell=None) if self.has_encoder() and self.encoder_move_validation else "")
        visual = "".join((t_str, g_str, lg_str, gs_str, en_str, bowden1, bowden2, es_str, ex_str, ts_str, nz_str, summary, counter))
        return visual


### LOGGING AND STATISTICS FUNCTIONS GCODE FUNCTIONS #############################

    cmd_MMU_STATS_help = "Dump and optionally reset the MMU statistics"
    def cmd_MMU_STATS(self, gcmd):
        self.log_to_file(gcmd.get_commandline())
        if self.check_if_disabled(): return
        counter = gcmd.get('COUNTER', None)
        reset = bool(gcmd.get_int('RESET', 0, minval=0, maxval=1))
        total = bool(gcmd.get_int('TOTAL', 0, minval=0, maxval=1))
        detail = bool(gcmd.get_int('DETAIL', 0, minval=0, maxval=1))
        quiet = bool(gcmd.get_int('QUIET', 0, minval=0, maxval=1))
        showcounts = bool(gcmd.get_int('SHOWCOUNTS', 0, minval=0, maxval=1))

        if counter:
            counter = counter.strip()
            delete = bool(gcmd.get_int('DELETE', 0, minval=0, maxval=1))
            limit = gcmd.get_int('LIMIT', 0, minval=-1)
            incr = gcmd.get_int('INCR', 0, minval=1)
            quiet = True
            if delete:
                _ = self.counters.pop(counter, None)
            elif reset:
                if counter in self.counters:
                    self.counters[counter]['count'] = 0
            elif not limit == 0:
                if counter not in self.counters:
                    self.counters[counter] = {'count': 0}
                warning = gcmd.get('WARNING', self.counters[counter].get('warning', ""))
                pause = bool(gcmd.get_int('PAUSE', self.counters[counter].get('pause', 0), minval=0, maxval=1))
                self.counters[counter].update({'limit': limit, 'warning': warning, 'pause': pause})
            elif incr:
                if counter in self.counters:
                    metric = self.counters[counter]
                    metric['count'] += incr
                    if metric['limit'] >= 0 and metric['count'] > metric['limit']:
                        warn = "Warning: %s" % metric.get('warning', "")
                        msg = "Count %s (%d) above limit %d" % (counter, metric['count'], metric['limit'])
                        msg += "\nUse 'MMU_STATS COUNTER=%s RESET=1' to reset" % counter
                        if metric.get('pause', False):
                            self.handle_mmu_error("%s\n%s" % (warn, msg))
                        else:
                            self.log_error(warn)
                            self.log_always(msg)
                else:
                    self.counters[counter] = {'count': 0, 'limit': -1, 'warning': ""}
            self._persist_counters()
        elif reset:
            self._reset_statistics()
            self._persist_swap_statistics()
            self._persist_gate_statistics()
            if not quiet:
                self._dump_statistics(force_log=True, total=True)
            return

        if not quiet:
            self._dump_statistics(force_log=True, total=total or detail, job=True, gate=True, detail=detail, showcounts=showcounts)

    cmd_MMU_STATUS_help = "Complete dump of current MMU state and important configuration"
    def cmd_MMU_STATUS(self, gcmd):
        self.log_to_file(gcmd.get_commandline())
        config = gcmd.get_int('SHOWCONFIG', 0, minval=0, maxval=1)
        detail = gcmd.get_int('DETAIL', 0, minval=0, maxval=1)
        on_off = lambda x: "ON" if x else "OFF"

        msg = "MMU: Happy Hare %s running %s v%s" % (self._fversion(self.config_version), self.mmu_unit().mmu_vendor, self.mmu_unit().mmu_version_string)
        msg += " with %d gates" % self.num_gates
        msg += (" over %d units" % self.mmu_machine.num_units) if self.mmu_machine.num_units > 1 else ""
        msg += " (%s)" % ("DISABLED" if not self.is_enabled else "PAUSED" if self.is_mmu_paused() else "OPERATIONAL")
        msg += self.selector.get_mmu_status_config()
        if self.has_encoder():
            msg += ". Encoder reads %.1fmm" % self.get_encoder_distance()
        msg += "\nPrint state is %s" % self.print_state.upper()
        msg += ". Tool %s selected on gate %s%s" % (self._selected_tool_string(), self._selected_gate_string(), self._selected_unit_string())
        msg += ". Toolhead position saved" if self.saved_toolhead_operation else ""
        msg += "\nGear stepper at %d%% current and is %s to extruder" % (self.gear_percentage_run_current, "SYNCED" if self.mmu_toolhead().is_gear_synced_to_extruder() else "not synced")
        if self.sync_feedback_enable:
            msg += "\nSync feedback indicates filament in bowden is: %s" % self._get_sync_feedback_string(detail=True).upper()
            if not self.sync_feedback_operational:
                msg += " (not currently active)"
        elif self.sync_feedback_enable:
            msg += "\nSync feedback is disabled"

        if config:
            self.calibrated_bowden_length = self._get_bowden_length(self.gate_selected) # Temp scalar pulled from list for _f_calc()
            msg += "\n\nLoad Sequence:"

            # Gate loading
            msg += "\n- Filament loads into gate by homing a maximum of %s to %s" % (self._f_calc("gate_homing_max"), self._gate_homing_string())

            # Bowden loading
            if self.mmu_unit().require_bowden_move:
                if self._must_buffer_extruder_homing():
                    if self.extruder_homing_endstop == self.SENSOR_EXTRUDER_ENTRY:
                        msg += "\n- Bowden is loaded with a fast%s %s move" % (" CORRECTED" if self.bowden_apply_correction else "", self._f_calc("calibrated_bowden_length - toolhead_entry_to_extruder - extruder_homing_buffer"))
                    else:
                        msg += "\n- Bowden is loaded with a fast%s %s move" % (" CORRECTED" if self.bowden_apply_correction else "", self._f_calc("calibrated_bowden_length - extruder_homing_buffer"))
                else:
                    msg += "\n- Bowden is loaded with a full fast%s %s move" % (" CORRECTED" if self.bowden_apply_correction else "", self._f_calc("calibrated_bowden_length"))
            else:
                msg += "\n- No fast bowden move is required"

            # Extruder homing
            if self._must_home_to_extruder():
                if self.extruder_homing_endstop == self.SENSOR_EXTRUDER_COLLISION:
                    msg += ", then homes a maximum of %s to extruder using COLLISION detection (at %d%% current)" % (self._f_calc("extruder_homing_max"), self.extruder_collision_homing_current)
                elif self.extruder_homing_endstop == self.SENSOR_GEAR_TOUCH:
                    msg += ", then homes a maxium of %s to extruder using 'touch' (stallguard) detection" % self._f_calc("extruder_homing_max")
                else:
                    msg += ", then homes a maximum of %s to %s sensor" % (self._f_calc("extruder_homing_max"), self.extruder_homing_endstop.upper())
                if self.extruder_homing_endstop == self.SENSOR_EXTRUDER_ENTRY:
                    msg += " and then moves %s to extruder extrance" % self._f_calc("toolhead_entry_to_extruder")
            else:
                if self.extruder_homing_endstop == self.SENSOR_EXTRUDER_NONE and not self.sensor_manager.has_sensor(self.SENSOR_TOOLHEAD):
                    msg += ". WARNING: no extruder homing is performed - extruder loading cannot be precise"
                else:
                    msg += ", no extruder homing is necessary"

            # Extruder loading
            if self.sensor_manager.has_sensor(self.SENSOR_TOOLHEAD):
                msg += "\n- Extruder (synced) loads by homing a maximum of %s to TOOLHEAD sensor before moving the last %s to the nozzle" % (self._f_calc("toolhead_homing_max"), self._f_calc("toolhead_sensor_to_nozzle - toolhead_residual_filament - toolhead_ooze_reduction - toolchange_retract - filament_remaining"))
            else:
                msg += "\n- Extruder (synced) loads by moving %s to the nozzle" % self._f_calc("toolhead_extruder_to_nozzle - toolhead_residual_filament - toolhead_ooze_reduction - toolchange_retract - filament_remaining")

            # Purging
            if self.force_purge_standalone:
                if self.purge_macro:
                    msg += "\n- Purging is always managed by Happy Hare using '%s' macro with extruder purging current of %d%%" % (
                        self.purge_macro, self.extruder_purge_current)
                else:
                    msg += "\n- No purging is performed!"
            else:
                if self.purge_macro:
                    msg += "\n- Purging is managed by slicer when printing. Otherwise by Happy Hare using '%s' macro with extruder purging current of %d%% when not printing" % (
                        self.purge_macro, self.extruder_purge_current)
                else:
                    msg += "\n- Purging is managed by slicer only when printing"

            # Tightening
            if self._can_use_encoder() and not self.sync_to_extruder and self.enable_clog_detection and self.toolhead_post_load_tighten:
                msg += "\n- Filament in bowden is tightened by %.1fmm (%d%% of clog detection length) at reduced gear current to prevent false clog detection" % (min(self.encoder_sensor.get_clog_detection_length() * self.toolhead_post_load_tighten / 100, 15), self.toolhead_post_load_tighten)

            msg += "\n\nUnload Sequence:"

            # Tip forming
            if self.force_form_tip_standalone:
                if self.form_tip_macro:
                    msg += "\n- Tip is always formed by Happy Hare using '%s' macro after initial retract of %s with extruder current of %d%%" % (
                        self.form_tip_macro, self._f_calc("toolchange_retract"), self.extruder_form_tip_current)
                else:
                    msg += "\n- No tip forming is performed!"
            else:
                if self.form_tip_macro:
                    msg += "\n- Tip is formed by slicer when printing. Otherwise by Happy Hare using '%s' macro after initial retract of %s with extruder current of %d%%" % (
                        self.form_tip_macro, self._f_calc("toolchange_retract"), self.extruder_form_tip_current)
                else:
                    msg += "\n- Tip is formed by slicer only when printing"

            # Extruder unloading
            if self.sensor_manager.has_sensor(self.SENSOR_EXTRUDER_ENTRY):
                msg += "\n- Extruder (synced) unloads by reverse homing a maximum of %s to EXTRUDER sensor" % self._f_calc("toolhead_entry_to_extruder + toolhead_extruder_to_nozzle - toolhead_residual_filament - toolhead_ooze_reduction - toolchange_retract + toolhead_unload_safety_margin")
            elif self.sensor_manager.has_sensor(self.SENSOR_TOOLHEAD):
                msg += "\n- Extruder (optionally synced) unloads by reverse homing a maximum %s to TOOLHEAD sensor" % self._f_calc("toolhead_sensor_to_nozzle - toolhead_residual_filament - toolhead_ooze_reduction - toolchange_retract + toolhead_unload_safety_margin")
                msg += ", then unloads by moving %s to exit extruder" % self._f_calc("toolhead_extruder_to_nozzle - toolhead_sensor_to_nozzle + toolhead_unload_safety_margin")
            else:
                msg += "\n- Extruder (optionally synced) unloads by moving %s less tip-cutting reported park position to exit extruder" % self._f_calc("toolhead_extruder_to_nozzle + toolhead_unload_safety_margin")

            # Bowden unloading
            if self.mmu_unit().require_bowden_move:
                if self.has_encoder() and self.bowden_pre_unload_test and not self.sensor_manager.has_sensor(self.SENSOR_EXTRUDER_ENTRY):
                    msg += "\n- Bowden is unloaded with a short %s validation move before %s fast move" % (self._f_calc("encoder_move_step_size"), self._f_calc("calibrated_bowden_length - gate_unload_buffer - encoder_move_step_size"))
                else:
                    msg += "\n- Bowden is unloaded with a fast %s move" % self._f_calc("calibrated_bowden_length - gate_unload_buffer")
            else:
                msg += "\n- No fast bowden move is required"

            # Gate parking
            msg += "\n- Filament is stored by homing a maximum of %s to %s and parking %s in the gate\n" % (self._f_calc("gate_homing_max"), self._gate_homing_string(), self._f_calc("gate_parking_distance"))

            if self.sync_form_tip or self.sync_purge or self.sync_to_extruder:
                msg += "\nGear and Extruder steppers are synchronized during: "
                m = []
                if self.sync_to_extruder:
                    m.append("Print (at %d%% current %s sync feedback)" % (self.sync_gear_current, "with" if self.sync_feedback_enable else "without"))
                if self.sync_form_tip:
                    m.append("Tip forming")
                if self.sync_purge:
                    m.append("Purging")
                msg += ", ".join(m)

            if hasattr(self.selector, 'use_touch_move'):
                msg += "\nSelector touch (stallguard) is %s - blocked gate recovery %s possible" % (("ENABLED", "is") if self.selector.use_touch_move() else ("DISABLED", "is not"))
            if self.has_encoder():
                msg += "\nMMU has an encoder. Non essential move validation is %s" % ("ENABLED" if self._can_use_encoder() else "DISABLED")
                msg += "\nRunout/Clog detection is %s" % ("AUTOMATIC" if self.enable_clog_detection == self.encoder().RUNOUT_AUTOMATIC else "ENABLED" if self.enable_clog_detection == self.encoder().RUNOUT_STATIC else "DISABLED")
                msg += " (%.1fmm runout)" % self.encoder().get_clog_detection_length()
                msg += ", EndlessSpool is %s" % ("ENABLED" if self.enable_endless_spool else "DISABLED")
            else:
                msg += "\nMMU does not have an encoder - move validation or clog detection is not possible"
            msg += "\nSpoolMan is %s" % ("ENABLED (pulling gate map)" if self.spoolman_support == self.SPOOLMAN_PULL else "ENABLED (push gate map)" if self.spoolman_support == self.SPOOLMAN_PUSH else "ENABLED" if self.spoolman_support == self.SPOOLMAN_READONLY else "DISABLED")
            msg += "\nSensors: "
            sensors = self.sensor_manager.get_all_sensors(inactive=True)
            for name, state in sensors.items():
                msg += "%s (%s), " % (name.upper(), "Disabled" if state is None else ("Detected" if state is True else "Empty"))
            msg += "\nLogging: Console %d(%s)" % (self.log_level, self.LOG_LEVELS[self.log_level])

            msg += ", Logfile %d(%s)" % (self.log_file_level, self.LOG_LEVELS[self.log_file_level])
            msg += ", Visual %d(%s)" % (self.log_visual, on_off(self.log_visual))
            msg += ", Statistics %d(%s)" % (self.log_statistics, on_off(self.log_statistics))

        if not detail:
            msg += "\n\nFor details on TTG and EndlessSpool groups add 'DETAIL=1'"
            if not config:
                msg += ", for configuration add 'SHOWCONFIG=1'"

        msg += "\n\n%s" % self._mmu_visual_to_string()
        msg += "\n%s" % self._state_to_string()

        if detail:
            msg += "\n\n%s" % self._ttg_map_to_string()
            if self.enable_endless_spool:
                msg += "\n\n%s" % self._es_groups_to_string()
            msg += "\n\n%s" % self._gate_map_to_string()

        self.log_always(msg, color=True)
        self.check_if_not_calibrated(self.CALIBRATED_ALL, silent=None) # Always warn if not fully calibrated
        if not detail:
            self.report_necessary_recovery()

    def _f_calc(self, formula):
        format_var = lambda p: p + ':' + "%.1f" % vars(self).get(p.lower())
        terms = re.split('(\+|\-)', formula)
        result = eval(formula, {}, vars(self))
        formatted_formula = "%.1fmm (" % result
        for term in terms:
            term = term.strip()
            if term in ('+', '-'):
                formatted_formula += " " + term + " "
            elif len(terms) > 1:
                formatted_formula += format_var(term)
            else:
                formatted_formula += term
        formatted_formula += ")"
        return formatted_formula

    cmd_MMU_SENSORS_help = "Query state of sensors fitted to mmu"
    def cmd_MMU_SENSORS(self, gcmd):
        self.log_to_file(gcmd.get_commandline())
        if self.check_if_disabled(): return
        detail = bool(gcmd.get_int('DETAIL', 0, minval=0, maxval=1))

        eventtime = self.reactor.monotonic()
        msg = self.sensor_manager.get_sensor_summary(detail=detail)
        if self.has_encoder():
            msg += self._get_encoder_summary(detail=detail)
        self.log_always(msg)

    def _get_encoder_summary(self, detail=False): # TODO move to mmu_sensor_manager?
        status = self.encoder().get_status(0)
        msg = "Encoder position: %.1f" % status['encoder_pos']
        if detail:
            msg += "\n- Runout detection: %s" % ("Enabled" if status['enabled'] else "Disabled")
            clog = "Automatic" if status['detection_mode'] == 2 else "On" if status['detection_mode'] == 1 else "Off"
            msg += "\n- Clog/Runout mode: %s (Detection length: %.1f)" % (clog, status['detection_length'])
            msg += "\n- Remaining headroom before trigger: %.1f (min: %.1f)" % (status['headroom'], status['min_headroom'])
            msg += "\n- Flowrate: %d %%" % status['flow_rate']
        return msg

    # Instruct the selector to enguage the desired method of filament gripping based on MMU state and selector type
    def _auto_filament_grip(self):
        if self.is_printing() and self.mmu_toolhead().is_gear_synced_to_extruder():
            self.selector.filament_drive()
        elif not self.selector.is_homed or self.tool_selected < 0 or self.gate_selected < 0:
            self.selector.filament_hold_move() # Aka selector grip move/neutral position
        elif self._standalone_sync:
            self.selector.filament_drive()
        else:
            self.selector.filament_release()

    def motors_onoff(self, on=False, motor="all"):
        stepper_enable = self.printer.lookup_object('stepper_enable')
        steppers = self.gear_rail().steppers if motor == "gears" else [self.gear_rail().steppers[0]] if self.gear_rail().steppers else []
        if on:
            if motor in ["all", "gear", "gears"]:
                for stepper in steppers:
                    se = stepper_enable.lookup_enable(stepper.get_name())
                    se.motor_enable(self.mmu_toolhead().get_last_move_time())
            if motor in ["all", "selector"]:
                self.selector.enable_motors()
                self.selector.restore_gate(self.gate_selected)
                self.selector.filament_hold_move() # Aka selector move position
        else:
            if motor in ["all", "gear", "gears"]:
                self.mmu_toolhead().unsync()
                for stepper in steppers:
                    se = stepper_enable.lookup_enable(stepper.get_name())
                    se.motor_disable(self.mmu_toolhead().get_last_move_time())
            if motor in ["all", "selector"]:
                self.selector.restore_gate(self.TOOL_GATE_UNKNOWN)
                self.selector.disable_motors()


### SERVO AND MOTOR GCODE FUNCTIONS ##############################################

    # This command will loose sync state
    cmd_MMU_MOTORS_OFF_help = "Turn off all MMU motors and servos"
    def cmd_MMU_MOTORS_OFF(self, gcmd):
        self.log_to_file(gcmd.get_commandline())
        if self.check_if_disabled(): return
        self.motors_onoff(on=False)

    cmd_MMU_MOTORS_ON_help = "Turn on all MMU motors and servos"
    def cmd_MMU_MOTORS_ON(self, gcmd):
        self.log_to_file(gcmd.get_commandline())
        if self.check_if_disabled(): return
        self.motors_onoff(on=True)

    cmd_MMU_TEST_BUZZ_MOTOR_help = "Simple buzz the selected motor (default gear) for setup testing"
    def cmd_MMU_TEST_BUZZ_MOTOR(self, gcmd):
        self.log_to_file(gcmd.get_commandline())
        if self.check_if_disabled(): return
        if self.check_if_bypass(): return
        motor = gcmd.get('MOTOR', "gear")

        with self.wrap_sync_gear_to_extruder():
            if motor == "gear":
                found = self.buzz_gear_motor()
                if found is not None:
                    self.log_info("Filament %s by gear motor buzz" % ("detected" if found else "not detected"))
            elif motor == "gears":
                try:
                    for gate in range(self.num_gates):
                        self.mmu_toolhead().select_gear_stepper(gate)
                        found = self.buzz_gear_motor()
                        if found is not None:
                            self.log_info("Filament %s in gate %d by gear motor buzz" % ("detected" if found else "not detected", gate))
                finally:
                    self.mmu_toolhead().select_gear_stepper(self.gate_selected)
            elif not self.selector.buzz_motor(motor):
                raise gcmd.error("Motor '%s' not known" % motor)

    cmd_MMU_SYNC_GEAR_MOTOR_help = "Sync the MMU gear motor to the extruder stepper"
    def cmd_MMU_SYNC_GEAR_MOTOR(self, gcmd):
        self.log_to_file(gcmd.get_commandline())
        if self.check_if_disabled(): return
        if self.check_if_bypass(): return
        if self.check_if_not_homed(): return
        if self.check_if_always_synced(): return
        grip = gcmd.get_int('GRIP', 1, minval=0, maxval=1)
        servo = gcmd.get_int('SERVO', 1, minval=0, maxval=1) # DEPRECATED (use GRIP=0 instead)
        sync = gcmd.get_int('SYNC', 1, minval=0, maxval=1)
        if not self.is_in_print():
            self._standalone_sync = sync # Make sticky if not in a print
        self.sync_gear_to_extruder(sync, grip=(grip and servo), current=True)


#########################
# CALIBRATION FUNCTIONS #
#########################

    def _calibrate_encoder(self, length, repeats, speed, min_speed, max_speed, accel, save=True):
        try:
            pos_values, neg_values = [], []
            self.log_always("%s over %.1fmm..." % ("Calibrating" if save else "Validating calibration", length))
            speed_incr = (max_speed - min_speed) / repeats
            test_speed = min_speed
            for x in range(repeats):
                if speed_incr > 0.:
                    self.log_always("Test run #%d, Speed=%.1f mm/s" % (x, test_speed))

                # Move forward
                self._initialize_filament_position(dwell=True)
                self.trace_filament_move(None, length, speed=test_speed, accel=accel, wait=True)
                counts = self._get_encoder_counts(dwell=True)
                pos_values.append(counts)
                self.log_always("%s+ counts: %d" % (UI_SPACE*2, counts))

                # Move backward
                self._initialize_filament_position(dwell=True)
                self.trace_filament_move(None, -length, speed=test_speed, accel=accel, wait=True)
                counts = self._get_encoder_counts(dwell=True)
                neg_values.append(counts)
                self.log_always("%s- counts: %d" % (UI_SPACE*2, counts))

                if counts == 0: break
                test_speed += speed_incr

            mean_pos = self._sample_stats(pos_values)['mean']
            mean_neg = self._sample_stats(neg_values)['mean']
            mean = (float(mean_pos) + float(mean_neg)) / 2

            if mean == 0:
                self.log_always("No counts measured. Ensure a tool was selected with filament gripped before running calibration and that your encoder is working properly")
                return

            resolution = length / mean
            old_result = mean * self.encoder().get_resolution()

            msg = "Load direction:   mean=%(mean).2f stdev=%(stdev).2f min=%(min)d max=%(max)d range=%(range)d" % self._sample_stats(pos_values)
            msg += "\nUnload direction: mean=%(mean).2f stdev=%(stdev).2f min=%(min)d max=%(max)d range=%(range)d" % self._sample_stats(neg_values)
            self.log_always(msg)

            # Sanity check to ensure all teeth are reflecting / being counted. 20% tolerance
            if (abs(resolution - self.encoder().get_resolution()) / self.encoder().get_resolution()) > 0.2:
                self.log_always("Warning: Encoder is not detecting the expected number of counts based on CAD parameters which may indicate an issue")

            msg = "Before calibration measured length: %.2fmm" % old_result
            msg += "\nCalculated resolution of the encoder: %.6fmm (currently: %.6f)" % (resolution, self.encoder().get_resolution())
            self.log_always(msg)

            if save:
                self.encoder().set_resolution(resolution)
                self.save_variable(self.VARS_MMU_ENCODER_RESOLUTION, round(resolution, 6), write=True)
                self.log_always("Encoder calibration has been saved")
                self.calibration_status |= self.CALIBRATED_ENCODER

        except MmuError as ee:
            # Add some more context to the error and re-raise
            raise MmuError("Calibration of encoder failed. Aborting, because:\n%s" % str(ee))
        finally:
            if mean == 0:
                self._set_filament_pos_state(self.FILAMENT_POS_UNKNOWN)

    # Bowden calibration - Method 1
    # This method of bowden calibration is done in reverse and is a fallback. The user inserts filament to the
    # actual extruder and we measure the distance necessary to home to the defined gate homing position
    def _calibrate_bowden_length_manual(self, approx_bowden_length):
        try:
            self.log_always("Calibrating bowden length for gate %d (manual method) using %s as gate reference point" % (self.gate_selected, self._gate_homing_string()))
            self._set_filament_direction(self.DIRECTION_UNLOAD)
            self.selector.filament_drive()
            self.log_always("Finding %s endstop position..." % self.gate_homing_endstop)
            homed = False

            if self.gate_homing_endstop == self.SENSOR_ENCODER:
                with self._require_encoder():
                    success = self._reverse_home_to_encoder(approx_bowden_length)
                    if success:
                        actual,_,_ = success
                        homed = True

            else: # Gate sensor... SENSOR_GATE is shared, but SENSOR_GEAR_PREFIX is specific
                actual,homed,measured,_ = self.trace_filament_move("Reverse homing to gate sensor", -approx_bowden_length, motor="gear", homing_move=-1, endstop_name=self.gate_homing_endstop)

            if not homed:
                raise MmuError("Did not home to gate sensor after moving %.1fmm" % approx_bowden_length)

            actual = abs(actual)
            clog_detection_length = (actual * 2) / 100. # 2% of bowden length
            self.log_always("Filament homed back to gate after %.1fmm movement" % actual)
            self._unload_gate()
            return actual, clog_detection_length

        except MmuError as ee:
            raise MmuError("Calibration of bowden length on gate %d failed. Aborting because:\n%s" % (self.gate_selected, str(ee)))
        finally:
            self._auto_filament_grip()

    # Bowden calibration - Method 2
    # Automatic one-shot homing calibration from gate to extruder entry sensor
    #   bowden_length = actual_moved + toolhead_entry_to_extruder
    def _calibrate_bowden_length_to_extruder_sensor(self, extruder_homing_max): # TODO Could be better named and include "touch" homing support
        try:
            self.log_always("Calibrating bowden length for gate %d (automatic method) using %s as gate reference point" % (self.gate_selected, self._gate_homing_string()))
            self._initialize_filament_position(dwell=True)
            self._load_gate(allow_retry=False)

            if self.sensor_manager.check_sensor(self.SENSOR_EXTRUDER_ENTRY):
                raise MmuError("The %s sensor triggered before homing. Check filament and sensor operation" % self.extruder_homing_endstop)

            self._home_to_extruder(extruder_homing_max)
            actual = self._get_filament_position() - self.gate_parking_distance
            measured = self.get_encoder_distance(dwell=True) + self._get_encoder_dead_space()
            calibrated_length = round(actual + self.toolhead_entry_to_extruder, 1)
            clog_detection_length = round((calibrated_length * 2) / 100., 1) # 2% of bowden length plus spring seems to be good starting point

            msg = "Filament homed to extruder after %.1fmm movement" % actual
            if self.has_encoder():
                msg += "\n(encoder measured %.1fmm)" % (measured - self.gate_parking_distance)
            self.log_always(msg)

            self._unload_bowden(calibrated_length) # Fast move
            self._unload_gate()
            return calibrated_length, clog_detection_length

        except MmuError as ee:
            raise MmuError("Calibration of bowden length on gate %d failed. Aborting because:\n%s" % (self.gate_selected, str(ee)))
        finally:
            self._auto_filament_grip()

    # Bowden calibration - Method 3
    # Automatic calibration from gate to extruder entry sensor or collision with extruder gear (requires encoder)
    # Allows for repeats to average restult which is essential with encoder collision detection
    def _calibrate_bowden_length_auto(self, approximate_length, extruder_homing_max, repeats):
        try:
            # Can't allow "none" endstop during calibration so temporarily change to best available
            orig_endstop = self.extruder_homing_endstop
            if orig_endstop == self.SENSOR_EXTRUDER_NONE:
                if self.sensor_manager.has_sensor(self.SENSOR_COMPRESSION):
                    self.extruder_homing_endstop = self.SENSOR_COMPRESSION
                elif self.sensor_manager.has_sensor(self.SENSOR_EXTRUDER_ENTRY):
                    self.extruder_homing_endstop = self.SENSOR_EXTRUDER_ENTRY
                elif self.sensor_manager.has_sensor(self.SENSOR_GEAR_TOUCH):
                    self.extruder_homing_endstop = self.SENSOR_GEAR_TOUCH
                elif self.has_encoder():
                    self.extruder_homing_endstop = self.SENSOR_EXTRUDER_COLLISION
                else:
                    raise MmuError("No automatic method of bowden calibration availble. Use MANUAL=1")

            self.log_always("Calibrating bowden length for gate %d (automatic average method) using %s as gate reference point" % (self.gate_selected, self._gate_homing_string()))
            reference_sum = spring_max = 0.
            successes = 0

            for i in range(repeats):
                self._initialize_filament_position(dwell=True)
                overshoot = self._load_gate(allow_retry=False)
                self._load_bowden(approximate_length, start_pos=overshoot) # Get close to extruder homing point

                if self.extruder_homing_endstop == self.SENSOR_EXTRUDER_ENTRY and self.sensor_manager.check_sensor(self.SENSOR_EXTRUDER_ENTRY):
                    self.log_error("Fast move overshoot. The %s sensor triggered before homing. Try reducing your estimated BOWDEN_LENGTH." % self.extruder_homing_endstop)
                    self._unload_gate(approximate_length)
                    raise MmuError("Bowden calibration aborted")

                self.log_info("Finding extruder gear position (try #%d of %d)..." % (i+1, repeats))
                self._home_to_extruder(extruder_homing_max)
                actual = self._get_filament_position() - self.gate_parking_distance
                measured = self.get_encoder_distance(dwell=True) + self._get_encoder_dead_space()
                spring = self.selector.filament_release(measure=True) if self.has_encoder() else 0.
                reference = actual - spring

                # When homing using collision, we expect the filament to spring back.
                if not (self.extruder_homing_endstop == self.SENSOR_EXTRUDER_COLLISION and spring == 0.):
                    msg = "Pass #%d: Filament homed to extruder after %.1fmm movement" % (i+1, actual)
                    if self.has_encoder():
                        msg += "\n(encoder measured %.1fmm, filament sprung back %.1fmm)" % (measured - self.gate_parking_distance, spring)
                    self.log_always(msg)
                    reference_sum += reference
                    spring_max = max(spring, spring_max)
                    successes += 1
                else:
                    # No spring means we haven't reliably homed
                    self.log_always("Failed to detect a reliable home position on this attempt")

                self._initialize_filament_position(True)
                self._unload_bowden(reference)
                self._unload_gate()

            if successes == 0:
                raise MmuError("All %d attempts at homing failed. MMU needs some adjustments!" % repeats)

            calibrated_length = (reference_sum / successes) + (self.toolhead_entry_to_extruder if self.extruder_homing_endstop == self.SENSOR_EXTRUDER_ENTRY else 0)
            clog_detection_length = (calibrated_length * 2) / 100. + spring_max # 2% of bowden length plus spring seems to be good starting point

            return calibrated_length, clog_detection_length

        except MmuError as ee:
            # Add some more context to the error and re-raise
            raise MmuError("Calibration of bowden length on gate %d failed. Aborting because:\n%s" % (self.gate_selected, str(ee)))
        finally:
            self.extruder_homing_endstop = orig_endstop
            self._auto_filament_grip()

    # Automatically calibrate the rotation_distance for gate>0 using encoder measurements and gate 0 as reference
    # Gate 0 is always calibrated with MMU_CALILBRATE_GEAR
    def _calibrate_gate(self, gate, length, repeats, save=True):
        try:
            pos_values, neg_values = [], []
            self.select_tool(gate) # TODO Probably should be select_gate() and then not need the TTG map reset in caller
            self._load_gate(allow_retry=False)
            self.log_always("%s gate %d over %.1fmm..." % ("Calibrating" if (gate > 0 and save) else "Validating calibration of", gate, length))

            if gate == 0:
                self.log_always("Gate 0 is calibrated with MMU_CALIBRATE_GEAR and manual measurement, so this will run as a validation that encoder is calibrated correctly")

            for _ in range(repeats):
                self._initialize_filament_position(dwell=True)
                _,_,measured,delta = self.trace_filament_move("Calibration load movement", length, encoder_dwell=True)
                pos_values.append(measured)
                self.log_always("%s+ measured: %.1fmm (counts: %d)" % (UI_SPACE*2, (length - delta), self._get_encoder_counts(dwell=None)))
                self._initialize_filament_position(dwell=True)
                _,_,measured,delta = self.trace_filament_move("Calibration unload movement", -length, encoder_dwell=True)
                neg_values.append(measured)
                self.log_always("%s- measured: %.1fmm (counts: %d)" % (UI_SPACE*2, (length - delta), self._get_encoder_counts(dwell=None)))

            msg = "Load direction:   mean=%(mean).2f stdev=%(stdev).2f min=%(min).2f max=%(max).2f range=%(range).2f" % self._sample_stats(pos_values)
            msg += "\nUnload direction: mean=%(mean).2f stdev=%(stdev).2f min=%(min).2f max=%(max).2f range=%(range).2f" % self._sample_stats(neg_values)
            self.log_always(msg)

            mean_pos = self._sample_stats(pos_values)['mean']
            mean_neg = self._sample_stats(neg_values)['mean']
            mean = (float(mean_pos) + float(mean_neg)) / 2
            ratio = mean / length
            current_rd = self.gear_rail().steppers[0].get_rotation_distance()[0]
            new_rd = round(ratio * current_rd, 6)

            self.log_always("Calibration move of %d x %.1fmm, average encoder measurement: %.1fmm - Ratio is %.6f" % (repeats * 2, length, mean, ratio))
            self.log_always("Calculated gate %d rotation_distance: %.6f (currently: %.6f)" % (gate, new_rd, self.rotation_distances[gate]))
            if gate != 0: # Gate 0 is not calibrated, it is the reference and set with MMU_CALIBRATE_GEAR
                gate0_rd = self.rotation_distances[0]
                tolerance_range = (gate0_rd - gate0_rd * 0.2, gate0_rd + gate0_rd * 0.2) # Allow 20% variation from gate 0
                if tolerance_range[0] <= new_rd < tolerance_range[1]:
                    if save:
                        self._set_rotation_distance(new_rd)
                        self.rotation_distances[gate] = new_rd
                        self.save_variable(self.VARS_MMU_GEAR_ROTATION_DISTANCES, self.rotation_distances, write=True)
                        self.log_always("Calibration for gate %d has been saved" % gate)
                else:
                    self.log_always("Calibration ignored because it is not considered valid (>20% difference from gate 0)")
            self._unload_gate()
            self._set_filament_pos_state(self.FILAMENT_POS_UNLOADED)
        except MmuError as ee:
            # Add some more context to the error and re-raise
            raise MmuError("Calibration for gate %d failed. Aborting, because:\n%s" % (gate, str(ee)))
        finally:
            self._auto_filament_grip()

    def _sample_stats(self, values):
        mean = stdev = vmin = vmax = 0.
        if values:
            mean = sum(values) / len(values)
            diff2 = [( v - mean )**2 for v in values]
            stdev = math.sqrt( sum(diff2) / max((len(values) - 1), 1))
            vmin = min(values)
            vmax = max(values)
        return {'mean': mean, 'stdev': stdev, 'min': vmin, 'max': vmax, 'range': vmax - vmin}

    # Filament is assumed to be at the extruder and will be at extruder again when complete
    def _probe_toolhead(self, cold_temp=70, probe_depth=100, sensor_homing=80):
        # Ensure extruder is COLD
        self.gcode.run_script_from_command("SET_HEATER_TEMPERATURE HEATER=%s TARGET=0" % self.extruder_name)
        current_temp = self.printer.lookup_object(self.extruder_name).get_status(0)['temperature']
        if current_temp > cold_temp:
            self.log_always("Waiting for extruder to cool")
            self.gcode.run_script_from_command("TEMPERATURE_WAIT SENSOR=%s MINIMUM=0 MAXIMUM=%d" % (self.extruder_name, cold_temp))

        # Enable the extruder stepper
        stepper_enable = self.printer.lookup_object('stepper_enable')
        extruder_stepper = self.toolhead.get_extruder().extruder_stepper.stepper
        ge = stepper_enable.lookup_enable(extruder_stepper.get_name())
        ge.motor_enable(self.toolhead.get_last_move_time())

        # Reliably force filament to the nozzle
        self.selector.filament_drive()
        actual,fhomed,_,_ = self.trace_filament_move("Homing to toolhead sensor", self.toolhead_homing_max, motor="gear+extruder", homing_move=1, endstop_name=self.SENSOR_TOOLHEAD)
        if not fhomed:
            raise MmuError("Failed to reach toolhead sensor after moving %.1fmm" % self.toolhead_homing_max)
        self.selector.filament_release()
        actual,_,_,_ = self.trace_filament_move("Forcing filament to nozzle", probe_depth, motor="extruder")

        # Measure 'toolhead_sensor_to_nozzle'
        self.selector.filament_drive()
        actual,fhomed,_,_ = self.trace_filament_move("Reverse homing to toolhead sensor", -probe_depth, motor="gear+extruder", homing_move=-1, endstop_name=self.SENSOR_TOOLHEAD)
        if fhomed:
            toolhead_sensor_to_nozzle = -actual
            self.log_always("Measured toolhead_sensor_to_nozzle: %.1f" % toolhead_sensor_to_nozzle)
        else:
            raise MmuError("Failed to reverse home to toolhead sensor")

        # Move to extruder extrance again
        self.selector.filament_release()
        actual,_,_,_ = self.trace_filament_move("Moving to extruder entrance", -(probe_depth - toolhead_sensor_to_nozzle), motor="extruder")

        # Measure 'toolhead_extruder_to_nozzle'
        self.selector.filament_drive()
        actual,fhomed,_,_ = self.trace_filament_move("Homing to toolhead sensor", self.toolhead_homing_max, motor="gear+extruder", homing_move=1, endstop_name=self.SENSOR_TOOLHEAD)
        if fhomed:
            toolhead_extruder_to_nozzle = actual + toolhead_sensor_to_nozzle
            self.log_always("Measured toolhead_extruder_to_nozzle: %.1f" % toolhead_extruder_to_nozzle)
        else:
            raise MmuError("Failed to home to toolhead sensor")

        toolhead_entry_to_extruder = 0.
        if self.sensor_manager.has_sensor(self.SENSOR_EXTRUDER_ENTRY):
            # Retract clear of extruder sensor and then home in "extrude" direction
            actual,fhomed,_,_ = self.trace_filament_move("Reverse homing to extruder entry sensor", -(sensor_homing + toolhead_extruder_to_nozzle - toolhead_sensor_to_nozzle), motor="gear+extruder", homing_move=-1, endstop_name=self.SENSOR_EXTRUDER_ENTRY)
            actual,_,_,_ = self.trace_filament_move("Moving before extruder entry sensor", -20, motor="gear+extruder")
            actual,fhomed,_,_ = self.trace_filament_move("Homing to extruder entry sensor", 40, motor="gear+extruder", homing_move=1, endstop_name=self.SENSOR_EXTRUDER_ENTRY)

            # Measure to toolhead sensor and thus derive 'toolhead_entry_to_extruder'
            if fhomed:
                actual,fhomed,_,_ = self.trace_filament_move("Homing to toolhead sensor", sensor_homing, motor="gear+extruder", homing_move=1, endstop_name=self.SENSOR_TOOLHEAD)
                if fhomed:
                    toolhead_entry_to_extruder = actual - (toolhead_extruder_to_nozzle - toolhead_sensor_to_nozzle)
                    self.log_always("Measured toolhead_entry_to_extruder: %.1f" % toolhead_entry_to_extruder)
            else:
                raise MmuError("Failed to reverse home to toolhead sensor")

        # Unload and re-park filament
        self.selector.filament_release()
        actual,_,_,_ = self.trace_filament_move("Moving to extruder entrance", -sensor_homing, motor="extruder")

        return toolhead_extruder_to_nozzle, toolhead_sensor_to_nozzle, toolhead_entry_to_extruder


### CALIBRATION GCODE COMMANDS ###################################################

    cmd_MMU_CALIBRATE_GEAR_help = "Calibration routine for gear stepper rotational distance"
    def cmd_MMU_CALIBRATE_GEAR(self, gcmd):
        self.log_to_file(gcmd.get_commandline())
        if self.check_if_disabled(): return
        if self.check_if_bypass(): return
        if self.check_if_gate_not_valid(): return
        length = gcmd.get_float('LENGTH', 100., above=50.)
        measured = gcmd.get_float('MEASURED', -1, above=0.)
        save = gcmd.get_int('SAVE', 1, minval=0, maxval=1)
        reset = gcmd.get_int('RESET', 0, minval=0, maxval=1)
        gate = self.gate_selected if self.gate_selected >= 0 else 0

        with self.wrap_sync_gear_to_extruder():
            if reset:
                self.rotation_distances = [self.default_rotation_distance] * self.num_gates
                self._set_rotation_distance(self.default_rotation_distance)
                self.save_variable(self.VARS_MMU_GEAR_ROTATION_DISTANCES, self.rotation_distances, write=True)
                self.log_always("Gear calibration for all gates has been reset")
                self.calibration_status &= ~self.CALIBRATED_GEAR_0
                self.calibration_status &= ~self.CALIBRATED_GEAR_RDS

            elif measured > 0:
                current_rd = self.gear_rail().steppers[0].get_rotation_distance()[0]
                new_rd = round(current_rd * measured / length, 6)
                self.log_always("Gear stepper 'rotation_distance' calculated to be %.6f (currently: %.6f)" % (new_rd, current_rd))
                if save:
                    all_gates = False
                    if not self.mmu_unit().variable_rotation_distances or (gate == 0 and self.rotation_distances[0] == 0.):
                        # Initial calibration on gate 0 sets all gates as auto calibration starting point
                        self.rotation_distances = [new_rd] * self.num_gates
                        all_gates = True
                    else:
                        self.rotation_distances[gate] = new_rd
                    self._set_rotation_distance(new_rd)
                    self.save_variable(self.VARS_MMU_GEAR_ROTATION_DISTANCES, self.rotation_distances, write=True)
                    self.log_always("Gear calibration for %s has been saved" % ("all gates" if all_gates else "gate %d" % gate))

                    # This feature can be used to calibrate any gate gear but gate 0 is mandatory
                    if self.rotation_distances[0] != -1:
                        self.calibration_status |= self.CALIBRATED_GEAR_0
                    if not any(x == -1 for x in self.rotation_distances):
                        self.calibration_status |= self.CALIBRATED_GEAR_RDS
            else:
                raise gcmd.error("Must specify 'MEASURED=' and optionally 'LENGTH='")


    # Start: Assumes filament is loaded through encoder
    # End: Does not eject filament at end (filament same as start)
    cmd_MMU_CALIBRATE_ENCODER_help = "Calibration routine for the MMU encoder"
    def cmd_MMU_CALIBRATE_ENCODER(self, gcmd):
        self.log_to_file(gcmd.get_commandline())
        if self.check_if_disabled(): return
        if self._check_has_encoder(): return
        if self.check_if_bypass(): return
        if self.check_if_not_calibrated(self.CALIBRATED_GEAR_0, check_gates=[self.gate_selected]): return

        length = gcmd.get_float('LENGTH', 400., above=0.)
        repeats = gcmd.get_int('REPEATS', 3, minval=1, maxval=10)
        speed = gcmd.get_float('SPEED', self.gear_from_buffer_speed, minval=10.)
        accel = gcmd.get_float('ACCEL', self.gear_from_buffer_accel, minval=10.)
        min_speed = gcmd.get_float('MINSPEED', speed, above=0.)
        max_speed = gcmd.get_float('MAXSPEED', speed, above=0.)
        save = gcmd.get_int('SAVE', 1, minval=0, maxval=1)
        advance = 60. # Ensure filament is in encoder even if not loaded by user

        try:
            with self.wrap_sync_gear_to_extruder():
                with self._require_encoder():
                    self.selector.filament_drive()
                    self.calibrating = True
                    _,_,measured,_ = self.trace_filament_move("Checking for filament", advance)
                    if measured < self.encoder_min:
                        raise MmuError("Filament not detected in encoder. Ensure filament is available and try again")
                    self._calibrate_encoder(length, repeats, speed, min_speed, max_speed, accel, save)
                    _,_,_,_ = self.trace_filament_move("Parking filament", -advance)
        except MmuError as ee:
            self.handle_mmu_error(str(ee))
        finally:
            self.calibrating = False

    # Calibrated bowden length is always from chosen gate homing point to the entruder gears
    # Start: With desired gate selected
    # End: Filament will be unloaded
    cmd_MMU_CALIBRATE_BOWDEN_help = "Calibration of reference bowden length for selected gate"
    def cmd_MMU_CALIBRATE_BOWDEN(self, gcmd):
        self.log_to_file(gcmd.get_commandline())
        if self.check_if_disabled(): return
        if self.check_if_no_bowden_move(): return
        if self.check_if_not_homed(): return
        if self.check_if_bypass(): return
        if self.check_if_loaded(): return
        if self.check_if_gate_not_valid(): return

        repeats = gcmd.get_int('REPEATS', 3, minval=1, maxval=10)
        save = gcmd.get_int('SAVE', 1, minval=0, maxval=1)
        manual = bool(gcmd.get_int('MANUAL', 0, minval=0, maxval=1))
        if manual:
            if self.check_if_not_calibrated(self.CALIBRATED_GEAR_0|self.CALIBRATED_SELECTOR, check_gates=[self.gate_selected]): return
        else:
            if self.check_if_not_calibrated(self.CALIBRATED_GEAR_0|self.CALIBRATED_ENCODER|self.CALIBRATED_SELECTOR, check_gates=[self.gate_selected]): return

        can_use_sensor = (
            (self.sensor_manager.has_sensor(self.SENSOR_EXTRUDER_ENTRY) and self.extruder_homing_endstop == self.SENSOR_EXTRUDER_ENTRY) or
            (self.sensor_manager.has_sensor(self.SENSOR_COMPRESSION) and self.extruder_homing_endstop == self.SENSOR_COMPRESSION)
        )

        can_auto_calibrate = self.has_encoder() or can_use_sensor
        if not can_auto_calibrate and not manual:
            self.log_always("No encoder or extruder entry sensor available. Use manual calibration method:\nWith gate selected, manually load filament all the way to the extruder gear\nThen run 'MMU_CALIBRATE_BOWDEN MANUAL=1 BOWDEN_LENGTH=xxx'\nWhere BOWDEN_LENGTH is greater than your real length")
            return

        extruder_homing_max = gcmd.get_float('HOMING_MAX', 150, above=0.)
        approx_bowden_length = gcmd.get_float('BOWDEN_LENGTH', 2000 if can_use_sensor else None, above=0.)
        if not approx_bowden_length:
            if manual:
                raise gcmd.error("Must specify 'BOWDEN_LENGTH=x' where x is slightly MORE than your estimated bowden length")
            else:
                raise gcmd.error("Must specify 'BOWDEN_LENGTH=x' where x is slightly LESS than your estimated bowden length to give room for homing")

        try:
            with self.wrap_sync_gear_to_extruder():
                with self._wrap_suspend_runout():
                    self.calibrating = True
                    if manual:
                        # Method 1: Manual (reverse homing to gate) method
                        length, clog = self._calibrate_bowden_length_manual(approx_bowden_length)

                    elif self.sensor_manager.has_sensor(self.SENSOR_EXTRUDER_ENTRY) and self.extruder_homing_endstop == self.SENSOR_EXTRUDER_ENTRY:
                        # Method 2: Automatic one-shot method with extruder entry sensor (BEST)
                        length, clog = self._calibrate_bowden_length_to_extruder_sensor(approx_bowden_length)

                    else:
                        # Method 3: Automatic averaging method with encoder and extruder collision or extruder entry sensor. Use repeats for accuracy
                        self._reset_ttg_map() # To force tool = gate
                        self._unload_tool()
                        length, clog = self._calibrate_bowden_length_auto(approx_bowden_length, extruder_homing_max, repeats)

                    msg = "Calibrated bowden length is %.1fmm" % length
                    if self.has_encoder() and self.enable_clog_detection:
                        msg += ". Clog detection length: %.1fmm" % clog
                    self.log_always(msg)

                    if save:
                        self._save_bowden_length(self.gate_selected, length, endstop=self.gate_homing_endstop)
                        self.save_variable(self.VARS_MMU_CALIB_CLOG_LENGTH, clog)
                        if self.has_encoder():
                            self.encoder().set_clog_detection_length(clog)
                            self.log_always("Calibrated bowden and clog detection length have been saved")
                        else:
                            self.log_always("Calibrated bowden length has been saved")
                        self.write_variables()
        except MmuError as ee:
            self.handle_mmu_error(str(ee))
        finally:
            self.calibrating = False

    # Start: Will home selector, select gate 0 or required gate
    # End: Filament will unload
    cmd_MMU_CALIBRATE_GATES_help = "Optional calibration of individual MMU gate"
    def cmd_MMU_CALIBRATE_GATES(self, gcmd):
        self.log_to_file(gcmd.get_commandline())
        if self.check_if_disabled(): return
        if self.check_if_not_homed(): return
        if self.check_if_bypass(): return
        length = gcmd.get_float('LENGTH', 400., above=0.)
        repeats = gcmd.get_int('REPEATS', 3, minval=1, maxval=10)
        auto = gcmd.get_int('ALL', 0, minval=0, maxval=1)
        gate = gcmd.get_int('GATE', -1, minval=0, maxval=self.num_gates - 1)
        save = gcmd.get_int('SAVE', 1, minval=0, maxval=1)
        if gate == -1 and not auto:
            raise gcmd.error("Must specify 'GATE=' or 'ALL=1' for all gates")
        if self.check_if_not_calibrated(self.CALIBRATED_GEAR_0|self.CALIBRATED_ENCODER|self.CALIBRATED_SELECTOR, check_gates=[gate] if gate != -1 else None): return

        try:
            with self.wrap_sync_gear_to_extruder():
                self._reset_ttg_map() # To force tool = gate
                self._unload_tool()
                self.calibrating = True
                with self._require_encoder():
                    if gate == -1:
                        self.log_always("Start the complete calibration of ancillary gates...")
                        for gate in range(self.num_gates - 1):
                            self._calibrate_gate(gate + 1, length, repeats, save=save)
                        self.log_always("Phew! End of auto gate calibration")
                    else:
                        self._calibrate_gate(gate, length, repeats, save=(save and gate != 0))
                if not any(x == -1 for x in self.rotation_distances[1:]):
                    self.calibration_status |= self.CALIBRATED_GEAR_RDS
        except MmuError as ee:
            self.handle_mmu_error(str(ee))
        finally:
            self.calibrating = False

    # Start: Test gate should already be selected
    # End: Filament will unload
    cmd_MMU_CALIBRATE_TOOLHEAD_help = "Automated measurement of key toolhead parameters"
    def cmd_MMU_CALIBRATE_TOOLHEAD(self, gcmd):
        self.log_to_file(gcmd.get_commandline())
        if self.check_if_disabled(): return
        if self.check_if_not_homed(): return
        if self.check_if_bypass(): return
        if self.check_if_loaded(): return
        if self.check_if_not_calibrated(self.CALIBRATED_GEAR_0|self.CALIBRATED_ENCODER|self.CALIBRATED_SELECTOR|self.CALIBRATED_BOWDENS, check_gates=[self.gate_selected]): return
        if not self.sensor_manager.has_sensor(self.SENSOR_TOOLHEAD):
            raise gcmd.error("Sorry this feature requires a toolhead sensor")
        clean = gcmd.get_int('CLEAN', 0, minval=0, maxval=1)
        cut = gcmd.get_int('CUT', 0, minval=0, maxval=1)
        save = gcmd.get_int('SAVE', 1, minval=0, maxval=1)
        line = "-----------------------------------------------\n"

        msg = "Reminder:\n"
        msg += "1) 'CLEAN=1' with clean extruder for: toolhead_extruder_to_nozzle, toolhead_sensor_to_nozzle (and toolhead_entry_to_extruder)\n"
        msg += "2) No flags with dirty extruder (no cut tip) for: toolhead_residual_filament (and toolhead_entry_to_extruder)\n"
        msg += "3) 'CUT=1' holding blade in for: variable_blade_pos\n"
        msg += "Desired gate should be selected but the filament unloaded\n"
        self.log_always(msg)

        if cut:
            gcode_macro = self.printer.lookup_object("gcode_macro %s" % self.form_tip_macro, None)
            if gcode_macro is None:
                raise gcmd.error("Filament tip forming macro '%s' not found" % self.form_tip_macro)
            gcode_vars = self.printer.lookup_object("gcode_macro %s_VARS" % self.form_tip_macro, gcode_macro)
            if not ('blade_pos' in gcode_vars.variables and 'retract_length' in gcode_vars.variables):
                raise gcmd.error("Filament tip forming macro '%s' does not look like a cutting macro!" % self.form_tip_macro)

        try:
            with self.wrap_sync_gear_to_extruder():
                self.calibrating = True
                self._initialize_filament_position(dwell=True)
                overshoot = self._load_gate(allow_retry=False)
                self._load_bowden(start_pos=overshoot)
                self._home_to_extruder(self.extruder_homing_max)

                if cut:
                    self.log_always("Measuring blade cutter postion (with filament fragment)...")
                    tetn, tstn, tete = self._probe_toolhead()
                    # Blade position is the difference between empty and extruder with full cut measurements for sensor to nozzle
                    vbp = self.toolhead_sensor_to_nozzle - tstn
                    msg = line
                    if abs(vbp - self.toolhead_residual_filament) < 5:
                        self.log_error("Measurements did not make sense. Looks like probing went past the blade pos!\nAre you holding the blade closed or have cut filament in the extruder?")
                    else:
                        msg += "Calibration Results (cut tip):\n"
                        msg += "> variable_blade_pos: %.1f (currently: %.1f)\n" % (vbp, gcode_vars.variables['blade_pos'])
                        msg += "> variable_retract_length: %.1f-%.1f, recommend: %.1f (currently: %.1f)\n" % (self.toolhead_residual_filament + self.toolchange_retract, vbp, vbp - 5., gcode_vars.variables['retract_length'])
                        msg += line
                        self.log_always(msg)
                        if save:
                            self.log_always("New calibrated blade_pos and retract_length active until restart. Update mmu_macro_vars.cfg to persist")
                            gcode_vars.variables['blade_pos'] = vbp
                            gcode_vars.variables['retract_length'] = vbp - 5.

                elif clean:
                    self.log_always("Measuring clean toolhead dimensions after cold pull...")
                    tetn, tstn, tete = self._probe_toolhead()
                    msg = line
                    msg += "Calibration Results (clean nozzle):\n"
                    msg += "> toolhead_extruder_to_nozzle: %.1f (currently: %.1f)\n" % (tetn, self.toolhead_extruder_to_nozzle)
                    msg += "> toolhead_sensor_to_nozzle: %.1f (currently: %.1f)\n" % (tstn, self.toolhead_sensor_to_nozzle)
                    if self.sensor_manager.has_sensor(self.SENSOR_EXTRUDER_ENTRY):
                        msg += "> toolhead_entry_to_extruder: %.1f (currently: %.1f)\n" % (tete, self.toolhead_entry_to_extruder)
                    msg += line
                    self.log_always(msg)
                    if save:
                        self.log_always("New toolhead calibration active until restart. Update mmu_parameters.cfg to persist settings")
                        self.toolhead_extruder_to_nozzle = round(tetn, 1)
                        self.toolhead_sensor_to_nozzle = round(tstn, 1)
                        self.toolhead_entry_to_extruder = round(tete, 1)

                else:
                    self.log_always("Measuring dirty toolhead dimensions (with filament residue)...")
                    tetn, tstn, tete = self._probe_toolhead()
                    # Ooze reduction is the difference between empty and dirty measurements for sensor to nozzle
                    tor = self.toolhead_sensor_to_nozzle - tstn
                    msg = line
                    msg += "Calibration Results (dirty nozzle):\n"
                    msg += "> toolhead_residual_filament: %.1f (currently: %.1f)\n" % (tor, self.toolhead_residual_filament)
                    if self.sensor_manager.has_sensor(self.SENSOR_EXTRUDER_ENTRY):
                        msg += "> toolhead_entry_to_extruder: %.1f (currently: %.1f)\n" % (tete, self.toolhead_entry_to_extruder)
                    msg += line
                    self.log_always(msg)
                    if save:
                        self.log_always("New calibrated ooze reduction active until restart. Update mmu_parameters.cfg to persist")
                        self.toolhead_residual_filament = round(tor, 1)
                        self.toolhead_entry_to_extruder = round(tete, 1)

                # Unload and park filament
                self._unload_bowden()
                self._unload_gate()
        except MmuError as ee:
            self.handle_mmu_error(str(ee))
        finally:
            self.calibrating = False


#######################
# MMU STATE FUNCTIONS #
#######################

    def _setup_hotend_off_timer(self):
        self.hotend_off_timer = self.reactor.register_timer(self._hotend_off_handler, self.reactor.NEVER)

    def _hotend_off_handler(self, eventtime):
        if not self.is_printing():
            self.log_info("Disabled extruder heater")
            self.gcode.run_script_from_command("M104 S0")
        return self.reactor.NEVER

    def _setup_pending_spool_id_timer(self):
        self.pending_spool_id_timer = self.reactor.register_timer(self._pending_spool_id_handler, self.reactor.NEVER)

    def _pending_spool_id_handler(self, eventtime):
        self.pending_spool_id = -1
        return self.reactor.NEVER

    def _check_pending_spool_id(self, gate):
        if self.pending_spool_id > 0 and self.spoolman_support != self.SPOOLMAN_PULL:
            self.log_info("Spool ID: %s automatically assigned to gate %d" % (self.pending_spool_id, gate))
            mod_gate_ids = self.assign_spool_id(gate, self.pending_spool_id)

            # Request sync and update of filament attributes from Spoolman
            if self.spoolman_support == self.SPOOLMAN_PUSH:
                self._spoolman_push_gate_map(mod_gate_ids)
            elif self.spoolman_support == self.SPOOLMAN_READONLY:
                self._spoolman_update_filaments(mod_gate_ids)

        # Disable timer to prevent reuse
        self.pending_spool_id = -1
        self.reactor.update_timer(self.pending_spool_id_timer, self.reactor.NEVER)

    # Assign spool id to gate and clear from other gates returning list of changes
    def assign_spool_id(self, gate, spool_id):
        self.gate_spool_id[gate] = spool_id
        mod_gate_ids = [(gate, spool_id)]
        for i, sid in enumerate(self.gate_spool_id):
            if sid == spool_id and i != gate:
                self.gate_spool_id[i] = -1
                mod_gate_ids.append((i, -1))
        return mod_gate_ids

    def _handle_idle_timeout_printing(self, eventtime):
        self._handle_idle_timeout_event(eventtime, "printing")

    def _handle_idle_timeout_ready(self, eventtime):
        self._handle_idle_timeout_event(eventtime, "ready")

    def _handle_idle_timeout_idle(self, eventtime):
        self._handle_idle_timeout_event(eventtime, "idle")

    def _setup_sync_feedback(self):
        self.sync_feedback_timer = self.reactor.register_timer(self._update_sync_feedback)

    # Gear/Extruder sync feedback state should be -1 (expanded) and 1 (compressed)
    # or can be a proportional float value between -1.0 and 1.0
    def _handle_sync_feedback(self, eventtime, state):
        if not self.is_enabled: return
        if abs(state) <= 1:
            self.sync_feedback_last_state = float(state)
            self.log_trace("Got sync force feedback update. State: %s (%s)" % (self._get_sync_feedback_string(detail=True), float(state)))
            if self.sync_feedback_enable and self.sync_feedback_operational:
                self._update_sync_multiplier()
        else:
            self.log_error("Invalid sync feedback state: %s" % state)
        if self._is_running_test:
            self.printer.send_event("mmu:sync_feedback_finished", state)

    def _handle_mmu_synced(self):
        if not self.is_enabled: return
        msg = "Synced MMU to extruder%s" % (" (sync feedback activated)" if self.sync_feedback_enable else "")
        if self.mmu_unit().filament_always_gripped:
            self.log_debug(msg)
        else:
            self.log_info(msg)

        if not self.sync_feedback_operational:
            # Enable sync feedback
            self.sync_feedback_operational = True
            self.reactor.update_timer(self.sync_feedback_timer, self.reactor.NOW)
            self._update_sync_starting_state()

    def _handle_mmu_unsynced(self):
        if not self.is_enabled: return
        msg = "Unsynced MMU from extruder%s" % (" (sync feedback deactivated)" if self.sync_feedback_enable else "")
        if self.mmu_unit().filament_always_gripped:
            self.log_debug(msg)
        else:
            self.log_info(msg)

        if self.sync_feedback_operational:
            # Disable sync feedback
            self.reactor.update_timer(self.sync_feedback_timer, self.reactor.NEVER)
            self.sync_feedback_operational = False
            self.sync_feedback_last_state = self.SYNC_STATE_NEUTRAL
            self.log_trace("Reset sync multiplier")
            self._set_rotation_distance(self._get_rotation_distance(self.gate_selected))

    def _update_sync_feedback(self, eventtime):
        if self.is_enabled:
            estimated_print_time = self.printer.lookup_object('mcu').estimated_print_time(eventtime)
            extruder = self.toolhead.get_extruder()
            pos = extruder.find_past_position(estimated_print_time)
            past_pos = extruder.find_past_position(max(0., estimated_print_time - self.SYNC_POSITION_TIMERANGE))
            if abs(pos - past_pos) >= self.SYNC_POSITION_MIN_DELTA:
                prev_direction = self.sync_feedback_last_direction
                self.sync_feedback_last_direction = self.DIRECTION_LOAD if pos > past_pos else self.DIRECTION_UNLOAD if pos < past_pos else 0
                if self.sync_feedback_last_direction != prev_direction:
                    d = self.sync_feedback_last_direction
                    self.log_trace("New sync direction: %s" % ('extrude' if d == self.DIRECTION_LOAD else 'retract' if d == self.DIRECTION_UNLOAD else 'static'))
                    self._update_sync_multiplier()
        return eventtime + self.SYNC_FEEDBACK_INTERVAL

    def _update_sync_multiplier(self):
        if not self.sync_feedback_enable or not self.sync_feedback_operational: return
        if self.sync_feedback_last_state == self.SYNC_STATE_NEUTRAL:
            multiplier = 1.
        else:
            go_slower = lambda s, d: abs(s - d) < abs(s + d)
            if go_slower(self.sync_feedback_last_state, self.sync_feedback_last_direction):
                # Expanded when extruding or compressed when retracting, so decrease the rotation distance of gear stepper to speed it up
                multiplier = 1. - (abs(1. - self.sync_multiplier_low) * abs(self.sync_feedback_last_state))
                self.log_trace("Slowing gear motor down")
            else:
                # Compressed when extruding or expanded when retracting, so increase the rotation distance of gear stepper to slow it down
                multiplier = 1. + (abs(1. - self.sync_multiplier_high) * abs(self.sync_feedback_last_state))
                self.log_trace("Speeding gear motor up")
        self.log_trace("Updated sync multiplier: %.4f" % multiplier)
        self._set_rotation_distance(self._get_rotation_distance(self.gate_selected) / multiplier)

    def _get_current_sync_state(self):
        has_tension = self.sensor_manager.has_sensor(self.SENSOR_TENSION)
        has_compression = self.sensor_manager.has_sensor(self.SENSOR_COMPRESSION)

        if has_tension and has_compression:
            # Allow for sync-feedback sensor designs with minimal travel where both sensors can be triggered at same time
            if self.sensor_manager.check_sensor(self.SENSOR_TENSION) == self.sensor_manager.check_sensor(self.SENSOR_COMPRESSION):
                sss = self.SYNC_STATE_NEUTRAL
            elif self.sensor_manager.check_sensor(self.SENSOR_TENSION) and not self.sensor_manager.check_sensor(self.SENSOR_COMPRESSION):
                sss = self.SYNC_STATE_EXPANDED
            else:
                sss = self.SYNC_STATE_COMPRESSED
        elif has_compression and not has_tension:
            sss = self.SYNC_STATE_COMPRESSED if self.sensor_manager.check_sensor(self.SENSOR_COMPRESSION) else self.SYNC_STATE_EXPANDED
        else:
            sss = self.SYNC_STATE_EXPANDED if self.sensor_manager.check_sensor(self.SENSOR_TENSION) else self.SYNC_STATE_COMPRESSED
        return sss

    # Ensure correct sync_feedback starting state by generating a fake event
    def _update_sync_starting_state(self):
        eventtime = self.reactor.monotonic()
        sss = self._get_current_sync_state()
        self._handle_sync_feedback(eventtime, sss)
        self.log_trace("Set initial sync feedback state to: %s" % self._get_sync_feedback_string(detail=True))

    def is_printing(self, force_in_print=False): # Actively printing and not paused
        return self.print_state in ["started", "printing"] or force_in_print or self.test_force_in_print

    def is_in_print(self, force_in_print=False): # Printing or paused
        return bool(self.print_state in ["printing", "pause_locked", "paused"] or force_in_print or self.test_force_in_print)

    def is_mmu_paused(self): # The MMU is paused
        return self.print_state in ["pause_locked", "paused"]

    def is_mmu_paused_and_locked(self): # The MMU is paused (and locked)
        return self.print_state in ["pause_locked"]

    def is_in_endstate(self):
        return self.print_state in ["complete", "cancelled", "error", "ready", "standby", "initialized"]

    def is_in_standby(self):
        return self.print_state in ["standby"]

    def is_printer_printing(self):
        return bool(self.print_stats and self.print_stats.state == "printing")

    def is_printer_paused(self):
        return self.pause_resume.is_paused

    def is_paused(self):
        return self.is_printer_paused() or self.is_mmu_paused()

    def _wakeup(self):
        if self.is_in_standby():
            self._set_print_state("idle")

    def _check_not_printing(self):
        if self.is_printing():
            self.log_error("Operation not possible because currently printing")
            return True
        return False

    # Track print events simply to ease internal print state transitions. Specificly we want to detect
    # the start and end of a print and falling back into 'standby' state on idle
    #
    # Klipper reference sources for state:
    # print_stats: {'filename': '', 'total_duration': 0.0, 'print_duration': 0.0,
    #               'filament_used': 0.0, 'state': standby|printing|paused|complete|cancelled|error,
    #               'message': '', 'info': {'total_layer': None, 'current_layer': None}}
    # idle_status: {'state': Idle|Ready|Printing, 'printing_time': 0.0}
    # pause_resume: {'is_paused': True|False}
    #
    def _handle_idle_timeout_event(self, eventtime, event_type):
        if not self.is_enabled: return
        self.log_trace("Processing idle_timeout '%s' event" % event_type)

        if self.print_stats and self.print_start_detection:
            new_ps = self.print_stats.get_status(eventtime)
            if self.last_print_stats is None:
                self.last_print_stats = dict(new_ps)
                self.last_print_stats['state'] = 'initialized'
            prev_ps = self.last_print_stats
            old_state = prev_ps['state']
            new_state = new_ps['state']
            if new_state is not old_state:
                if new_state == "printing" and event_type == "printing":
                    # Figure out the difference between initial job start and resume
                    if prev_ps['state'] == "paused" and prev_ps['filename'] == new_ps['filename'] and prev_ps['total_duration'] < new_ps['total_duration']:
                        # This is a 'resumed' state so ignore
                        self.log_trace("Automaticaly detected RESUME (ignored), print_stats=%s, current mmu print_state=%s" % (new_state, self.print_state))
                    else:
                        # This is a 'started' state
                        self.log_trace("Automaticaly detected JOB START, print_status:print_stats=%s, current mmu print_state=%s" % (new_state, self.print_state))
                        if self.print_state not in ["started", "printing"]:
                            self._on_print_start(pre_start_only=True)
                            self.reactor.register_callback(lambda pt: self._print_event("MMU_PRINT_START AUTOMATIC=1"))
                elif new_state in ["complete", "error"] and event_type == "ready":
                    self.log_trace("Automatically detected JOB %s, print_stats=%s, current mmu print_state=%s" % (new_state.upper(), new_state, self.print_state))
                    if new_state == "error":
                        self.reactor.register_callback(lambda pt: self._print_event("MMU_PRINT_END STATE=error AUTOMATIC=1"))
                    else:
                        self.reactor.register_callback(lambda pt: self._print_event("MMU_PRINT_END STATE=complete AUTOMATIC=1"))
                self.last_print_stats = dict(new_ps)

        # Capture transition to standby
        if event_type == "idle" and self.print_state != "standby":
            self.reactor.register_callback(lambda pt: self._print_event("MMU_PRINT_END STATE=standby IDLE_TIMEOUT=1"))

    def _print_event(self, command):
        try:
            self.gcode.run_script(command)
        except Exception:
            logging.exception("MMU: Error running job state initializer/finalizer")

    # MMU job state machine: initialized|ready|started|printing|complete|cancelled|error|pause_locked|paused|standby
    def _set_print_state(self, print_state, call_macro=True):
        if print_state != self.print_state:
            idle_timeout = self.printer.lookup_object("idle_timeout").idle_timeout
            self.log_debug("Job State: %s -> %s (MMU State: Encoder: %s, Synced: %s, Paused temp: %s, Resume to state: %s, Position saved for: %s, pause_resume: %s, Idle timeout: %.2fs)"
                    % (self.print_state.upper(), print_state.upper(), self._get_encoder_state(), self.mmu_toolhead().is_gear_synced_to_extruder(), self.paused_extruder_temp,
                        self.resume_to_state, self.saved_toolhead_operation, self.is_printer_paused(), idle_timeout))
            if call_macro:
                if self.printer.lookup_object("gcode_macro %s" % self.print_state_changed_macro, None) is not None:
                    self.wrap_gcode_command("%s STATE='%s' OLD_STATE='%s'" % (self.print_state_changed_macro, print_state, self.print_state))
            self.print_state = print_state

    # If this is called automatically when printing starts. The pre_start_only operations are performed on an idle_timeout
    # event so cannot block.  The remainder of moves will be called from the queue but they will be called early so
    # don't do anything that requires operating toolhead kinematics (we might not even be homed yet)
    def _on_print_start(self, pre_start_only=False):
        if self.print_state not in ["started", "printing"]:
            self.log_trace("_on_print_start(->started)")
            self._clear_saved_toolhead_position()
            self.num_toolchanges = 0
            self.paused_extruder_temp = None
            self._reset_job_statistics() # Reset job stats but leave persisted totals alone
            self.reactor.update_timer(self.hotend_off_timer, self.reactor.NEVER) # Don't automatically turn off extruder heaters
            self.is_handling_runout = False
            self._clear_slicer_tool_map()
            self._enable_runout() # Enable runout/clog detection while printing
            self._initialize_encoder(dwell=None) # Encoder 0000
            self._set_print_state("started", call_macro=False)

        if not pre_start_only and self.print_state not in ["printing"]:
            self.log_trace("_on_print_start(->printing)")
            self.sync_gear_to_extruder(self.sync_to_extruder, grip=True, current=True)
            self.wrap_gcode_command("SET_GCODE_VARIABLE MACRO=%s VARIABLE=min_lifted_z VALUE=0" % self.park_macro) # Sequential printing movement "floor"
            self.wrap_gcode_command("SET_GCODE_VARIABLE MACRO=%s VARIABLE=next_pos VALUE=False" % self.park_macro)
            msg = "Happy Hare initialized ready for print"
            if self.filament_pos == self.FILAMENT_POS_LOADED:
                msg += " (initial tool T%s loaded)" % self.tool_selected
            else:
                msg += " (no filament preloaded)"
            if self.ttg_map != self.default_ttg_map:
                msg += "\nWarning: Non default TTG map in effect"
            self.log_info(msg)
            self._set_print_state("printing")

            # Establish syncing state and grip (servo) position
            self.sync_gear_to_extruder(self.sync_to_extruder, grip=True, current=True)

            # Start espooler for current gate
            self._espooler_assist_on()

    # Hack: Force state transistion to printing for any early moves if MMU_PRINT_START not yet run
    def _fix_started_state(self):
        if self.is_printer_printing() and not self.is_in_print():
            self.wrap_gcode_command("MMU_PRINT_START FIX_STATE=1")

    # If this is called automatically it will occur after the user's print ends.
    # Therefore don't do anything that requires operating kinematics
    def _on_print_end(self, state="complete"):
        if not self.is_in_endstate():
            self.log_trace("_on_print_end(%s)" % state)
            self.movequeues_wait()
            self._espooler_assist_off()
            self._clear_saved_toolhead_position()
            self.resume_to_state = "ready"
            self.paused_extruder_temp = None
            self.reactor.update_timer(self.hotend_off_timer, self.reactor.NEVER) # Don't automatically turn off extruder heaters
            self._restore_automap_option()
            self._disable_runout() # Disable runout/clog detection after print

            if self.printer.lookup_object("idle_timeout").idle_timeout != self.default_idle_timeout:
                self.gcode.run_script_from_command("SET_IDLE_TIMEOUT TIMEOUT=%d" % self.default_idle_timeout) # Restore original idle_timeout
            self._set_print_state(state) # Must be before the unsyncing below for grip (servo) to operate
            self.sync_gear_to_extruder(False, grip=True)

        if state == "standby" and not self.is_in_standby():
            self._set_print_state(state)
        self._clear_macro_state(reset=True)

    def handle_mmu_error(self, reason, force_in_print=False):
        self._fix_started_state() # Get out of 'started' state before transistion to mmu pause

        run_pause_macro = run_error_macro = recover_pos = send_event = False
        self._espooler_assist_off()
        if self.is_in_print(force_in_print):
            if not self.is_mmu_paused():
                self._disable_runout() # Disable runout/clog detection while in pause state
                self._track_pause_start()
                self.resume_to_state = 'printing' if self.is_in_print() else 'ready'
                self.reason_for_pause = reason
                self._display_mmu_error()
                self.paused_extruder_temp = self.printer.lookup_object(self.extruder_name).heater.target_temp
                self.log_trace("Saved desired extruder temperature: %.1f%sC" % (self.paused_extruder_temp, UI_DEGREE))
                self.reactor.update_timer(self.hotend_off_timer, self.reactor.monotonic() + self.disable_heater) # Set extruder off timer
                self.gcode.run_script_from_command("SET_IDLE_TIMEOUT TIMEOUT=%d" % self.timeout_pause) # Set alternative pause idle_timeout
                self.log_trace("Extruder heater will be disabled in %s" % (self._seconds_to_string(self.disable_heater)))
                self.log_trace("Idle timeout in %s" % self._seconds_to_string(self.timeout_pause))
                self._save_toolhead_position_and_park('pause') # if already paused this is a no-op
                run_error_macro = True
                run_pause_macro = not self.is_printer_paused()
                send_event = True
                recover_pos = self.filament_recovery_on_pause
                self._set_print_state("pause_locked")
            else:
                self.log_error("MMU issue detected whilst printer is paused\nReason: %s" % reason)
                recover_pos = self.filament_recovery_on_pause

        else: # Not in a print (standalone operation)
            self.log_error("MMU issue: %s" % reason)
            # Restore original position if parked because there will be no resume
            if self.saved_toolhead_operation:
                self._restore_toolhead_position(self.saved_toolhead_operation)

        # Be deliberate about order of these tasks
        if run_error_macro:
            self.wrap_gcode_command(self.error_macro)

        if run_pause_macro:
            # Report errors and ensure we always pause
            self.wrap_gcode_command(self.pause_macro, exception=False)
            self.pause_resume.send_pause_command()

        if recover_pos:
            self.recover_filament_pos(message=True)

        if self.mmu_unit().filament_always_gripped:
            self.sync_gear_to_extruder(True, grip=True) # Should already be in this state
        else:
            # Default to unsynced (if possible) on error. Will be restored on resume/continue_printing
            self.sync_gear_to_extruder(False, grip=True)

        if send_event:
            self.printer.send_event("mmu:mmu_paused") # Notify MMU paused event

    # Displays MMU error/pause as pop-up dialog and/or via console
    def _display_mmu_error(self):
        msg= "Print%s paused" % (" was already" if self.is_printer_paused() else " will be")
        dialog_macro = self.printer.lookup_object('gcode_macro %s' % self.error_dialog_macro, None)
        if self.show_error_dialog and dialog_macro is not None:
            # Klipper doesn't handle string quoting so strip problematic characters
            reason = self.reason_for_pause.replace("\n", ". ")
            for c in "#;'":
                reason = reason.replace(c, "")
            self.wrap_gcode_command('%s MSG="%s" REASON="%s"' % (self.error_dialog_macro, msg, reason))
        self.log_error("MMU issue detected. %s\nReason: %s" % (msg, self.reason_for_pause))
        self.log_always("After fixing, call RESUME to continue printing (MMU_UNLOCK to restore temperature)")

    def _clear_mmu_error_dialog(self):
        dialog_macro = self.printer.lookup_object('gcode_macro %s' % self.error_dialog_macro, None)
        if self.show_error_dialog and dialog_macro is not None:
            self.wrap_gcode_command('RESPOND TYPE=command MSG="action:prompt_end"')

    def _mmu_unlock(self):
        if self.is_mmu_paused():
            self.gcode.run_script_from_command("SET_IDLE_TIMEOUT TIMEOUT=%d" % self.default_idle_timeout)
            self.reactor.update_timer(self.hotend_off_timer, self.reactor.NEVER)

            # Important to wait for stable temperature to resume exactly how we paused
            if self.paused_extruder_temp:
                self.log_info("Enabled extruder heater")
            self._ensure_safe_extruder_temperature("pause", wait=True)
            self._set_print_state("paused")

    # Continue after load/unload/change_tool/runout operation or pause/error
    def _continue_after(self, operation, force_in_print=False, restore=True):
        self.log_debug("Continuing from %s state after %s" % (self.print_state, operation))
        if self.is_mmu_paused() and operation == 'resume':
            self.reason_for_pause = None
            self._ensure_safe_extruder_temperature("pause", wait=True)
            self.paused_extruder_temp = None
            self._track_pause_end()
            if self.is_in_print(force_in_print):
                self._enable_runout() # Enable runout/clog detection while printing
            self._set_print_state(self.resume_to_state)
            self.resume_to_state = "ready"
            self.printer.send_event("mmu:mmu_resumed")
        elif self.is_mmu_paused():
            # If paused we can only continue on resume
            return

        if self.is_printing(force_in_print):
            self.sensor_manager.confirm_loaded() # Can throw MmuError
            self.is_handling_runout = False
            self._initialize_encoder(dwell=None) # Encoder 0000

            # Restablish syncing state and grip (servo) position
            self.sync_gear_to_extruder(self.sync_to_extruder, grip=True, current=True)

        # Restore print position as final step so no delay
        self._restore_toolhead_position(operation, restore=restore)

        # Restart espooler if configured
        self._espooler_assist_on()

        # Ready to continue printing...

    def _clear_macro_state(self, reset=False):
        if self.printer.lookup_object('gcode_macro %s' % self.clear_position_macro, None) is not None:
            self.wrap_gcode_command("%s%s" % (self.clear_position_macro, " RESET=1" if reset else ""))

    def _save_toolhead_position_and_park(self, operation, next_pos=None):
        self._espooler_assist_off() # Ensure espooler is off before parking

        if operation not in ['complete', 'cancel'] and 'xyz' not in self.toolhead.get_status(self.reactor.monotonic())['homed_axes']:
            self.gcode.run_script_from_command(self.toolhead_homing_macro)
            self.movequeues_wait()

        eventtime = self.reactor.monotonic()
        homed = self.toolhead.get_status(eventtime)['homed_axes']
        if 'xyz' in homed:
            if not self.saved_toolhead_operation:
                # Save toolhead position

                # This is paranoia so I can be absolutely sure that Happy Hare leaves toolhead the same way when we are done
                gcode_pos = self.gcode_move.get_status(eventtime)['gcode_position']
                toolhead_gcode_pos = " ".join(["%s:%.1f" % (a, v) for a, v in zip("XYZE", gcode_pos)])
                self.log_debug("Saving toolhead gcode state and position (%s) for %s" % (toolhead_gcode_pos, operation))
                self.gcode.run_script_from_command("SAVE_GCODE_STATE NAME=%s" % self.TOOLHEAD_POSITION_STATE)
                self.saved_toolhead_operation = operation

                # Save toolhead velocity limits and set user defined for macros
                self.saved_toolhead_max_accel = self.toolhead.max_accel
                self.saved_toolhead_min_cruise_ratio = self.toolhead.get_status(eventtime).get('minimum_cruise_ratio', None)
                cmd = "SET_VELOCITY_LIMIT ACCEL=%.6f" % self.macro_toolhead_max_accel
                if self.saved_toolhead_min_cruise_ratio is not None:
                    cmd += " MINIMUM_CRUISE_RATIO=%.6f" % self.macro_toolhead_min_cruise_ratio
                self.gcode.run_script_from_command(cmd)

                # Record the intended X,Y resume position (this is also passed to the pause/resume restore position in pause is later called)
                if next_pos:
                    self.gcode_move.saved_states[self.TOOLHEAD_POSITION_STATE]['last_position'][:2] = next_pos

                # Make sure we record the current speed/extruder overrides
                if self.tool_selected >= 0:
                    mmu_state = self.gcode_move.saved_states[self.TOOLHEAD_POSITION_STATE]
                    self.tool_speed_multipliers[self.tool_selected] = mmu_state['speed_factor'] * 60.
                    self.tool_extrusion_multipliers[self.tool_selected] = mmu_state['extrude_factor']

                # This will save the print position in the macro and apply park
                self.wrap_gcode_command(self.save_position_macro)
                self.wrap_gcode_command(self.park_macro)
            else:
                # Re-apply parking for new operation (this will not change the saved position in macro)

                self.saved_toolhead_operation = operation # Update operation in progress
                # Force re-park now because user may not be using HH client_macros. This can result
                # in duplicate calls to parking macro but it is itempotent and will ignore
                self.wrap_gcode_command(self.park_macro)
        else:
            self.log_debug("Cannot save toolhead position or z-hop for %s because not homed" % operation)

    def _restore_toolhead_position(self, operation, restore=True):
        eventtime = self.reactor.monotonic()
        if self.saved_toolhead_operation:
            # Inject speed/extruder overrides into gcode state restore data
            if self.tool_selected >= 0:
                mmu_state = self.gcode_move.saved_states[self.TOOLHEAD_POSITION_STATE]
                mmu_state['speed_factor'] = self.tool_speed_multipliers[self.tool_selected] / 60.
                mmu_state['extrude_factor'] = self.tool_extrusion_multipliers[self.tool_selected]

            # If this is the final "restore toolhead position" call then allow macro to restore position, then sanity check
            # Note: if user calls BASE_RESUME, print will restart but from incorrect position that could be restored later!
            if not self.is_paused() or operation == "resume":
                # Controlled by the RESTORE=0 flag to MMU_LOAD, MMU_EJECT, MMU_CHANGE_TOOL (only real use case is final unload)
                restore_macro = self.restore_position_macro if restore else "%s SKIP_RESTORE=1" % self.restore_position_macro
                # Restore macro position and clear saved
                self.wrap_gcode_command(restore_macro) # Restore macro position and clear saved

                if restore:
                    # Paranoia: no matter what macros do ensure position and state is good. Either last, next or none (current x,y)
                    sequence_vars_macro = self.printer.lookup_object("gcode_macro _MMU_SEQUENCE_VARS", None)
                    travel_speed = 200
                    if sequence_vars_macro:
                        if sequence_vars_macro.variables.get('restore_xy_pos', 'last') == 'none' and self.saved_toolhead_operation in ['toolchange']:
                            # Don't change x,y position on toolchange
                            current_pos = self.gcode_move.get_status(eventtime)['gcode_position']
                            self.gcode_move.saved_states[self.TOOLHEAD_POSITION_STATE]['last_position'][:2] = current_pos[:2]
                        travel_speed = sequence_vars_macro.variables.get('park_travel_speed', travel_speed)
                    gcode_pos = self.gcode_move.saved_states[self.TOOLHEAD_POSITION_STATE]['last_position']
                    display_gcode_pos = " ".join(["%s:%.1f" % (a, v) for a, v in zip("XYZE", gcode_pos)])
                    self.gcode.run_script_from_command("RESTORE_GCODE_STATE NAME=%s MOVE=1 MOVE_SPEED=%.1f" % (self.TOOLHEAD_POSITION_STATE, travel_speed))
                    self.log_debug("Ensuring correct gcode state and position (%s) after %s" % (display_gcode_pos, operation))

                self._clear_saved_toolhead_position()

                # Always restore toolhead velocity limits
                if self.saved_toolhead_max_accel:
                    cmd = "SET_VELOCITY_LIMIT ACCEL=%.6f" % self.saved_toolhead_max_accel
                    if self.saved_toolhead_min_cruise_ratio is not None:
                        cmd += " MINIMUM_CRUISE_RATIO=%.6f" % self.saved_toolhead_min_cruise_ratio
                    self.gcode.run_script_from_command(cmd)
                    self.saved_toolhead_max_accel = None
            else:
                pass # Resume will call here again shortly so we can ignore for now
        else:
            # Ensure all saved state is cleared
            self._clear_macro_state()
            self._clear_saved_toolhead_position()

    def _clear_saved_toolhead_position(self):
        self.saved_toolhead_operation = ''

    def _disable_runout(self):
        enabled = self.runout_enabled
        if enabled:
            self.log_trace("Disabled runout detection")
            if self.has_encoder() and self.encoder().is_enabled():
                self.encoder().disable()
            self.sensor_manager.disable_runout(self.gate_selected)
            self.runout_enabled = False
        return enabled

    def _enable_runout(self):
        self.runout_enabled = True
        self.log_trace("Enabled runout detection")
        if self.has_encoder() and not self.encoder().is_enabled():
            self.encoder().enable()
        self.sensor_manager.enable_runout(self.gate_selected)
        self.runout_last_enable_time = self.reactor.monotonic()

    @contextlib.contextmanager
    def _wrap_suspend_runout(self):
        enabled = self._disable_runout()
        try:
            yield self
        finally:
            if enabled:
                self._enable_runout()

    # To suppress visual filament position
    @contextlib.contextmanager
    def wrap_suppress_visual_log(self):
        log_visual = self.log_visual
        self.log_visual = 0
        try:
            yield self
        finally:
            self.log_visual = log_visual

    def _can_use_encoder(self):
        return self.has_encoder() and (self.encoder_move_validation or self.encoder_force_validation)

    def _get_encoder_state(self):
        if self.has_encoder():
            return "%s" % "Enabled" if self.encoder().is_enabled() else "Disabled"
        else:
            return "n/a"

    # For all encoder methods, 'dwell' means:
    #   True  - gives klipper a little extra time to deliver all encoder pulses when absolute accuracy is required
    #   False - wait for moves to complete and then read encoder
    #   None  - just read encoder without delay (assumes prior movements have completed)
    # Return 'False' if no encoder fitted
    def _encoder_dwell(self, dwell):
        if self.has_encoder():
            if dwell:
                self.movequeues_dwell(self.encoder_dwell)
                self.movequeues_wait()
                return True
            elif dwell is False and self._can_use_encoder():
                self.movequeues_wait()
                return True
            elif dwell is None and self._can_use_encoder():
                return True
        return False

    @contextlib.contextmanager
    def _require_encoder(self):
        if not self.has_encoder():
            raise MmuError("Assertion failure: Encoder required for chosen operation but not present on MMU")
        self.encoder_force_validation = True
        try:
            yield self
        finally:
            self.encoder_force_validation = False

    def get_encoder_distance(self, dwell=False):
        if self._encoder_dwell(dwell):
            return self.encoder().get_distance()
        else:
            return 0.

    def _get_encoder_counts(self, dwell=False):
        if self._encoder_dwell(dwell):
            return self.encoder().get_counts()
        else:
            return 0

    def set_encoder_distance(self, distance, dwell=False):
        if self._encoder_dwell(dwell):
            self.encoder().set_distance(distance)

    def _initialize_encoder(self, dwell=False):
        if self._encoder_dwell(dwell):
            self.encoder().reset_counts()

    def _get_encoder_dead_space(self):
        if self.has_encoder() and self.gate_homing_endstop in [self.SENSOR_GATE, self.SENSOR_GEAR_PREFIX]:
            return self.gate_endstop_to_encoder
        else:
            return 0.

    def _initialize_filament_position(self, dwell=False):
        self._initialize_encoder(dwell=dwell)
        self._set_filament_position()

    def _get_filament_position(self):
        return self.mmu_toolhead().get_position()[1]

    def _set_filament_position(self, position = 0.):
        pos = self.mmu_toolhead().get_position()
        pos[1] = position
        self.mmu_toolhead().set_position(pos)
        return position

    def _set_filament_remaining(self, length, color=''):
        self.filament_remaining = length
        self.save_variable(self.VARS_MMU_FILAMENT_REMAINING, max(0, round(length, 1)))
        self.save_variable(self.VARS_MMU_FILAMENT_REMAINING_COLOR, color, write=True)

    def _set_last_tool(self, tool):
        self._last_tool = tool
        self.save_variable(self.VARS_MMU_LAST_TOOL, tool, write=True)

    def _set_filament_pos_state(self, state, silent=False):
        self.filament_pos = state
        if self.gate_selected != self.TOOL_GATE_BYPASS or state == self.FILAMENT_POS_UNLOADED or state == self.FILAMENT_POS_LOADED:
            self._display_visual_state(silent=silent)

        # Minimal save_variable writes
        if state in [self.FILAMENT_POS_LOADED, self.FILAMENT_POS_UNLOADED]:
            self.save_variable(self.VARS_MMU_FILAMENT_POS, state, write=True)
        elif self.save_variables.allVariables.get(self.VARS_MMU_FILAMENT_POS, 0) != self.FILAMENT_POS_UNKNOWN:
            self.save_variable(self.VARS_MMU_FILAMENT_POS, self.FILAMENT_POS_UNKNOWN, write=True)

    def _set_filament_direction(self, direction):
        self.filament_direction = direction

    def _must_home_to_extruder(self):
        return self.extruder_homing_endstop != self.SENSOR_EXTRUDER_NONE and (self.extruder_force_homing or not self.sensor_manager.has_sensor(self.SENSOR_TOOLHEAD))

    def _must_buffer_extruder_homing(self):
        return self._must_home_to_extruder() and self.extruder_homing_endstop != self.SENSOR_EXTRUDER_COLLISION

    def check_if_disabled(self):
        if not self.is_enabled:
            self.log_error("Operation not possible. MMU is disabled. Please use MMU ENABLE=1 to use")
            return True
        self._wakeup()
        return False

    def check_if_bypass(self):
        if self.tool_selected == self.TOOL_GATE_BYPASS and self.filament_pos not in [self.FILAMENT_POS_UNLOADED]:
            self.log_error("Operation not possible. MMU is currently using bypass. Unload or select a different gate first")
            return True
        return False

    def check_if_not_homed(self):
        if not self.selector.is_homed:
            self.log_error("Operation not possible. MMU selector is not homed")
            return True
        return False

    def check_if_loaded(self):
        if self.filament_pos not in [self.FILAMENT_POS_UNLOADED, self.FILAMENT_POS_UNKNOWN]:
            self.log_error("Operation not possible. MMU has filament loaded")
            return True
        return False

    def check_if_gate_not_valid(self):
        if self.gate_selected < 0:
            self.log_error("Operation not possible. No MMU gate selected")
            return True
        return False

    def check_if_always_synced(self):
        if self.mmu_unit().filament_always_gripped:
            self.log_error("Operation not possible. MMU design required continuous gear/extruder syncing")
            return True
        return False

    def check_if_no_bowden_move(self):
        if not self.mmu_unit().require_bowden_move:
            self.log_error("Operation not possible. MMU design does not require bowden move/calibration")
            return True
        return False

    # Returns True is required calibration is not complete. Defaults to all gates
    # Params: required = bitmap of checks, check_gates = list of gates to consider
    def check_if_not_calibrated(self, required, silent=False, check_gates=None):

        # First quickly check if everything calibrated
        if not self.calibration_status & required == required:
            if check_gates is None:
                check_gates = list(range(self.num_gates))

            # We have to be more methodical and consider just gates of interest
            msg = ""
            if required & self.CALIBRATED_SELECTOR and not self.calibration_status & self.CALIBRATED_SELECTOR:
                uncalibrated = self.selector.get_uncalibrated_gates(check_gates)
                if uncalibrated:
                    msg += "\nUse MMU_CALIBRATE_SELECTOR to calibrate selector for gates: %s" % ",".join(map(str, uncalibrated))

            if required & self.CALIBRATED_GEAR_0 and not self.calibration_status & self.CALIBRATED_GEAR_0:
                if self.mmu_unit().variable_rotation_distances:
                    uncalibrated = [gate for gate, value in enumerate(self.rotation_distances) if value == -1 and gate in check_gates]
                    if uncalibrated:
                        msg += "\nUse MMU_CALIBRATE_GEAR (with gate 0 selected)"
                        msg += " to calibrate gear rotation_distance on gate: 0"

            if required & self.CALIBRATED_ENCODER and not self.calibration_status & self.CALIBRATED_ENCODER:
                msg += "\nUse MMU_CALIBRATE_ENCODER (with gate 0 selected)"

            if required & self.CALIBRATED_GEAR_RDS and not self.calibration_status & self.CALIBRATED_GEAR_RDS:
                if self.mmu_unit().variable_rotation_distances:
                    uncalibrated = [gate for gate, value in enumerate(self.rotation_distances) if gate != 0 and value == -1 and gate in check_gates]
                    if uncalibrated:
                        if self.has_encoder():
                            msg += "\nUse MMU_CALIBRATE_GEAR (with gate selected) or MMU_CALIBRATE_GATES GATE=xx"
                            msg += " to calibrate gear rotation_distance on gates: %s" % ",".join(map(str, uncalibrated))
                        else:
                            msg += "\nUse MMU_CALIBRATE_GEAR (with gate selected)"
                            msg += " to calibrate gear rotation_distance on gates: %s" % ",".join(map(str, uncalibrated))
                elif self.rotation_distances[0] == -1:
                    msg += "\nUse MMU_CALIBRATE_GEAR (with gate 0 selected)"

            if required & self.CALIBRATED_BOWDENS and not self.calibration_status & self.CALIBRATED_BOWDENS:
                if self.mmu_unit().variable_bowden_lengths:
                    uncalibrated = [gate for gate, value in enumerate(self.bowden_lengths) if value == -1 and gate in check_gates]
                    if uncalibrated:
                        msg += "\nUse MMU_CALIBRATE_BOWDEN (with gate selected)"
                        msg += " to calibrate bowden length gates: %s" % ",".join(map(str, uncalibrated))
                elif self.bowden_lengths[0] == -1:
                    msg += "\nUse MMU_CALIBRATE_BOWDEN"

            if msg:
                msg = "Prerequsite calibration steps are not complete:" + msg
                if not silent:
                    if silent is None: # Bootup/status use case to avoid looking like error
                        self.log_always("{2}%s{0}" % msg, color=True)
                    else:
                        self.log_error(msg)
                return True
        return False

    def check_if_has_leds(self):
        if not self.has_leds:
            self.log_error("No LEDs configured on MMU")
            return True
        return False

    def check_if_spoolman_enabled(self):
        if self.spoolman_support == self.SPOOLMAN_OFF:
            self.log_error("Spoolman support is currently disabled")
            return True
        return False

    def _gate_homing_string(self):
        return "ENCODER" if self.gate_homing_endstop == self.SENSOR_ENCODER else "%s SENSOR" % self.gate_homing_endstop

    def _ensure_safe_extruder_temperature(self, source="auto", wait=False):
        extruder = self.printer.lookup_object(self.extruder_name)
        current_temp = extruder.get_status(0)['temperature']
        current_target_temp = extruder.heater.target_temp
        klipper_minimum_temp = extruder.get_heater().min_extrude_temp
        gate_temp = self.gate_temperature[self.gate_selected] if self.gate_selected >= 0 and self.gate_temperature[self.gate_selected] > 0 else self.default_extruder_temp
        self.log_trace("_ensure_safe_extruder_temperature: current_temp=%s, paused_extruder_temp=%s, current_target_temp=%s, klipper_minimum_temp=%s, gate_temp=%s, default_extruder_temp=%s, source=%s" % (current_temp, self.paused_extruder_temp, current_target_temp, klipper_minimum_temp, gate_temp, self.default_extruder_temp, source))

        if source == "pause":
            new_target_temp = self.paused_extruder_temp if self.paused_extruder_temp is not None else current_temp # Pause temp should not be None
            if self.paused_extruder_temp < klipper_minimum_temp:
                # Don't wait if just messing with cold printer
                wait = False

        elif source == "auto": # Normal case
            if self.is_mmu_paused():
                # In a pause we always want to restore the temp we paused at
                if self.paused_extruder_temp is not None:
                    new_target_temp = self.paused_extruder_temp
                    source = "pause"
                else: # Pause temp should not be None
                    new_target_temp = current_temp
                    source = "current"

            elif self.is_printing():
                if current_target_temp < klipper_minimum_temp:
                    # Almost certainly means the initial tool change before slicer has set
                    if self.gate_selected >= 0:
                        new_target_temp = gate_temp
                        source = "gatemap"
                    else:
                        new_target_temp = self.default_extruder_temp
                        source = "mmu default"
                else:
                    # While actively printing, we want to defer to the slicer for temperature
                    new_target_temp = current_target_temp
                    source = "slicer"

            else:
                # Standalone "just messing" case
                if current_target_temp > klipper_minimum_temp:
                    new_target_temp = current_target_temp
                    source = "current"
                else:
                    if self.gate_selected >= 0:
                        new_target_temp = gate_temp
                        source = "gatemap"
                    else:
                        new_target_temp = self.default_extruder_temp
                        source = "mmu default"

            # Final safety check
            if new_target_temp <= klipper_minimum_temp:
                new_target_temp = self.default_extruder_temp
                source = "mmu default"

        if new_target_temp > current_target_temp:
            if source in ["mmu default", "gatemap"]:
                # We use error log channel to avoid heating surprise. This will also cause popup in Klipperscreen
                self.log_error("Warning: Automatically heating extruder to %s temp (%.1f%sC)" % (source, new_target_temp, UI_DEGREE))
            else:
                self.log_info("Heating extruder to %s temp (%.1f%sC)" % (source, new_target_temp, UI_DEGREE))
            wait = True # Always wait to warm up

        if new_target_temp > 0:
            self.gcode.run_script_from_command("M104 S%.1f" % new_target_temp)

            # Optionally wait until temperature is stable or at minimum safe temp so extruder can move
            if wait and new_target_temp >= klipper_minimum_temp and abs(new_target_temp - current_temp) > self.extruder_temp_variance:
                with self.wrap_action(self.ACTION_HEATING):
                    self.log_info("Waiting for extruder to reach target (%s) temperature: %.1f%sC" % (source, new_target_temp, UI_DEGREE))
                    self.gcode.run_script_from_command("TEMPERATURE_WAIT SENSOR=%s MINIMUM=%.1f MAXIMUM=%.1f" % (self.extruder_name, new_target_temp - self.extruder_temp_variance, new_target_temp + self.extruder_temp_variance))

    def _selected_tool_string(self, tool=None):
        if tool is None:
            tool = self.tool_selected
        if tool == self.TOOL_GATE_BYPASS:
            return "Bypass"
        elif tool == self.TOOL_GATE_UNKNOWN:
            return "Unknown"
        else:
            return "T%d" % tool

    def _selected_gate_string(self, gate=None):
        if gate is None:
            gate = self.gate_selected
        if gate == self.TOOL_GATE_BYPASS:
            return "bypass"
        elif gate == self.TOOL_GATE_UNKNOWN:
            return "unknown"
        else:
            return "#%d" % gate

    def _selected_unit_string(self, unit=None):
        if self.mmu_machine.num_units > 1 and self.unit_selected != self.UNIT_UNKNOWN:
            return " (unit #%d)" % self.unit_selected
        else:
            return ""

    def _set_action(self, action):
        if action == self.action: return action
        old_action = self.action
        self.action = action
        if self.printer.lookup_object("gcode_macro %s" % self.action_changed_macro, None) is not None:
            self.wrap_gcode_command("%s ACTION='%s' OLD_ACTION='%s'" % (self.action_changed_macro, self._get_action_string(), self._get_action_string(old_action)))
        return old_action

    @contextlib.contextmanager
    def wrap_action(self, new_action):
        old_action = self._set_action(new_action)
        try:
            yield (old_action, new_action)
        finally:
            self._set_action(old_action)

    def _enable_mmu(self):
        if self.is_enabled: return
        self.reinit()
        self._load_persisted_state()
        self.is_enabled = True
        self.printer.send_event("mmu:enabled")
        self.log_always("MMU enabled")
        self._schedule_mmu_bootup_tasks()

    def _disable_mmu(self):
        if not self.is_enabled: return
        self.reinit()
        self._disable_runout()
        self.reactor.update_timer(self.hotend_off_timer, self.reactor.NEVER)
        self.gcode.run_script_from_command("SET_IDLE_TIMEOUT TIMEOUT=%d" % self.default_idle_timeout)
        self.motors_onoff(on=False) # Will also unsync gear
        self.is_enabled = False
        self.printer.send_event("mmu:disabled")
        self._set_print_state("standby")
        self.log_always("MMU disabled")

    # Wrapper so we can minimize actual disk writes and batch updates
    def save_variable(self, variable, value, write=False):
        self.save_variables.allVariables[variable] = value
        if write:
            self.write_variables()

    def delete_variable(self, variable, write=False):
        _ = self.save_variables.allVariables.pop(variable, None)
        if write:
            self.write_variables()

    def write_variables(self):
        if self._can_write_variables:
            mmu_vars_revision = self.save_variables.allVariables.get(self.VARS_MMU_REVISION, 0) + 1
            self.gcode.run_script_from_command("SAVE_VARIABLE VARIABLE=%s VALUE=%d" % (self.VARS_MMU_REVISION, mmu_vars_revision))

    @contextlib.contextmanager
    def _wrap_suspendwrite_variables(self):
        self._can_write_variables = False
        try:
            yield self
        finally:
            self._can_write_variables = True
            self.write_variables()

    def _random_failure(self):
        if self.test_random_failures and random.randint(0, 10) == 0:
            raise MmuError("Randomized testing failure")


### STATE GCODE COMMANDS #########################################################

    cmd_MMU_help = "Enable/Disable functionality and reset state"
    def cmd_MMU(self, gcmd):
        self.log_to_file(gcmd.get_commandline())
        enable = gcmd.get_int('ENABLE', minval=0, maxval=1)
        if enable == 1:
            self._enable_mmu()
        else:
            self._disable_mmu()

    cmd_MMU_HELP_help = "Display the complete set of MMU commands and function"
    def cmd_MMU_HELP(self, gcmd):
        self.log_to_file(gcmd.get_commandline())
        testing = gcmd.get_int('TESTING', 0, minval=0, maxval=1)
        slicer = gcmd.get_int('SLICER', 0, minval=0, maxval=1)
        callbacks = gcmd.get_int('CALLBACKS', 0, minval=0, maxval=1)
        steps = gcmd.get_int('STEPS', 0, minval=0, maxval=1)
        msg = "Happy Hare MMU commands: (use MMU_HELP SLICER=1 CALLBACKS=1 TESTING=1 STEPS=1 for full command set)\n"
        tesing_msg = "\nCalibration and testing commands:\n"
        slicer_msg = "\nPrint start/end or slicer macros (defined in mmu_software.cfg\n"
        callback_msg = "\nCallbacks (defined in mmu_sequence.cfg, mmu_state.cfg)\n"
        seq_msg = "\nAdvanced load/unload sequence and steps:\n"
        cmds = list(self.gcode.ready_gcode_handlers.keys())
        cmds.sort()

        # Logic to partition commands:
        for c in cmds:
            d = self.gcode.gcode_help.get(c, "n/a")

            if (c.startswith("MMU_START") or c.startswith("MMU_END") or c in ["MMU_UPDATE_HEIGHT"]) and c not in ["MMU_ENDLESS_SPOOL"]:
                slicer_msg += "%s : %s\n" % (c.upper(), d) # Print start/end macros

            elif c.startswith("MMU") and not c.startswith("MMU__"):
                if any(substring in c for substring in ["_CALIBRATE", "_TEST", "_SOAKTEST", "MMU_COLD_PULL"]):
                    tesing_msg += "%s : %s\n" % (c.upper(), d) # Testing and calibration commands
                else:
                    if c not in ["MMU_CHANGE_TOOL_STANDALONE", "MMU_CHECK_GATES", "MMU_REMAP_TTG", "MMU_FORM_TIP"]: # Remove aliases
                        msg += "%s : %s\n" % (c.upper(), d) # Base command

            elif c.startswith("_MMU"):
                if c.startswith("_MMU_STEP") or c in ["_MMU_M400", "_MMU_LOAD_SEQUENCE", "_MMU_UNLOAD_SEQUENCE"]:
                    seq_msg += "%s : %s\n" % (c.upper(), d) # Invidual sequence step commands
                elif c.startswith("_MMU_PRE_") or c.startswith("_MMU_POST_") or c in ["_MMU_ACTION_CHANGED", "_MMU_EVENT", "_MMU_PRINT_STATE_CHANGED"]:
                    callback_msg += "%s : %s\n" % (c.upper(), d) # Callbacks

        msg += slicer_msg if slicer else ""
        msg += callback_msg if callbacks else ""
        msg += tesing_msg if testing else ""
        msg += seq_msg if steps else ""
        self.log_always(msg)

    cmd_MMU_ENCODER_help = "Display encoder position and stats or enable/disable runout detection logic in encoder"
    def cmd_MMU_ENCODER(self, gcmd):
        self.log_to_file(gcmd.get_commandline())
        if self._check_has_encoder(): return
        if self.check_if_disabled(): return
        value = gcmd.get_float('VALUE', -1, minval=0.)
        enable = gcmd.get_int('ENABLE', -1, minval=0, maxval=1)
        if enable == 1:
            self.encoder().set_mode(self.enable_clog_detection)
        elif enable == 0:
            self.encoder().set_mode(self.encoder().RUNOUT_DISABLED)
        elif value >= 0.:
            self.set_encoder_distance(value)
            return
        self.log_info(self._get_encoder_summary(detail=True))

    cmd_MMU_ESPOOLER_help = "Direct control of espooler or display of current status"
    def cmd_MMU_ESPOOLER(self, gcmd):
        self.log_to_file(gcmd.get_commandline())
        if self._check_has_espooler(): return
        #if self._check_not_printing(): return

        operation = gcmd.get('OPERATION', None)
        quiet = bool(gcmd.get_int('QUIET', 0, minval=0, maxval=1))
        alloff = bool(gcmd.get_int('ALLOFF', 0, minval=0, maxval=1))
        if alloff:
            for gate in range(self.num_gates):
                self.espooler(gate).set_operation(gate, 0, self.ESPOOLER_OFF)

        elif operation is not None:
            operation = operation.lower()

            gate = gcmd.get_int('GATE', None, minval=0, maxval=self.num_gates - 1)
            if gate is None:
                gate = self.gate_selected
            if gate < 0:
                raise gcmd.error("Invalid gate")

            if operation == 'burst':
                power = gcmd.get_int('POWER', self.espooler_assist_burst_power, minval=0, maxval=100)
                duration = gcmd.get_float('DURATION', self.espooler_assist_burst_duration, above=0., maxval=10.)
                cur_op, cur_value = self.espooler(gate).get_operation(gate)
                if cur_op == self.ESPOOLER_PRINT:
                    self.log_info("Sending 'mmu:espooler_advance' event(gate=%d, power=%d, duration=%.2fs)" % (gate, power, duration))
                    self.printer.send_event("mmu:espooler_advance", gate, power / 100., duration)
                else:
                    raise gcmd.error("Espooler on gate %d is not in 'print' mode" % gate)

            else:
                if operation not in self.ESPOOLER_OPERATIONS:
                    raise gcmd.error("Invalid operation. Options are: %s" % ", ".join(self.ESPOOLER_OPERATIONS))

                default_power = self.espooler_printing_power if operation == self.ESPOOLER_PRINT else 50
                power = gcmd.get_int('POWER', default_power, minval=0, maxval=100) if operation != self.ESPOOLER_OFF else 0

                if operation != self.ESPOOLER_OFF:
                    self.espooler(gate).set_operation(gate, power / 100, operation)
                else:
                    self.espooler(gate).set_operation(gate, 0, operation)

        if not quiet:
            msg = ""
            for gate in range(self.num_gates):
                if msg:
                    msg += "\n"
                msg += "{}".format(gate).ljust(2, UI_SPACE) + ": "
                if self.has_espooler():
                    operation, value = self.espooler(gate).get_operation(gate)
                    burst = ""
                    if operation == self.ESPOOLER_PRINT and value == 0:
                        burst = " [assist for %.1fs at %d%% power " % (self.espooler_assist_burst_duration, self.espooler_assist_burst_power)
                        if self.espooler_assist_burst_trigger:
                            burst += "on trigger, max %d bursts]" % self.espooler_assist_burst_trigger_max
                        else:
                            burst += "every %.1fmm of extruder movement]" % self.espooler_assist_extruder_move_length
                    msg += "{}".format(operation).ljust(7, UI_SPACE) + " (%d%%)%s" % (round(value * 100), burst)
                else:
                    msg += "not fitted"
            self.log_always(msg)

    cmd_MMU_LED_help = "Manage mode of operation of optional MMU LED's"
    def cmd_MMU_LED(self, gcmd):
        self.log_to_file(gcmd.get_commandline())
        if self.check_if_has_leds(): return
        if self.check_if_disabled(): return
        quiet = bool(gcmd.get_int('QUIET', 0, minval=0, maxval=1))

        set_led_macro = self.printer.lookup_object("gcode_macro _MMU_SET_LED", None)
        led_vars_macro = self.printer.lookup_object("gcode_macro _MMU_LED_VARS", None)
        mmu_leds = self.printer.lookup_object('mmu_leds', None)
        if led_vars_macro and set_led_macro and mmu_leds:

            current_led_enable = led_vars_macro.variables['led_enable']
            current_led_animation = led_vars_macro.variables['led_animation']
            led_enable = bool(gcmd.get_int('ENABLE', current_led_enable, minval=0, maxval=1))
            led_animation = bool(gcmd.get_int('ANIMATION', current_led_animation, minval=0, maxval=1))
            if led_animation and not self.has_led_animation:
                raise gcmd.error("Led animation is unavailable. Klipper led_effects module is missing")

            default_exit_effect = gcmd.get('EXIT_EFFECT', led_vars_macro.variables['default_exit_effect'])
            default_entry_effect = gcmd.get('ENTRY_EFFECT', led_vars_macro.variables['default_entry_effect'])
            default_status_effect = gcmd.get('STATUS_EFFECT', led_vars_macro.variables['default_status_effect'])
            default_logo_effect = gcmd.get('LOGO_EFFECT', led_vars_macro.variables['default_logo_effect'])

            led_vars = {}
            led_vars['led_enable'] = led_enable
            led_vars['led_animation'] = led_animation
            led_vars['default_exit_effect'] = default_exit_effect
            led_vars['default_entry_effect'] = default_entry_effect
            led_vars['default_status_effect'] = default_status_effect
            led_vars['default_logo_effect'] = default_logo_effect

            if current_led_enable and not led_enable:
                # Enabled to disabled
                self.wrap_gcode_command("_MMU_SET_LED EXIT_EFFECT=off ENTRY_EFFECT=off STATUS_EFFECT=off LOGO_EFFECT=off")
                led_vars_macro.variables.update(led_vars)
            else:
                if current_led_animation and not led_animation:
                    # Turning animation off so clear existing effects
                    self.wrap_gcode_command("_MMU_SET_LED EXIT_EFFECT=off ENTRY_EFFECT=off STATUS_EFFECT=off LOGO_EFFECT=off FADETIME=0")
                led_vars_macro.variables.update(led_vars)
                self.wrap_gcode_command("_MMU_SET_LED EXIT_EFFECT=default ENTRY_EFFECT=default STATUS_EFFECT=default LOGO_EFFECT=default")

            if not quiet:
                effect_string = lambda effect, enabled : ("'%s'" % effect) if enabled > 0 else "Unavailable"
                msg = "LEDs are %s\n" % ("enabled" if led_enable else "disabled")
                msg += "LED animations: %s\n" % ("unavailable" if not self.has_led_animation else "enabled" if led_animation else "disabled")
                msg += "Default exit effect: %s\n" % effect_string(default_exit_effect, mmu_leds.get_status()['exit'])
                msg += "Default entry effect: %s\n" % effect_string(default_entry_effect, mmu_leds.get_status()['entry'])
                msg += "Default status effect: %s\n" % effect_string(default_status_effect, mmu_leds.get_status()['status'])
                msg += "Default logo effect: %s\n" % effect_string(default_logo_effect, mmu_leds.get_status()['logo'])
                msg += "\nOptions:\nENABLE=[0|1]\nANIMATION=[0|1]\nEXIT_EFFECT=[off|gate_status|filament_color|slicer_color|r,g,b|_effect_]\nENTRY_EFFECT=[off|gate_status|filament_color|slicer_color|r,g,b|_effect_]\nSTATUS_EFFECT=[off|on|filament_color|slicer_color|r,g,b|_effect_]\nLOGO_EFFECT=[off|r,g,b|_effect_]"
                self.log_always(msg)
        else:
            self.log_error("LEDs not available")

    cmd_MMU_RESET_help = "Forget persisted state and re-initialize defaults"
    def cmd_MMU_RESET(self, gcmd):
        self.log_to_file(gcmd.get_commandline())
        if self.check_if_disabled(): return
        confirm = gcmd.get_int('CONFIRM', 0, minval=0, maxval=1)
        if confirm != 1:
            self.log_always("You must re-run and add 'CONFIRM=1' to reset all state back to default")
            return
        self.reinit()
        self._reset_statistics()
        self._reset_endless_spool()
        self._reset_ttg_map()
        self._reset_gate_map()
        self.save_variable(self.VARS_MMU_GATE_SELECTED, self.gate_selected)
        self.save_variable(self.VARS_MMU_TOOL_SELECTED, self.tool_selected)
        self.save_variable(self.VARS_MMU_FILAMENT_POS, self.filament_pos)
        self.write_variables()
        self.log_always("MMU state reset")
        self._schedule_mmu_bootup_tasks()


#########################################################
# STEP FILAMENT LOAD/UNLOAD MACROS FOR USER COMPOSITION #
#########################################################

    cmd_MMU_TEST_FORM_TIP_help = "Convenience macro for calling the standalone tip forming functionality (or cutter logic)"
    def cmd_MMU_TEST_FORM_TIP(self, gcmd):
        self.log_to_file(gcmd.get_commandline())
        if self.check_if_disabled(): return
        reset = bool(gcmd.get_int('RESET', 0, minval=0, maxval=1))
        show = bool(gcmd.get_int('SHOW', 0, minval=0, maxval=1))
        run = bool(gcmd.get_int('RUN', 1, minval=0, maxval=1))
        force_in_print = bool(gcmd.get_int('FORCE_IN_PRINT', 0, minval=0, maxval=1)) # Mimick in-print syncing and current

        gcode_macro = self.printer.lookup_object("gcode_macro %s" % self.form_tip_macro, None)
        if gcode_macro is None:
            raise gcmd.error("Filament tip forming macro '%s' not found" % self.form_tip_macro)
        gcode_vars = self.printer.lookup_object("gcode_macro %s_VARS" % self.form_tip_macro, gcode_macro)

        if reset:
            if self.form_tip_vars is not None:
                gcode_vars.variables = dict(self.form_tip_vars)
                self.form_tip_vars = None
                self.log_always("Reset '%s' macro variables to defaults" % self.form_tip_macro)
            show = True

        if show:
            msg = "Variable settings for macro '%s':" % self.form_tip_macro
            for k, v in gcode_vars.variables.items():
                msg += "\nvariable_%s: %s" % (k, v)
            self.log_always(msg)
            return

        # Save restore point on first call
        if self.form_tip_vars is None:
            self.form_tip_vars = dict(gcode_vars.variables)

        for param in gcmd.get_command_parameters():
            value = gcmd.get(param)
            param = param.lower()
            if param.startswith("variable_"):
                self.log_always("Removing 'variable_' prefix from '%s' - not necessary" % param)
                param = param[9:]
            if param in gcode_vars.variables:
                gcode_vars.variables[param] = self._fix_type(value)
            elif param not in ["reset", "show", "run", "force_in_print"]:
                self.log_error("Variable '%s' is not defined for '%s' macro" % (param, self.form_tip_macro))

        # Run the macro in test mode (final_eject is set)
        msg = "Running macro '%s' with the following variable settings:" % self.form_tip_macro
        for k, v in gcode_vars.variables.items():
            msg += "\nvariable_%s: %s" % (k, v)
        self.log_always(msg)

        try:
            with self.wrap_sync_gear_to_extruder():
                if run:
                    self._ensure_safe_extruder_temperature(wait=True)

                    # Mimick in print if requested
                    self.sync_gear_to_extruder(self.sync_form_tip and self.is_in_print(force_in_print), grip=True, current=self.is_in_print(force_in_print))

                    _,_,_ = self._do_form_tip(test=not self.is_in_print(force_in_print))
                    self._set_filament_pos_state(self.FILAMENT_POS_UNLOADED)

        except MmuError as ee:
            self.handle_mmu_error(str(ee))

    cmd_MMU_STEP_LOAD_GATE_help = "User composable loading step: Move filament from gate to start of bowden"
    def cmd_MMU_STEP_LOAD_GATE(self, gcmd):
        self.log_to_file(gcmd.get_commandline())
        try:
            self._load_gate()
        except MmuError as ee:
            self.handle_mmu_error("_MMU_STEP_LOAD_GATE: %s" % str(ee))

    cmd_MMU_STEP_UNLOAD_GATE_help = "User composable unloading step: Move filament from start of bowden and park in the gate"
    def cmd_MMU_STEP_UNLOAD_GATE(self, gcmd):
        self.log_to_file(gcmd.get_commandline())
        full = gcmd.get_int('FULL', 0)
        try:
            self._unload_gate(homing_max=self._get_bowden_length(self.gate_selected) if full else None)
        except MmuError as ee:
            self.handle_mmu_error("_MMU_STEP_UNLOAD_GATE: %s" % str(ee))

    cmd_MMU_STEP_LOAD_BOWDEN_help = "User composable loading step: Smart loading of bowden"
    def cmd_MMU_STEP_LOAD_BOWDEN(self, gcmd):
        self.log_to_file(gcmd.get_commandline())
        length = gcmd.get_float('LENGTH', None, minval=0.)
        start_pos = gcmd.get_float('START_POS', 0.)
        try:
            self._load_bowden(length, start_pos=start_pos)
        except MmuError as ee:
            self.handle_mmu_error("_MMU_STEP_LOAD_BOWDEN: %s" % str(ee))

    cmd_MMU_STEP_UNLOAD_BOWDEN_help = "User composable unloading step: Smart unloading of bowden"
    def cmd_MMU_STEP_UNLOAD_BOWDEN(self, gcmd):
        self.log_to_file(gcmd.get_commandline())
        length = gcmd.get_float('LENGTH', self._get_bowden_length(self.gate_selected))
        try:
            self._unload_bowden(length)
        except MmuError as ee:
            self.handle_mmu_error("_MMU_STEP_UNLOAD_BOWDEN: %s" % str(ee))

    cmd_MMU_STEP_HOME_EXTRUDER_help = "User composable loading step: Home to extruder sensor or entrance through collision detection"
    def cmd_MMU_STEP_HOME_EXTRUDER(self, gcmd):
        self.log_to_file(gcmd.get_commandline())
        try:
            self._home_to_extruder(self.extruder_homing_max)
        except MmuError as ee:
            self.handle_mmu_error("_MMU_STEP_HOME_EXTRUDER: %s" % str(ee))

    cmd_MMU_STEP_LOAD_TOOLHEAD_help = "User composable loading step: Toolhead loading"
    def cmd_MMU_STEP_LOAD_TOOLHEAD(self, gcmd):
        self.log_to_file(gcmd.get_commandline())
        extruder_only = gcmd.get_int('EXTRUDER_ONLY', 0)
        try:
            self._load_extruder(extruder_only)
        except MmuError as ee:
            self.handle_mmu_error("_MMU_STEP_LOAD_TOOLHEAD: %s" % str(ee))

    cmd_MMU_STEP_UNLOAD_TOOLHEAD_help = "User composable unloading step: Toolhead unloading"
    def cmd_MMU_STEP_UNLOAD_TOOLHEAD(self, gcmd):
        self.log_to_file(gcmd.get_commandline())
        extruder_only = bool(gcmd.get_int('EXTRUDER_ONLY', 0))
        park_pos = gcmd.get_float('PARK_POS', -self._get_filament_position()) # +ve value
        try:
            # Precautionary validation of filament position
            park_pos = min(self.toolhead_extruder_to_nozzle, max(0, park_pos))
            self._set_filament_position(-park_pos)
            self._unload_extruder(extruder_only = extruder_only)
        except MmuError as ee:
            self.handle_mmu_error("_MMU_STEP_UNLOAD_TOOLHEAD: %s" % str(ee))

    cmd_MMU_STEP_HOMING_MOVE_help = "User composable loading step: Generic homing move"
    def cmd_MMU_STEP_HOMING_MOVE(self, gcmd):
        self.log_to_file(gcmd.get_commandline())
        try:
            self._homing_move_cmd(gcmd, "User defined step homing move")
        except MmuError as ee:
            self.handle_mmu_error("_MMU_STEP_HOMING_MOVE: %s" % str(ee))

    cmd_MMU_STEP_MOVE_help = "User composable loading step: Generic move"
    def cmd_MMU_STEP_MOVE(self, gcmd):
        self.log_to_file(gcmd.get_commandline())
        try:
            self._move_cmd(gcmd, "User defined step move")
        except MmuError as ee:
            self.handle_mmu_error("_MMU_STEP_MOVE: %s" % str(ee))

    cmd_MMU_STEP_SET_FILAMENT_help = "User composable loading step: Set filament position state"
    def cmd_MMU_STEP_SET_FILAMENT(self, gcmd):
        self.log_to_file(gcmd.get_commandline())
        state = gcmd.get_int('STATE', minval=self.FILAMENT_POS_UNKNOWN, maxval=self.FILAMENT_POS_LOADED)
        silent = gcmd.get_int('SILENT', 0)
        self._set_filament_pos_state(state, silent)

    cmd_MMU_STEP_SET_ACTION_help = "User composable loading step: Set action state"
    def cmd_MMU_STEP_SET_ACTION(self, gcmd):
        self.log_to_file(gcmd.get_commandline())
        if gcmd.get_int('RESTORE', 0):
            if self._old_action is not None:
                self._set_action(self._old_action)
            self._old_action = None
        else:
            state = gcmd.get_int('STATE', minval=self.ACTION_IDLE, maxval=self.ACTION_PURGING)
            if self._old_action is None:
                self._old_action = self._set_action(state)
            else:
                self._set_action(state)


##############################################
# MODULAR FILAMENT LOAD AND UNLOAD FUNCTIONS #
##############################################

    # Preload selected gate as little as possible. If a full gate load is the only option
    # this will then park correctly after pre-load
    def _preload_gate(self):
        if self.sensor_manager.has_gate_sensor(self.SENSOR_GEAR_PREFIX, self.gate_selected):
            # Minimal load past gear stepper if gear sensor is fitted
            endstop_name = self.sensor_manager.get_gate_sensor_name(self.SENSOR_GEAR_PREFIX, self.gate_selected)
            self.log_always("Loading...")
            msg = "Homing to %s sensor" % endstop_name
            with self._wrap_suspend_runout():
                actual,homed,measured,_ = self.trace_filament_move(msg, self.gate_preload_homing_max, motor="gear", homing_move=1, endstop_name=endstop_name)
                if homed:
                    self._set_gate_status(self.gate_selected, self.GATE_AVAILABLE)
                    self._check_pending_spool_id(self.gate_selected) # Have spool_id ready?
                    self.log_always("Filament detected and loaded in gate %d" % self.gate_selected)
                    return
        else:
            # Full gate load if no gear sensor
            for _ in range(self.preload_attempts):
                self.log_always("Loading...")
                try:
                    self._load_gate(allow_retry=False, adjust_grip_on_error=False)
                    self._check_pending_spool_id(self.gate_selected) # Have spool_id ready?
                    self.log_always("Parking...")
                    self._unload_gate()
                    self.log_always("Filament detected and parked in gate %d" % self.gate_selected)
                    return
                except MmuError as ee:
                    # Exception just means filament is not loaded yet, so continue
                    self.log_trace("Exception on preload: %s" % str(ee))

        self.log_always("Filament not detected in gate %d" % self.gate_selected)
        self._set_gate_status(self.gate_selected, self.GATE_EMPTY)

    # Eject final clear of gate. Important for MMU's where filament is always gripped (e.g. most type-B)
    def _eject_from_gate(self, gate=None):
        # If gate not specified assume current gate
        if gate is None:
            gate = self.gate_selected
        else:
            self.select_gate(gate)

        self.selector.filament_drive()
        self.log_always("Ejecting...")
        if self.sensor_manager.has_gate_sensor(self.SENSOR_GEAR_PREFIX, gate):
            endstop_name = self.sensor_manager.get_gate_sensor_name(self.SENSOR_GEAR_PREFIX, gate)
            msg = "Reverse homing to %s sensor" % endstop_name
            actual,homed,measured,_ = self.trace_filament_move(msg, -self.gate_homing_max, motor="gear", homing_move=-1, endstop_name=endstop_name)
            if homed:
                self.log_debug("Endstop %s reached after %.1fmm (measured %.1fmm)" % (endstop_name, actual, measured))
            else:
                raise MmuError("Error ejecting filament - filament did not reach gate homing sensor: %s" % endstop_name)

        if self.gate_final_eject_distance > 0:
            self.trace_filament_move("Ejecting filament out of gate", -self.gate_final_eject_distance)

        self._set_filament_pos_state(self.FILAMENT_POS_UNLOADED, silent=True) # Should already be in this position
        self._set_gate_status(gate, self.GATE_EMPTY)
        self.log_always("The filament in gate %d can be removed" % gate)

    # Load filament into gate. This is considered the starting position for the rest of the filament loading
    # process. Note that this may overshoot the home position for the "encoder" technique but subsequent
    # bowden move will accommodate. Also for systems with gate sensor and encoder with gate sensor first,
    # there will be a gap in encoder readings that must be taken into consideration.
    # Return the overshoot past homing point
    def _load_gate(self, allow_retry=True, adjust_grip_on_error=True):
        self._validate_gate_config("load")
        self._set_filament_direction(self.DIRECTION_LOAD)
        self.selector.filament_drive()
        retries = self.gate_load_retries if allow_retry else 1

        if self.gate_homing_endstop == self.SENSOR_ENCODER:
            with self._require_encoder():
                measured = 0.
                for i in range(retries):
                    msg = "Initial load into encoder" if i == 0 else ("Retry load into encoder (reetry #%d)" % i)
                    _,_,m,_ = self.trace_filament_move(msg, self.gate_homing_max)
                    measured += m
                    if m > 6.0:
                        self._set_gate_status(self.gate_selected, max(self.gate_status[self.gate_selected], self.GATE_AVAILABLE)) # Don't reset if filament is buffered
                        self._set_filament_pos_state(self.FILAMENT_POS_START_BOWDEN)
                        return measured
                    else:
                        self.log_debug("Error loading filament - filament motion was not detected by the encoder. %s" % ("Retrying..." if i < retries - 1 else ""))
                        if i < retries - 1:
                            self.selector.filament_release()
                            self.selector.filament_drive()

        else: # Gate sensor... SENSOR_GATE is shared, but SENSOR_GEAR_PREFIX is specific
            for i in range(retries):
                endstop_name = self.sensor_manager.get_mapped_endstop_name(self.gate_homing_endstop)
                msg = ("Initial homing to %s sensor" % endstop_name) if i == 0 else ("Retry homing to gate sensor (retry #%d)" % i)
                h_dir = -1 if self.gate_parking_distance < 0 and self.sensor_manager.check_sensor(endstop_name) else 1 # Reverse home?
                actual,homed,measured,_ = self.trace_filament_move(msg, h_dir * self.gate_homing_max, motor="gear", homing_move=h_dir, endstop_name=endstop_name)
                if homed:
                    self.log_debug("Endstop %s reached after %.1fmm (measured %.1fmm)" % (endstop_name, actual, measured))
                    self._set_gate_status(self.gate_selected, max(self.gate_status[self.gate_selected], self.GATE_AVAILABLE)) # Don't reset if filament is buffered
                    self._set_filament_pos_state(self.FILAMENT_POS_HOMED_GATE)
                    return 0.
                else:
                    self.log_debug("Error loading filament - filament did not reach gate homing sensor. %s" % ("Retrying..." if i < retries - 1 else ""))
                    if i < retries - 1:
                        self.selector.filament_release()
                        self.selector.filament_drive()

        self._set_gate_status(self.gate_selected, self.GATE_EMPTY)
        self._set_filament_pos_state(self.FILAMENT_POS_UNLOADED)
        if adjust_grip_on_error:
            self._auto_filament_grip()
        msg = "Couldn't pick up filament at gate"
        if self.gate_homing_endstop == self.SENSOR_ENCODER:
            msg += " (encoder didn't report enough movement)"
        else:
            msg += " (gate endstop didn't trigger)"
        msg += "\nGate marked as empty. Use 'MMU_GATE_MAP GATE=%d AVAILABLE=1' to reset" % self.gate_selected
        raise MmuError(msg)

    # Unload filament through gate to final MMU park position.
    # Strategies include use of encoder or homing to gate/gear endstop and then parking
    # Allows the overriding of homing_max for slow unloads when we are unsure of filament position
    def _unload_gate(self, homing_max=None):
        self._validate_gate_config("unload")
        self._set_filament_direction(self.DIRECTION_UNLOAD)
        self.selector.filament_drive()
        full = homing_max == self._get_bowden_length(self.gate_selected)
        homing_max = homing_max or self.gate_homing_max

        if full: # Means recovery operation
            # Safety step because this method is used as a defensive way to unload the entire bowden from unknown position
            # It handles the cases of filament still in extruder with not toolhead sensor or the small window where filament
            # is between extruder entrance and toolhead sensor (if toolhead sensor is available)
            homing_max += self.gate_homing_max # Full bowden may not be quite enough
            length = self.toolhead_extruder_to_nozzle - self.toolhead_sensor_to_nozzle if self.sensor_manager.has_sensor(self.SENSOR_TOOLHEAD) else self.toolhead_extruder_to_nozzle
            length = min(length + self.toolhead_unload_safety_margin, homing_max)
            self.log_debug("Performing synced pre-unload bowden move to ensure filament is not trapped in extruder")
            if self.gate_homing_endstop == self.SENSOR_ENCODER:
                _,_,_,_ = self.trace_filament_move("Bowden safety pre-unload move", -length, motor="gear+extruder")
            else:
                endstop_name = self.sensor_manager.get_mapped_endstop_name(self.gate_homing_endstop)
                actual,homed,_,_ = self.trace_filament_move("Bowden safety pre-unload move", -length, motor="gear+extruder", homing_move=-1, endstop_name=endstop_name)
                # In case we ended up homing during the safety pre-unload, lets just do our parking and be done
                # This can easily happen when your parking distance is configured to park the filament past the
                # gate sensor instead of behind the gate sensor and the filament position is determined to be
                # "somewhere in the bowden tube"
                if homed:
                    self._set_filament_pos_state(self.FILAMENT_POS_HOMED_GATE)
                    self.trace_filament_move("Final parking", -self.gate_parking_distance)
                    self._set_filament_pos_state(self.FILAMENT_POS_UNLOADED)
                    return max(actual - self.gate_unload_buffer, 0)

        if self.gate_homing_endstop == self.SENSOR_ENCODER:
            with self._require_encoder():
                if full:
                    self.log_info("Slowly unloading bowden because unsure of filament position...")
                else:
                    self.log_trace("Unloading gate using the encoder")
                success = self._reverse_home_to_encoder(homing_max)
                if success:
                    actual,park,_ = success
                    _,_,measured,_ = self.trace_filament_move("Final parking", -park)
                    # We don't expect any movement of the encoder unless it is free-spinning
                    if measured > self.encoder_min: # We expect 0, but relax the test a little (allow one pulse)
                        self.log_info("Warning: Possible encoder malfunction (free-spinning) during final filament parking")
                    self._set_filament_pos_state(self.FILAMENT_POS_UNLOADED)
                    return max(actual - self.gate_unload_buffer, 0)
                msg = "did not clear the encoder after moving %.1fmm" % homing_max

        else: # Using mmu_gate or mmu_gear_N sensor
            endstop_name = self.sensor_manager.get_mapped_endstop_name(self.gate_homing_endstop)
            actual,homed,_,_ = self.trace_filament_move("Reverse homing to %s sensor" % endstop_name, -homing_max, motor="gear", homing_move=-1, endstop_name=endstop_name)
            if homed:
                self._set_filament_pos_state(self.FILAMENT_POS_HOMED_GATE)
                self.trace_filament_move("Final parking", -self.gate_parking_distance)
                self._set_filament_pos_state(self.FILAMENT_POS_UNLOADED)
                return max(actual - self.gate_unload_buffer, 0)
            msg = "did not home to gate sensor %s after moving %1.fmm" % (self.gate_homing_endstop, homing_max)

        raise MmuError("Failed to unload gate because %s" % msg)

    # Shared with manual bowden calibration routine
    def _reverse_home_to_encoder(self, homing_max):
        max_steps = int(math.ceil(homing_max / self.encoder_move_step_size))
        delta = 0.
        actual = 0.
        for i in range(max_steps):
            msg = "Unloading step #%d from encoder" % (i+1)
            sactual,_,_,sdelta = self.trace_filament_move(msg, -self.encoder_move_step_size)
            delta += sdelta
            actual -= sactual
            # Large enough delta here means we are out of the encoder
            if sdelta >= self.encoder_move_step_size * 0.2: # 20 %
                actual -= sdelta
                park = self.gate_parking_distance - sdelta # will be between 8 and 20mm (for 23mm gate_parking_distance, 15mm step)
                return actual, park, delta
        self.log_debug("Filament did not clear encoder even after moving %.1fmm" % (self.encoder_move_step_size * max_steps))
        return None

    # Shared gate functions to deduplicate logic
    def _validate_gate_config(self, direction):
        if self.gate_homing_endstop == self.SENSOR_ENCODER:
            if not self.has_encoder():
                raise MmuError("Attempting to %s encoder but encoder is not configured on MMU!" % direction)
        elif self.gate_homing_endstop in self.GATE_ENDSTOPS:
            sensor = self.gate_homing_endstop
            if self.gate_homing_endstop == self.SENSOR_GEAR_PREFIX:
                sensor += "_%d" % self.gate_selected
            if not self.sensor_manager.has_sensor(sensor):
                raise MmuError("Attempting to %s gate but gate sensor '%s' is not configured on MMU!" % (direction, sensor))
        else:
            raise MmuError("Unsupported gate endstop %s" % self.gate_homing_endstop)

    # Fast load of filament in bowden, usually the full length but if 'full' is False a specific length can be specified
    # Note that filament position will be measured from the gate "parking position" and so will be the gate_parking_distance
    # plus any overshoot. The start of the bowden move is from the parking homing point.
    # Returns ratio of measured movement to real movement IF it is "clean" and could be used for auto-calibration else 0
    def _load_bowden(self, length=None, start_pos=0.):
        bowden_length = self._get_bowden_length(self.gate_selected)
        if length is None:
            length = bowden_length
        if bowden_length > 0 and not self.calibrating:
            length = min(length, bowden_length) # Cannot exceed calibrated distance
        full = length == bowden_length

        # Compensate for distance already moved for gate homing endstop (e.g. overshoot after encoder based gate homing)
        length -= start_pos

        try:
            # Do we need to reduce by buffer amount to ensure we don't overshoot homing sensor
            if full:
                if self._must_buffer_extruder_homing():
                    length -= self.extruder_homing_buffer
                    # Further reduce to compensate for distance from extruder sensor to extruder entry gear
                    length -= self.toolhead_entry_to_extruder if self.extruder_homing_endstop == self.SENSOR_EXTRUDER_ENTRY else 0

            if length > 0:
                self.log_debug("Loading bowden tube")
                self._set_filament_direction(self.DIRECTION_LOAD)
                self.selector.filament_drive()

                # Record starting position for bowden progress tracking
                self.bowden_start_pos = self.get_encoder_distance(dwell=None) - start_pos

                if self.gate_selected > 0 and self.rotation_distances[self.gate_selected] <= 0:
                    self.log_info("Warning: gate %d not calibrated! Using default rotation distance from gate 0" % self.gate_selected)

                # "Fast" load
                _,_,_,delta = self.trace_filament_move("Fast loading move through bowden", length, track=True, encoder_dwell=bool(self.autotune_rotation_distance))
                delta -= self._get_encoder_dead_space()
                ratio = (length - delta) / length

                # Encoder based validation test
                if self._can_use_encoder() and delta >= length * (self.bowden_move_error_tolerance / 100.) and not self.calibrating:
                    raise MmuError("Failed to load bowden. Perhaps filament is stuck in gate. Gear moved %.1fmm, Encoder measured %.1fmm" % (length, length - delta))

                # Encoder based validation test
                if self._can_use_encoder() and delta >= self.bowden_allowable_load_delta and not self.calibrating:
                    ratio = 0. # Not considered valid for auto-calibration
                    # Correction attempts to load the filament according to encoder reporting
                    if self.bowden_apply_correction:
                        for i in range(2):
                            if delta >= self.bowden_allowable_load_delta:
                                msg = "Correction load move #%d into bowden" % (i+1)
                                _,_,_,d = self.trace_filament_move(msg, delta, track=True)
                                delta = d
                                self.log_debug("Correction load move was necessary, encoder now measures %.1fmm" % self.get_encoder_distance())
                            else:
                                self.log_debug("Correction load complete, delta %.1fmm is less than 'bowden_allowable_unload_delta' (%.1fmm)" % (delta, self.bowden_allowable_load_delta))
                                break
                        self._set_filament_pos_state(self.FILAMENT_POS_IN_BOWDEN)
                        if delta >= self.bowden_allowable_load_delta:
                            self.log_info("Warning: Excess slippage was detected in bowden tube load afer correction moves. Gear moved %.1fmm, Encoder measured %.1fmm. See mmu.log for more details"% (length, length - delta))
                    else:
                        self.log_info("Warning: Excess slippage was detected in bowden tube load but 'bowden_apply_correction' is disabled. Gear moved %.1fmm, Encoder measured %.1fmm. See mmu.log for more details" % (length, length - delta))

                    if delta >= self.bowden_allowable_load_delta:
                        self.log_debug("Possible causes of slippage:\nCalibration ref length too long (hitting extruder gear before homing)\nCalibration ratio for gate is not accurate\nMMU gears are not properly gripping filament\nEncoder reading is inaccurate\nFaulty servo")

                self._random_failure() # Testing
                self.movequeues_wait()
            else:
                # No bowden movement required
                ratio = 1.

            if full:
                self._set_filament_pos_state(self.FILAMENT_POS_END_BOWDEN)
            elif self.filament_pos != self.FILAMENT_POS_IN_BOWDEN:
                self._set_filament_pos_state(self.FILAMENT_POS_IN_BOWDEN)
                ratio = 0.
            return ratio # For auto-calibration
        finally:
            self.bowden_start_pos = None

    # Fast unload of filament from exit of extruder gear (end of bowden) to position close to MMU (gate_unload_buffer away)
    def _unload_bowden(self, length=None):
        bowden_length = self._get_bowden_length(self.gate_selected)
        if length is None:
            length = bowden_length
        if bowden_length > 0 and not self.calibrating:
            length = min(length, bowden_length) # Cannot exceed calibrated distance
        full = length == bowden_length

        # Shorten move by gate buffer used to ensure we don't overshoot homing point
        length -= self.gate_unload_buffer

        try:
            if length > 0:
                self.log_debug("Unloading bowden tube")
                self._set_filament_direction(self.DIRECTION_UNLOAD)
                self.selector.filament_drive()

                # Record starting position for bowden progress tracking
                self.bowden_start_pos = self.get_encoder_distance(dwell=None)

                # Optional pre-unload safety step
                if (full and self.has_encoder() and self.bowden_pre_unload_test and
                    self.sensor_manager.check_sensor(self.SENSOR_EXTRUDER_ENTRY) is not False and
                    self.sensor_manager.check_all_sensors_before(self.FILAMENT_POS_START_BOWDEN, self.gate_selected, loading=False) is not False
                ):
                    with self._require_encoder():
                        self.log_debug("Performing bowden pre-unload test")
                        _,_,_,delta = self.trace_filament_move("Bowden pre-unload test", -self.encoder_move_step_size)
                        if delta > self.encoder_move_step_size * (self.bowden_pre_unload_error_tolerance / 100.):
                            self._set_filament_pos_state(self.FILAMENT_POS_EXTRUDER_ENTRY)
                            raise MmuError("Bowden pre-unload test failed. Filament seems to be stuck in the extruder or filament not loaded\nOptionally use MMU_RECOVER to recover filament position")
                        length -= self.encoder_move_step_size
                        self._set_filament_pos_state(self.FILAMENT_POS_IN_BOWDEN)

                # Sensor validation
                if self.sensor_manager.check_all_sensors_before(self.FILAMENT_POS_START_BOWDEN, self.gate_selected, loading=False) is False:
                    sensors = self.sensor_manager.get_all_sensors()
                    self.log_error("Warning: Possible sensor malfunction - a sensor indicated filament not present before unloading bowden: %s\nWill attempt to continue..." % sensors)

                # "Fast" unload
                _,_,_,delta = self.trace_filament_move("Fast unloading move through bowden", -length, track=True, encoder_dwell=bool(self.autotune_rotation_distance))
                delta -= self._get_encoder_dead_space()
                ratio = (length - delta) / length

                # Encoder based validation test
                if self._can_use_encoder() and delta >= self.bowden_allowable_unload_delta and not self.calibrating:
                    ratio = 0.
                    # Only a warning because _unload_gate() will deal with it
                    self.log_info("Warning: Excess slippage was detected in bowden tube unload. Gear moved %.1fmm, Encoder measured %.1fmm" % (length, length - delta))

                self._random_failure() # Testing
                self.movequeues_wait()
            else:
                # No bowden movement required
                ratio = 1.

            if full:
                self._set_filament_pos_state(self.FILAMENT_POS_START_BOWDEN)
            elif self.filament_pos != self.FILAMENT_POS_IN_BOWDEN:
                self._set_filament_pos_state(self.FILAMENT_POS_IN_BOWDEN)
                ratio = 0.
            return ratio # For auto-calibration

        finally:
            self.bowden_start_pos = None

    # Optionally home filament to designated homing location at the extruder
    # Returns any homing distance for automatic calibration logic or None if not applicable
    def _home_to_extruder(self, max_length):
        self._set_filament_direction(self.DIRECTION_LOAD)
        self.selector.filament_drive()
        measured = 0.
        homing_movement = None

        if self.extruder_homing_endstop == self.SENSOR_EXTRUDER_NONE:
            homed = True

        elif self.extruder_homing_endstop == self.SENSOR_EXTRUDER_COLLISION:
            if self.has_encoder():
                actual,homed,measured,_ = self._home_to_extruder_collision_detection(max_length)
                homing_movement = actual
            else:
                raise MmuError("Cannot home to extruder using 'collision' method because encoder is not configured or disabled!")

        else:
            self.log_debug("Homing to extruder '%s' endstop, up to %.1fmm" % (self.extruder_homing_endstop, max_length))
            actual,homed,measured,_ = self.trace_filament_move("Homing filament to extruder", max_length, motor="gear", homing_move=1, endstop_name=self.extruder_homing_endstop)
            if homed:
                self.log_debug("Extruder endstop reached after %.1fmm (measured %.1fmm)" % (actual, measured))
                self._set_filament_pos_state(self.FILAMENT_POS_HOMED_ENTRY)

                # Move the little bit more to reach extruder entrance if we homed to entry sensor
                # We do this here to allow _load_extruder() to work with "extruder_only" option
                if self.extruder_homing_endstop == self.SENSOR_EXTRUDER_ENTRY:
                    _,_,measured,_ = self.trace_filament_move("Aligning filament to extruder gear", self.toolhead_entry_to_extruder, motor="gear")
            homing_movement = actual

        if not homed:
            self._set_filament_pos_state(self.FILAMENT_POS_END_BOWDEN)
            raise MmuError("Failed to reach extruder after moving %.1fmm" % max_length)

        if measured > (max_length * 0.8):
            self.log_info("Warning: 80%% of 'extruder_homing_max' was used homing. You may want to adjust your calibrated bowden length ('%s') or increase 'extruder_homing_max'" % self.VARS_MMU_CALIB_BOWDEN_LENGTH)

        self._set_filament_pos_state(self.FILAMENT_POS_HOMED_EXTRUDER)
        return homing_movement

    # Special extruder homing option for detecting the collision base on lack of encoder movement
    def _home_to_extruder_collision_detection(self, max_length):
        # Lock the extruder stepper
        stepper_enable = self.printer.lookup_object('stepper_enable')
        extruder_stepper = self.toolhead.get_extruder().extruder_stepper.stepper
        ge = stepper_enable.lookup_enable(extruder_stepper.get_name())
        ge.motor_enable(self.toolhead.get_last_move_time())

        step = self.extruder_collision_homing_step * math.ceil(self.encoder_resolution * 10) / 10
        self.log_debug("Homing to extruder gear, up to %.1fmm in %.1fmm steps" % (max_length, step))

        with self._wrap_gear_current(self.extruder_collision_homing_current, "for collision detection"):
            homed = False
            measured = delta = 0.
            i = 0
            for i in range(int(max_length / step)):
                msg = "Homing step #%d" % (i+1)
                _,_,smeasured,sdelta = self.trace_filament_move(msg, step, speed=self.gear_homing_speed)
                measured += smeasured
                delta += sdelta
                if sdelta >= self.encoder_min or abs(delta) > step: # Not enough or strange measured movement means we've hit the extruder
                    homed = True
                    measured -= step # Subtract the last step to improve accuracy
                    break
            self.log_debug("Extruder entrance%s found after %.1fmm move (%d steps), encoder measured %.1fmm (delta %.1fmm)"
                    % (" not" if not homed else "", step*(i+1), i+1, measured, delta))

        if delta > 5.0:
            self.log_info("Warning: A lot of slippage was detected whilst homing to extruder, you may want to reduce 'extruder_collision_homing_current' and/or ensure a good grip on filament by gear drive")

        self._set_filament_position(self._get_filament_position() - step) # Ignore last step movement
        return step*i, homed, measured, delta

    # Move filament from the extruder gears (entrance) to the nozzle
    # Returns any homing distance for automatic calibration logic
    def _load_extruder(self, extruder_only=False):
        with self.wrap_action(self.ACTION_LOADING_EXTRUDER):
            self.log_debug("Loading filament into extruder")
            self._set_filament_direction(self.DIRECTION_LOAD)

            # Important to wait for filaments with wildy different print temps. In practice, the time taken
            # to perform a swap should be adequate to reach the target temp but better safe than sorry
            self._ensure_safe_extruder_temperature(wait=True)
            homing_movement = None

            synced = not extruder_only
            if synced:
                self.selector.filament_drive()
                speed = self.extruder_sync_load_speed
                motor = "gear+extruder"
            else:
                self.selector.filament_release()
                speed = self.extruder_load_speed
                motor = "extruder"

            fhomed = False
            if self.sensor_manager.has_sensor(self.SENSOR_TOOLHEAD):
                # With toolhead sensor we always first home to toolhead sensor past the extruder entrance
                if self.sensor_manager.check_sensor(self.SENSOR_TOOLHEAD):
                    raise MmuError("Possible toolhead sensor malfunction - filament detected before it entered extruder")
                self.log_debug("Homing up to %.1fmm to toolhead sensor%s" % (self.toolhead_homing_max, (" (synced)" if synced else "")))
                actual,fhomed,measured,_ = self.trace_filament_move("Homing to toolhead sensor", self.toolhead_homing_max, motor=motor, homing_move=1, endstop_name=self.SENSOR_TOOLHEAD)
                if fhomed:
                    self._set_filament_pos_state(self.FILAMENT_POS_HOMED_TS)
                    homing_movement = max(actual - (self.toolhead_extruder_to_nozzle - self.toolhead_sensor_to_nozzle), 0)
                else:
                    self._set_filament_pos_state(self.FILAMENT_POS_EXTRUDER_ENTRY) # But could also still be POS_IN_BOWDEN!
                    raise MmuError("Failed to reach toolhead sensor after moving %.1fmm" % self.toolhead_homing_max)

            # Length may be reduced by previous unload in filament cutting use case. Ensure reduction is used only one time
            d = self.toolhead_sensor_to_nozzle if self.sensor_manager.has_sensor(self.SENSOR_TOOLHEAD) else self.toolhead_extruder_to_nozzle
            length = max(d - self.filament_remaining - self.toolhead_residual_filament - self.toolhead_ooze_reduction - self.toolchange_retract, 0)
            self.log_debug("Loading last %.1fmm to the nozzle..." % length)
            _,_,measured,delta = self.trace_filament_move("Loading filament to nozzle", length, speed=speed, motor=motor, wait=True)
            self._set_filament_remaining(0.)

            # Encoder based validation test if short of deterministic sensors and test makes sense
            if self._can_use_encoder() and not fhomed and not extruder_only and self.gate_selected != self.TOOL_GATE_BYPASS:
                self.log_debug("Total measured movement: %.1fmm, total delta: %.1fmm" % (measured, delta))
                if measured < self.encoder_min:
                    raise MmuError("Move to nozzle failed (encoder didn't sense any movement). Extruder may not have picked up filament or filament did not find homing sensor")
                elif delta > length * (self.toolhead_move_error_tolerance / 100.):
                    self._set_filament_pos_state(self.FILAMENT_POS_IN_EXTRUDER)
                    raise MmuError("Move to nozzle failed (encoder didn't sense sufficient movement). Extruder may not have picked up filament or filament did not find homing sensor")

            # Tightening move to prevent erroneous clog detection / runout if gear stepper is not synced with extruder
            if (
                self._can_use_encoder()
                and self.toolhead_post_load_tighten
                and not extruder_only
                and self.gate_selected != self.TOOL_GATE_BYPASS
                and not self.sync_to_extruder
                and not self.mmu_unit().filament_always_gripped
                and self.enable_clog_detection
            ):
                with self._wrap_gear_current(percent=50, reason="to tighten filament in bowden"):
                    # Filament will already be gripped (Servo will be down)
                    pullback = min(self.encoder().get_clog_detection_length() * self.toolhead_post_load_tighten / 100, 15) # % of current clog detection length
                    _,_,measured,delta = self.trace_filament_move("Tighening filament in bowden", -pullback, motor="gear", wait=True)
                    self.log_info("Filament tightened by %.1fmm to prevent false clog detection" % pullback)

            self._random_failure() # Testing
            self.movequeues_wait()
            self._set_filament_pos_state(self.FILAMENT_POS_LOADED)
            self.log_debug("Filament should be loaded to nozzle")
            return homing_movement

    # Extract filament past extruder gear (to end of bowden). Assume that tip has already been formed
    # and we are parked somewhere in the extruder either by slicer or by stand alone tip creation
    # But be careful:
    #   A poor tip forming routine or slicer could have popped the filament out of the extruder already
    # Ending point is either the exit of the extruder or at the extruder (entry) endstop if fitted
    def _unload_extruder(self, extruder_only=False, validate=True):
        with self.wrap_action(self.ACTION_UNLOADING_EXTRUDER):
            self.log_debug("Extracting filament from extruder")
            self._set_filament_direction(self.DIRECTION_UNLOAD)

            self._ensure_safe_extruder_temperature(wait=False)

            synced = self.selector.get_filament_grip_state() == self.FILAMENT_DRIVE_STATE and not extruder_only
            if synced:
                self.selector.filament_drive()
                speed = self.extruder_sync_unload_speed
                motor = "gear+extruder"
            else:
                self.selector.filament_release()
                speed = self.extruder_unload_speed
                motor = "extruder"

            fhomed = False
            if self.sensor_manager.has_sensor(self.SENSOR_EXTRUDER_ENTRY) and not extruder_only:
                # BEST Strategy: Extruder exit movement leveraging extruder entry sensor. Must be synced
                synced = True
                self.selector.filament_drive()
                speed = self.extruder_sync_unload_speed
                motor = "gear+extruder"

                if not self.sensor_manager.check_sensor(self.SENSOR_EXTRUDER_ENTRY):
                    if self.sensor_manager.check_sensor(self.SENSOR_TOOLHEAD):
                        raise MmuError("Toolhead or extruder sensor failure. Extruder sensor reports no filament but toolhead sensor is still triggered")
                    else:
                        self.log_error("Warning: Filament was not detected by extruder (entry) sensor at start of extruder unload\nWill attempt to continue...")
                        fhomed = True # Assumption
                else:
                    hlength = self.toolhead_extruder_to_nozzle + self.toolhead_entry_to_extruder + self.toolhead_unload_safety_margin - self.toolhead_residual_filament - self.toolhead_ooze_reduction - self.toolchange_retract
                    self.log_debug("Reverse homing up to %.1fmm to extruder sensor (synced) to exit extruder" % hlength)
                    _,fhomed,_,_ = self.trace_filament_move("Reverse homing to extruder sensor", -hlength, motor=motor, homing_move=-1, endstop_name=self.SENSOR_EXTRUDER_ENTRY)

                if not fhomed:
                    raise MmuError("Failed to reach extruder entry sensor after moving %.1fmm" % hlength)
                else:
                    validate = False
                    # We know exactly where end of filament is so true up
                    self._set_filament_pos_state(self.FILAMENT_POS_HOMED_ENTRY)
                    self._set_filament_position(-(self.toolhead_extruder_to_nozzle + self.toolhead_entry_to_extruder))

                # TODO There have been reports of this failing, perhaps because of klipper's late update of sensor state? Maybe query_endstop instead
                #      So former MmuError() has been changed to error message
                if self.sensor_manager.check_sensor(self.SENSOR_TOOLHEAD):
                    self.log_error("Warning: Toolhead sensor still reports filament is present in toolhead! Possible sensor malfunction\nWill attempt to continue...")

            else:
                if self.sensor_manager.has_sensor(self.SENSOR_TOOLHEAD):
                    # NEXT BEST: With toolhead sensor we first home to toolhead sensor. Optionally synced
                    if not self.sensor_manager.check_sensor(self.SENSOR_TOOLHEAD):
                        self.log_error("Warning: Filament was not detected in extruder by toolhead sensor at start of extruder unload\nWill attempt to continue...")
                        fhomed = True # Assumption
                    else:
                        hlength = self.toolhead_sensor_to_nozzle + self.toolhead_unload_safety_margin - self.toolhead_residual_filament - self.toolhead_ooze_reduction - self.toolchange_retract
                        self.log_debug("Reverse homing up to %.1fmm to toolhead sensor%s" % (hlength, (" (synced)" if synced else "")))
                        _,fhomed,_,_ = self.trace_filament_move("Reverse homing to toolhead sensor", -hlength, motor=motor, homing_move=-1, endstop_name=self.SENSOR_TOOLHEAD)
                    if not fhomed:
                        raise MmuError("Failed to reach toolhead sensor after moving %.1fmm" % hlength)
                    else:
                        validate = False
                        # We know exactly where end of filament is so true up
                        self._set_filament_pos_state(self.FILAMENT_POS_HOMED_TS)
                        self._set_filament_position(-self.toolhead_sensor_to_nozzle)

                # Finish up with regular extruder exit movement. Optionally synced
                length = max(0, self.toolhead_extruder_to_nozzle + self._get_filament_position()) + self.toolhead_unload_safety_margin
                self.log_debug("Unloading last %.1fmm to exit the extruder%s" % (length, " (synced)" if synced else ""))
                _,_,measured,delta = self.trace_filament_move("Unloading extruder", -length, speed=speed, motor=motor, wait=True)

                # Best guess of filament position is right at extruder entrance or just beyond if synced
                if synced:
                    self._set_filament_position(-(self.toolhead_extruder_to_nozzle + self.toolhead_unload_safety_margin))
                else:
                    self._set_filament_position(-self.toolhead_extruder_to_nozzle)

                # Encoder based validation test if it has high chance of being useful
                # NOTE: This check which used to raise MmuError() is triping many folks up because they have poor tip forming
                #       logic so just log error and continue. This disguises the root cause problem but will make folks happier
                #       Not performed for slicer tip forming (validate=True) because everybody is ejecting the filament!
                if validate and self._can_use_encoder() and length > self.encoder_move_step_size and not extruder_only and self.gate_selected != self.TOOL_GATE_BYPASS:
                    self.log_debug("Total measured movement: %.1fmm, total delta: %.1fmm" % (measured, delta))
                    msg = None
                    if measured < self.encoder_min:
                        msg = "any"
                    elif synced and delta > length * (self.toolhead_move_error_tolerance / 100.):
                        msg = "suffient"
                    if msg:
                        self.log_error("Warning: Encoder not sensing %s movement during final extruder retraction move\nConcluding filament either stuck in the extruder, tip forming erroneously completely ejected filament or filament was not fully loaded\nWill attempt to continue..." % msg)

                self._set_filament_pos_state(self.FILAMENT_POS_END_BOWDEN)

            self._random_failure() # Testing
            self.movequeues_wait()
            self.log_debug("Filament should be out of extruder")

    # Use data from load or unload operation to auto-calibrate / auto-tune
    #
    # Data we can use:
    #  - ratio of large bowden move to that measured by encoder (0 if it can't be relied on)
    #  - the amount of unexpected homing necessary to reach endstop. We want some homing
    #    movement but we can't use excessive numbers for tuning (None indicates not available)
    #  - the direction of filament movement
    #
    # Things we could/can tune:
    #  - If gate 0, use the bowden move ratio to update encoder calibration ("encoder calibration"). Dangerous so not done!
    #  - If gate 0, use excess homing move to tune the calibrated bowden length ("bowden calibration")
    #    but only do this if bowden move ratio is reasonable. Can be done in both directions
    #  - If gate >0, use the bowden move ratio to set/tune the gear rotation_distance ("gate calibration")
    #    but only do this if homing movement data tells us we haven't overshot. Can be done in both directions
    #
    # Calibration replaces the previous value. Autotuning applies a moving average
    def _autotune(self, direction, bowden_move_ratio, homing_movement):
        msg = "Autotune: bowden move ratio: %.6f, Extra homing movement: %s" % (bowden_move_ratio, "n/a" if homing_movement is None else "%.1fmm" % homing_movement)
        if homing_movement is not None:
            # TODO Currently only works with gate >0. Could work with gate 0 if variable_rotation_distance is True
            # TODO and bowden is calibrated and we don't tune bowden below
            if (
                self.mmu_unit().variable_rotation_distances
                and self.autotune_rotation_distance and self.gate_selected > 0
                and bowden_move_ratio > 0 and homing_movement > 0
            ):
                if direction in [self.DIRECTION_LOAD, self.DIRECTION_UNLOAD]:
                    # Encoder based automatic calibration of gate's gear rotation_distance aka MMU_CALIBRATE_GATES
                    current_rd = self.gear_rail().steppers[0].get_rotation_distance()[0]
                    new_rd = round(bowden_move_ratio * current_rd, 6)
                    gate0_rd = self.rotation_distances[0]
                    tolerance_range = (gate0_rd - gate0_rd * 0.1, gate0_rd + gate0_rd * 0.1) # Allow max 10% variation from gate 0 for autotune
                    if tolerance_range[0] <= new_rd < tolerance_range[1]:
                        if not self.calibrating and self.rotation_distances[self.gate_selected] > 0:
                            # Tuning existing calibration
                            new_rd = round((self.rotation_distances[self.gate_selected] * 5 + new_rd) / 6, 6) # Moving average
                            msg += ". Autotuned rotation_distance: %.6f for gate %d (ratio: %.6f)" % (new_rd, self.gate_selected, bowden_move_ratio)
                        else:
                            # First time calibration or forced re-calibration
                            self.log_always("Calibrated rotation_distance: %.6f has been automatically saved for gate %d (ratio: %.6f)" % (new_rd, self.gate_selected, bowden_move_ratio))
                        self._set_rotation_distance(new_rd)
                        self.rotation_distances[self.gate_selected] = new_rd
                        self.save_variable(self.VARS_MMU_GEAR_ROTATION_DISTANCES, self.rotation_distances, write=True)
                    else:
                        msg += ". Calculated rotation_distance: %.6f for gate %d failed sanity check and has been ignored (ratio: %.6f)" % (new_rd, self.gate_selected, bowden_move_ratio)

            # TODO Currently only works with gate 0. Could work with other gates if variable_bowden_lengths is True
            # TODO and rotation distance is calibrated and not being tuned above
            if (
                self.mmu_unit().require_bowden_move
                and self.autotune_bowden_length and self.gate_selected == 0
                and (0.9 < bowden_move_ratio < 1.1 or not self.has_encoder())
            ):
                if direction in [self.DIRECTION_LOAD, self.DIRECTION_UNLOAD]:
                    # Homing movement based automatic calibration of bowden length aka MMU_CALIBRATE_BOWDEN
                    bowden_length = self._get_bowden_length(self.gate_selected)
                    if homing_movement > 10: # Represents padding because we want some homing room
                        new_bl = bowden_length + homing_movement - 10.
                    elif homing_movement == 0:
                        new_bl = bowden_length - 5. # Reduce slightly
                    else:
                        new_bl = bowden_length
                    new_bl = round((bowden_length * 5 + new_bl) / 6, 1) # Moving average
                    if new_bl != bowden_length:
                        self._save_bowden_length(self.gate_selected, new_bl)
                        msg += " Autotuned bowden length: %.1f" % new_bl

            if self.gate_selected == 0 and homing_movement > 0 and bowden_move_ratio > 0:
                # Bowden movement based warning of encoder calibration aka MMU_CALIBRATE_ENCODER
                if not 0.95 < bowden_move_ratio < 1.05:
                    msg += ". Encoder measurement on gate 0 was outside of desired calibration range. You may want to check function or recalibrate"
        else:
            msg += ". Tuning not possible"

        self.log_debug(msg)


##############################################
# LOAD / UNLOAD SEQUENCES AND FILAMENT TESTS #
##############################################

    def load_sequence(self, bowden_move=None, skip_extruder=False, purge=None, extruder_only=False):
        self.movequeues_wait()

        bowden_length = self._get_bowden_length(self.gate_selected)
        if bowden_move is None:
            bowden_move = bowden_length
        if bowden_move > bowden_length:
            self.log_info("Warning: Restricting bowden load length to calibrated value of %.1fmm" % bowden_length)
        full = bowden_move == bowden_length
        macros_and_track = not extruder_only and full

        self._set_filament_direction(self.DIRECTION_LOAD)
        self._initialize_filament_position(dwell=None)

        try:
            home = False
            if not extruder_only:
                current_action = self._set_action(self.ACTION_LOADING)
                if full:
                    home = self._must_home_to_extruder()
                else:
                    skip_extruder = True

            if macros_and_track:
                self._track_time_start('load')
                # PRE_LOAD user defined macro
                with self._wrap_track_time('pre_load'):
                    self.wrap_gcode_command(self.pre_load_macro, exception=True, wait=True)

            self.log_info("Loading %s..." % ("extruder" if extruder_only else "filament"))
            if not extruder_only:
                self._display_visual_state()

            homing_movement = None # Track how much homing is done for calibrated bowden length optimization
            bowden_move_ratio = 0. # Track mismatch in moved vs measured bowden distance
            start_filament_pos = self.filament_pos

            # Note: Conditionals deliberately coded this way to match macro alternative
            if self.gcode_load_sequence:
                self.log_debug("Calling external user defined loading sequence macro")
                self.wrap_gcode_command("%s FILAMENT_POS=%d LENGTH=%.1f FULL=%d HOME_EXTRUDER=%d SKIP_EXTRUDER=%d EXTRUDER_ONLY=%d" % (self.load_sequence_macro, start_filament_pos, bowden_move, int(full), int(home), int(skip_extruder), int(extruder_only)), exception=True)

            elif extruder_only:
                if start_filament_pos < self.FILAMENT_POS_EXTRUDER_ENTRY:
                    self._load_extruder(extruder_only=True)
                else:
                    self.log_debug("Assertion failure: Unexpected state %d in load_sequence(extruder_only=True)" % start_filament_pos)
                    raise MmuError("Cannot load extruder because already in extruder. Unload first")

            elif start_filament_pos >= self.FILAMENT_POS_EXTRUDER_ENTRY:
                self.log_debug("Assertion failure: Unexpected state %d in load_sequence()" % start_filament_pos)
                raise MmuError("Cannot load because already in extruder. Unload first")

            else:
                overshoot = 0.
                if start_filament_pos <= self.FILAMENT_POS_UNLOADED:
                    overshoot = self._load_gate()

                if start_filament_pos < self.FILAMENT_POS_END_BOWDEN:
                    bowden_move_ratio = self._load_bowden(bowden_move, start_pos=overshoot)

                if start_filament_pos < self.FILAMENT_POS_HOMED_EXTRUDER and home:
                    hm = self._home_to_extruder(self.extruder_homing_max)
                    if hm is not None:
                        homing_movement = (homing_movement or 0) + hm

                if not skip_extruder:
                    hm = self._load_extruder()
                    if hm is not None:
                        homing_movement = (homing_movement or 0) + hm

            self.movequeues_wait()
            msg = "Load of %.1fmm filament successful" % self._get_filament_position()
            if self._can_use_encoder():
                msg += " {1}(encoder measured %.1fmm){0}" % self.get_encoder_distance(dwell=None)
            self.log_info(msg, color=True)

            # Autotune calibrated bowden length
            if full and not extruder_only and not self.gcode_load_sequence:
                self._autotune(self.DIRECTION_LOAD, bowden_move_ratio, homing_movement)

            # Activate loaded spool in Spoolman
            self._spoolman_activate_spool(self.gate_spool_id[self.gate_selected])

            # Deal with purging
            if purge == self.PURGE_SLICER and not skip_extruder:
                self.log_debug("Purging expected to be performed by slicer")
            elif purge == self.PURGE_STANDALONE and not skip_extruder and not self.is_handling_runout:
                with self._wrap_track_time('purge'):
                    # Restore the expected sync state now before running this macro
                    sync = (self.is_printing() and self.sync_purge) or self._standalone_sync
                    self.sync_gear_to_extruder(sync, grip=True, current=True)
                    with self.wrap_action(self.ACTION_PURGING):
                        self.purge_standalone()

            # POST_LOAD user defined macro
            if macros_and_track:
                with self._wrap_track_time('post_load'):
                    # Restore the expected sync state now before running this macro
                    sync = (self.is_printing() and self.sync_to_extruder) or self._standalone_sync
                    self.sync_gear_to_extruder(sync, grip=True, current=True)
                    if self.has_blobifier: # Legacy blobifer integration. purge_macro now preferred
                        with self.wrap_action(self.ACTION_PURGING):
                            self.wrap_gcode_command(self.post_load_macro, exception=True, wait=True)
                    else:
                        self.wrap_gcode_command(self.post_load_macro, exception=True, wait=True)

        except MmuError as ee:
            self._track_gate_statistics('load_failures', self.gate_selected)
            raise MmuError("Load sequence failed because:\n%s" % (str(ee)))

        finally:
            self._track_gate_statistics('loads', self.gate_selected)

            if not extruder_only:
                self._set_action(current_action)

            if macros_and_track:
                self._track_time_end('load')

    def unload_sequence(self, bowden_move=None, check_state=False, form_tip=None, extruder_only=False):
        self.movequeues_wait()

        bowden_length = self._get_bowden_length(self.gate_selected)
        if bowden_move is None:
            bowden_move = bowden_length
        if bowden_move > bowden_length:
            self.log_info("Warning: Restricting bowden unload length to calibrated value of %.1fmm" % bowden_length)
        full = bowden_move == bowden_length
        macros_and_track = not extruder_only and full
        runout = self.is_handling_runout

        self._set_filament_direction(self.DIRECTION_UNLOAD)
        self._initialize_filament_position(dwell=None)

        if check_state or self.filament_pos == self.FILAMENT_POS_UNKNOWN:
            # Let's determine where filament is and reset state before continuing
            self.recover_filament_pos(message=True)

        if self.filament_pos == self.FILAMENT_POS_UNLOADED:
            self.log_debug("Filament already ejected")
            self._auto_filament_grip()
            return

        try:
            if not extruder_only:
                current_action = self._set_action(self.ACTION_UNLOADING)

            # Run PRE_UNLOAD user defined macro
            if macros_and_track:
                self._track_time_start('unload')
                with self._wrap_track_time('pre_unload'):
                    self.wrap_gcode_command(self.pre_unload_macro, exception=True, wait=True)

            self.log_info("Unloading %s..." % ("extruder" if extruder_only else "filament"))
            if not extruder_only:
                self._display_visual_state()

            park_pos = 0.
            do_form_tip = form_tip if form_tip is not None else self.FORM_TIP_STANDALONE # Default to standalone
            if do_form_tip == self.FORM_TIP_SLICER:
                # Slicer was responsible for the tip, but the user must set the slicer_tip_park_pos
                park_pos = self.slicer_tip_park_pos
                self._set_filament_position(-park_pos)
                if park_pos == 0.:
                    self.log_error("Tip forming performed by slicer but 'slicer_tip_park_pos' not set")
                else:
                    self.log_debug("Tip forming performed by slicer, park_pos set to %.1fmm" % park_pos)

            elif do_form_tip == self.FORM_TIP_STANDALONE and (self.filament_pos >= self.FILAMENT_POS_IN_EXTRUDER or runout):
                with self._wrap_track_time('form_tip'):
                    # Extruder only in runout case to give filament best chance to reach gear
                    detected = self.form_tip_standalone(extruder_only=(extruder_only or runout))
                    park_pos = self._get_filament_position()

                    # If handling runout warn if we don't see any filament near the gate
                    if runout and (
                        self.sensor_manager.check_any_sensors_before(self.FILAMENT_POS_HOMED_GATE, self.gate_selected) is False or
                        (self.has_encoder() and self.get_encoder_distance() == 0)
                    ):
                        self.log_info("Warning: Filament not seen near gate after tip forming move. Unload may not be possible")

                    self.wrap_gcode_command(self.post_form_tip_macro, exception=True, wait=True)

            # Note: Conditionals deliberately coded this way to match macro alternative
            homing_movement = None # Track how much homing is done for calibrated bowden length optimization
            bowden_move_ratio = 0. # Track mismatch in moved vs measured bowden distance
            start_filament_pos = self.filament_pos
            unload_to_buffer = (start_filament_pos >= self.FILAMENT_POS_END_BOWDEN and not extruder_only)

            if self.gcode_unload_sequence:
                self.log_debug("Calling external user defined unloading sequence macro")
                self.wrap_gcode_command("%s FILAMENT_POS=%d LENGTH=%.1f EXTRUDER_ONLY=%d PARK_POS=%.1f" % (self.unload_sequence_macro, start_filament_pos, bowden_move, extruder_only, park_pos), exception=True)

            elif extruder_only:
                if start_filament_pos >= self.FILAMENT_POS_EXTRUDER_ENTRY:
                    self._unload_extruder(extruder_only=True, validate=do_form_tip == self.FORM_TIP_STANDALONE)
                else:
                    self.log_debug("Assertion failure: Unexpected state %d in unload_sequence(extruder_only=True)" % start_filament_pos)
                    raise MmuError("Cannot unload extruder because filament not detected in extruder!")

            elif start_filament_pos == self.FILAMENT_POS_UNLOADED:
                self.log_debug("Assertion failure: Unexpected state %d in unload_sequence()" % start_filament_pos)
                raise MmuError("Cannot unload because already unloaded!")

            else:
                if start_filament_pos >= self.FILAMENT_POS_EXTRUDER_ENTRY:
                    # Exit extruder, fast unload of bowden, then slow unload encoder
                    self._unload_extruder(validate=do_form_tip == self.FORM_TIP_STANDALONE)

                if start_filament_pos >= self.FILAMENT_POS_END_BOWDEN or (start_filament_pos >= self.FILAMENT_POS_HOMED_GATE and not full):
                    # Fast unload of bowden, then unload encoder
                    bowden_move_ratio = self._unload_bowden(bowden_move)
                    homing_movement = self._unload_gate()

                elif start_filament_pos >= self.FILAMENT_POS_HOMED_GATE:
                    # We have to do slow unload because we don't know exactly where we are
                    self._unload_gate(homing_max=bowden_move) # Full slow unload

            if unload_to_buffer and self.gate_status[self.gate_selected] != self.GATE_EMPTY:
                self._set_gate_status(self.gate_selected, self.GATE_AVAILABLE_FROM_BUFFER)

            # If runout then over unload to prevent accidental reload
            if runout:
                self._eject_from_gate()

# Disabled because it results in servo "flutter" that users don't like
#            # Encoder based validation test
#            if self._can_use_encoder():
#                movement = self.selector.filament_release(measure=True)
#                if movement > self.encoder_min:
#                    self._set_filament_pos_state(self.FILAMENT_POS_UNKNOWN)
#                    self.log_trace("Encoder moved %.1fmm when filament was released!" % movement)
#                    raise MmuError("Encoder sensed movement when the servo was released\nConcluding filament is stuck somewhere")

            self.movequeues_wait()
            msg = "Unload of %.1fmm filament successful" % self._get_filament_position()
            if self._can_use_encoder():
                msg += " {1}(encoder measured %.1fmm){0}" % self.get_encoder_distance(dwell=None)
            self.log_info(msg, color=True)

            # Finally autotune calibrated bowden length
            if full and not extruder_only and not self.gcode_unload_sequence:
                self._autotune(self.DIRECTION_UNLOAD, bowden_move_ratio, homing_movement)

            # Deactivate spool in Spoolman as it is now unloaded.
            self._spoolman_activate_spool(0)

            # POST_UNLOAD user defined macro
            if macros_and_track:
                with self._wrap_track_time('post_unload'):
                    if self.has_mmu_cutter:
                        with self.wrap_action(self.ACTION_CUTTING_FILAMENT):
                            self.wrap_gcode_command(self.post_unload_macro, exception=True, wait=True)
                    else:
                        self.wrap_gcode_command(self.post_unload_macro, exception=True, wait=True)

        except MmuError as ee:
            self._track_gate_statistics('unload_failures', self.gate_selected)
            raise MmuError("Unload sequence failed because:\n%s" % (str(ee)))

        finally:
            self._track_gate_statistics('unloads', self.gate_selected)

            if not extruder_only:
                self._set_action(current_action)

            if macros_and_track:
                self._track_time_end('unload')

    # Form tip prior to extraction from the extruder. This can take the form of shaping the filament or could simply
    # activate a filament cutting mechanism. Sets filament position based on park pos
    # Returns True if filament is detected
    def form_tip_standalone(self, extruder_only=False):
        self.movequeues_wait()

        # Pre check to validate the presence of filament in the extruder and case where we don't need to form tip
        filament_initially_present = self.sensor_manager.check_sensor(self.SENSOR_TOOLHEAD)
        if filament_initially_present is False:
            self.log_debug("Tip forming skipped because no filament was detected")

            if self.filament_pos == self.FILAMENT_POS_LOADED:
                self._set_filament_pos_state(self.FILAMENT_POS_EXTRUDER_ENTRY)
            else:
                self._set_filament_pos_state(self.FILAMENT_POS_IN_BOWDEN)

            self._set_filament_position(-self.toolhead_extruder_to_nozzle)
            return False

        gcode_macro = self.printer.lookup_object("gcode_macro %s" % self.form_tip_macro, None)
        if gcode_macro is None:
            raise MmuError("Filament tip forming macro '%s' not found" % self.form_tip_macro)

        with self.wrap_action(self.ACTION_CUTTING_TIP if self.has_toolhead_cutter else self.ACTION_FORMING_TIP):
            synced = self.sync_form_tip and not extruder_only
            self.sync_gear_to_extruder(synced, grip=True, current=False)
            self._ensure_safe_extruder_temperature(wait=True)

            # Perform the tip forming move and establish park_pos
            initial_encoder_position = self.get_encoder_distance()
            park_pos, remaining, reported = self._do_form_tip()
            measured = self.get_encoder_distance(dwell=None) - initial_encoder_position
            self._set_filament_remaining(remaining, self.gate_color[self.gate_selected] if self.gate_selected != self.TOOL_GATE_UNKNOWN else '')

            # Encoder based validation test
            detected = True # Start with assumption that filament was present
            if self._can_use_encoder() and not reported:
                # Logic to try to validate success and update presence of filament based on movement
                if filament_initially_present is True:
                    # With encoder we might be able to check for clog now
                    if not measured > self.encoder_min:
                        raise MmuError("No encoder movement: Concluding filament is stuck in extruder")
                else:
                    # Couldn't determine if we initially had filament at start (lack of sensors)
                    if not measured > self.encoder_min:
                        # No movement. We can be confident we are/were empty
                        detected = False
                    elif synced:
                        # A further test is needed to see if the filament is actually in the extruder
                        detected, moved = self._test_filament_in_extruder_by_retracting()
                        park_pos += moved

            self._set_filament_position(-park_pos)
            self.set_encoder_distance(initial_encoder_position + park_pos)

            if detected or extruder_only:
                # Definitely in extruder
                self._set_filament_pos_state(self.FILAMENT_POS_IN_EXTRUDER)
            else:
                # No detection. Best to assume we are somewhere in bowden for defensive unload
                self._set_filament_pos_state(self.FILAMENT_POS_IN_BOWDEN)

            return detected

    def _do_form_tip(self, test=False):
        with self._wrap_extruder_current(self.extruder_form_tip_current, "for tip forming move"):
            extruder_stepper = self.toolhead.get_extruder().extruder_stepper.stepper
            initial_mcu_pos = extruder_stepper.get_mcu_position()
            initial_encoder_position = self.get_encoder_distance()

            with self._wrap_pressure_advance(0., "for tip forming"):
                gcode_macro = self.printer.lookup_object("gcode_macro %s" % self.form_tip_macro, "_MMU_FORM_TIP")
                self.log_info("Forming tip...")
                self.wrap_gcode_command("%s %s" % (self.form_tip_macro, "FINAL_EJECT=1" if test else ""), exception=True, wait=True)

            final_mcu_pos = extruder_stepper.get_mcu_position()
            stepper_movement = (initial_mcu_pos - final_mcu_pos) * extruder_stepper.get_step_dist()
            measured = self.get_encoder_distance(dwell=None) - initial_encoder_position
            park_pos = gcode_macro.variables.get("output_park_pos", -1)
            try:
                park_pos = float(park_pos)
            except ValueError as e:
                self.log_error("Reported 'output_park_pos: %s' could not be parsed: %s" % (park_pos, str(e)))
                park_pos = -1

            reported = False
            if park_pos < 0:
                # Use stepper movement (tip forming)
                filament_remaining = 0.
                park_pos = stepper_movement + self.toolhead_residual_filament + self.toolchange_retract
                msg = "After tip forming, extruder moved: %.1fmm thus park_pos calculated as %.1fmm (encoder measured %.1fmm)" % (stepper_movement, park_pos, measured)
                if test:
                    self.log_always(msg)
                else:
                    self.log_trace(msg)
            else:
                # Means the macro reported it (filament cutting)
                if park_pos == 0:
                    self.log_error("Warning: output_park_pos was reported as 0mm and may not be set correctly\nWill attempt to continue...")
                reported = True
                filament_remaining = park_pos - stepper_movement - self.toolhead_residual_filament - self.toolchange_retract
                msg = "After tip cutting, park_pos reported as: %.1fmm with calculated %.1fmm filament remaining in extruder (extruder moved: %.1fmm, encoder measured %.1fmm)" % (park_pos, filament_remaining, stepper_movement, measured)
                if test:
                    self.log_always(msg)
                else:
                    self.log_trace(msg)

            if not test:
                # Important sanity checks to spot misconfiguration
                if park_pos > self.toolhead_extruder_to_nozzle:
                    self.log_error("Warning: park_pos (%.1fmm) cannot be greater than 'toolhead_extruder_to_nozzle' distance of %.1fmm! Assumming fully unloaded from extruder\nWill attempt to continue..." % (park_pos, self.toolhead_extruder_to_nozzle))
                    park_pos = self.toolhead_extruder_to_nozzle
                    filament_remaining = 0.

                if filament_remaining < 0:
                    self.log_error("Warning: Calculated filament remaining after cut is negative (%.1fmm)! Suspect misconfiguration of output_park_pos (%.1fmm).\nWill attempt to continue assuming no cut filament remaining..." % (filament_remaining, park_pos))
                    park_pos = 0.
                    filament_remaining = 0.

        return park_pos, filament_remaining, reported

    def purge_standalone(self):
        gcode_macro = self.printer.lookup_object("gcode_macro %s" % self.purge_macro, None)
        if gcode_macro:
            self.log_info("Purging...")
            with self._wrap_extruder_current(self.extruder_purge_current, "for filament purge"):
                # We expect the macro to decide on the purge volume, but expect to be based on this. If not in a
                # toolchange toolchange_purge_volume will be 0 and macro may need to perform worse case purge
                msg = "Calculated purge (combination of):\n"
                msg += "extruder_filament_remaining: %.1fmm\n" % (self.filament_remaining + self.toolhead_residual_filament)
                msg += "toolchange_purge_volume: %.1fmm%s" % (self.toolchange_purge_volume, UI_CUBE)
                self.log_debug(msg)
                self.wrap_gcode_command(self.purge_macro, exception=True, wait=True)


#################################
# FILAMENT MOVEMENT AND CONTROL #
#################################

    # Convenience wrapper around all gear and extruder motor movement that retains sync state, tracks movement and creates trace log
    # motor = "gear"           - gear motor(s) only on rail
    #         "gear+extruder"  - gear and extruder included on rail
    #         "extruder"       - extruder only on gear rail
    #         "both"           - gear and extruder together but independent (legacy, homing move not possible)
    #         "synced"         - gear synced with extruder as in print (homing move not possible)
    #
    # If homing move then endstop name can be specified.
    #         "mmu_gate"       - at the gate on MMU (when motor includes "gear")
    #         "mmu_gear_N"     - post past the filament drive gear
    #         "extruder"       - just before extruder entrance (motor includes "gear" or "extruder")
    #         "toolhead"       - after extruder entrance (motor includes "gear" or "extruder")
    #         "mmu_gear_touch" - stallguard on gear (when motor includes "gear", only useful for motor="gear")
    #         "mmu_ext_touch"  - stallguard on nozzle (when motor includes "extruder", only useful for motor="extruder")
    #
    # All move distances are interpreted as relative
    # 'wait' will wait on appropriate move queue(s) after completion of move (forced to True if need encoder reading)
    # 'measure' whether we need to wait and measure encoder for movement
    # 'encoder_dwell' delay some additional time to ensure we have accurate encoder reading (if encoder fitted and required for measuring)
    #
    # All moves return: actual (relative), homed, measured, delta; mmu_toolhead.get_position[1] holds absolute position
    #
    def trace_filament_move(self, trace_str, dist, speed=None, accel=None, motor="gear", homing_move=0, endstop_name="default", track=False, wait=False, encoder_dwell=False):
        self.mmu_toolhead().unsync() # Precaution
        encoder_start = self.get_encoder_distance(dwell=encoder_dwell)
        pos = self.mmu_toolhead().get_position()
        ext_pos = self.toolhead.get_position()
        homed = False
        actual = dist
        delta = 0.
        null_rtn = (0., False, 0., 0.)

        if homing_move != 0:
            # Check for valid endstop
            if endstop_name is None:
                endstop = self.gear_rail().get_endstops()
            else:
                endstop_name = self.sensor_manager.get_mapped_endstop_name(endstop_name)
                endstop = self.gear_rail().get_extra_endstop(endstop_name)
                if endstop is None:
                    self.log_error("Endstop '%s' not found" % endstop_name)
                    return null_rtn

        # Set sensible speeds and accelaration if not supplied
        if motor in ["gear"]:
            if homing_move != 0:
                speed = speed or self.gear_homing_speed
                accel = accel or min(self.gear_from_buffer_accel, self.gear_from_spool_accel)
            else:
                if abs(dist) > self.gear_short_move_threshold:
                    if dist < 0:
                        speed = speed or self.gear_unload_speed
                        accel = accel or self.gear_unload_accel
                    elif (not self.has_filament_buffer or (self.gate_selected >= 0 and self.gate_status[self.gate_selected] != self.GATE_AVAILABLE_FROM_BUFFER)):
                        speed = speed or self.gear_from_spool_speed
                        accel = accel or self.gear_from_spool_accel
                    else:
                        speed = speed or self.gear_from_buffer_speed
                        accel = accel or self.gear_from_buffer_accel
                else:
                    speed = speed or self.gear_short_move_speed
                    accel = accel or self.gear_short_move_accel

        elif motor in ["both", "gear+extruder", "synced"]:
            if homing_move != 0:
                speed = speed or min(self.gear_homing_speed, self.extruder_homing_speed)
                accel = accel or min(max(self.gear_from_buffer_accel, self.gear_from_spool_accel), self.extruder_accel)
            else:
                speed = speed or (self.extruder_sync_load_speed if dist > 0 else self.extruder_sync_unload_speed)
                accel = accel or min(max(self.gear_from_buffer_accel, self.gear_from_spool_accel), self.extruder_accel)

        elif motor in ["extruder"]:
            if homing_move != 0:
                speed = speed or self.extruder_homing_speed
                accel = accel or self.extruder_accel
            else:
                speed = speed or (self.extruder_load_speed if dist > 0 else self.extruder_unload_speed)
                accel = accel or self.extruder_accel

        else:
            self.log_error("Assertion failure: Invalid motor specification '%s'" % motor)
            return null_rtn

        # Apply per-gate speed override
        if self.gate_selected >= 0:
            adjust = self.gate_speed_override[self.gate_selected] / 100.
            speed *= adjust
            accel *= adjust

        with self._wrap_espooler(motor, dist, speed, accel, homing_move):
            wait = wait or self._wait_for_espooler # Allow eSpooler wrapper to force wait

            # Gear rail is driving the filament
            if motor in ["gear", "gear+extruder", "extruder"]:
                with self._wrap_sync_mode(MmuToolHead.EXTRUDER_SYNCED_TO_GEAR if motor == "gear+extruder" else MmuToolHead.EXTRUDER_ONLY_ON_GEAR if motor == "extruder" else None):
                    if homing_move != 0:
                        trig_pos = [0., 0., 0., 0.]
                        hmove = HomingMove(self.printer, endstop, self.mmu_toolhead())
                        extruder_stepper = self.toolhead.get_extruder().extruder_stepper.stepper
                        init_ext_mcu_pos = extruder_stepper.get_mcu_position() # For non-homing extruder or if extruder not on gear rail
                        init_pos = pos[1]
                        pos[1] += dist
                        for _ in range(self.canbus_comms_retries):  # HACK: We can repeat because homing move
                            got_comms_timeout = False # HACK: Logic to try to mask CANbus timeout issues
                            try:
                                #initial_mcu_pos = extruder.stepper.get_mcu_position()
                                #init_pos = pos[1]
                                #pos[1] += dist
                                with self.wrap_accel(accel):
                                    trig_pos = hmove.homing_move(pos, speed, probe_pos=True, triggered=homing_move > 0, check_triggered=True)
                                homed = True
                                if self.gear_rail().is_endstop_virtual(endstop_name):
                                    # Stallguard doesn't do well at slow speed. Try to infer move completion
                                    if abs(trig_pos[1] - dist) < 1.0:
                                        homed = False
                            except self.printer.command_error as e:
                                # CANbus mcu's often seen to exhibit "Communication timeout" so surface errors to user
                                if abs(trig_pos[1] - dist) > 0. and "after full movement" not in str(e):
                                    if 'communication timeout' in str(e).lower():
                                        got_comms_timeout = True
                                        speed *= 0.8 # Reduce speed by 20%
                                    self.log_error("Did not complete homing move: %s" % str(e))
                                else:
                                    if self.log_enabled(self.LOG_STEPPER):
                                        self.log_stepper("Did not home: %s" % str(e))
                                homed = False
                            finally:
                                halt_pos = self.mmu_toolhead().get_position()
                                ext_actual = (extruder_stepper.get_mcu_position() - init_ext_mcu_pos) * extruder_stepper.get_step_dist()

                                # Support setup where a non-homing extruder is being used
                                if motor == "extruder" and not self.mmu_machine.homing_extruder:
                                    # This isn't super accurate if extruder isn't (homing) MmuExtruder because doesn't have required endstop, thus this will
                                    # overrun and even move slightly even if already homed. We can only correct the actual gear rail position.
                                    halt_pos[1] += ext_actual
                                    self.mmu_toolhead().set_position(halt_pos) # Correct the gear rail position

                                actual = halt_pos[1] - init_pos
                                if self.log_enabled(self.LOG_STEPPER):
                                    self.log_stepper("%s HOMING MOVE: max dist=%.1f, speed=%.1f, accel=%.1f, endstop_name=%s, wait=%s >> %s" % (motor.upper(), dist, speed, accel, endstop_name, wait, "%s halt_pos=%.1f (rail moved=%.1f, extruder moved=%.1f), trig_pos=%.1f" % ("HOMED" if homed else "DID NOT HOMED",  halt_pos[1], actual, ext_actual, trig_pos[1])))
                            if not got_comms_timeout:
                                break
                    else:
                        if self.log_enabled(self.LOG_STEPPER):
                            self.log_stepper("%s MOVE: dist=%.1f, speed=%.1f, accel=%.1f, wait=%s" % (motor.upper(), dist, speed, accel, wait))
                        pos[1] += dist
                        with self.wrap_accel(accel):
                            self.mmu_toolhead().move(pos, speed)

            # Extruder is driving, gear rail is following
            elif motor in ["synced"]:
                with self._wrap_sync_mode(MmuToolHead.GEAR_SYNCED_TO_EXTRUDER):
                    self._ensure_safe_extruder_temperature(wait=False)
                    if homing_move != 0:
                        self.log_error("Not possible to perform homing move while synced")
                    else:
                        if self.log_enabled(self.LOG_STEPPER):
                            self.log_stepper("%s MOVE: dist=%.1f, speed=%.1f, accel=%.1f, wait=%s" % (motor.upper(), dist, speed, accel, wait))
                        ext_pos[3] += dist
                        self.toolhead.move(ext_pos, speed)

            # Independent motors. Unsynced move
            elif motor == "both":
                with self._wrap_sync_mode(None):
                    if homing_move != 0:
                        self.log_error("Not possible to perform homing move on two independent steppers")
                    else:
                        self._ensure_safe_extruder_temperature(wait=False)
                        if self.log_enabled(self.LOG_STEPPER):
                            self.log_stepper("%s MOVE: dist=%.1f, speed=%.1f, accel=%.1f, wait=%s" % (motor.upper(), dist, speed, accel, wait))
                        pos[1] += dist
                        with self.wrap_accel(accel):
                            self.mmu_toolhead().move(pos, speed)
                        ext_pos[3] += dist
                        self.toolhead.move(ext_pos, speed)

            self.mmu_toolhead().flush_step_generation() # TTC mitigation
            self.toolhead.flush_step_generation()     # TTC mitigation
            if wait:
                self.movequeues_wait()

        encoder_end = self.get_encoder_distance(dwell=encoder_dwell)
        measured = encoder_end - encoder_start
        delta = abs(actual) - measured # +ve means measured less than moved, -ve means measured more than moved
        if trace_str:
            if homing_move != 0:
                trace_str += ". Stepper: '%s' %s after moving %.1fmm (of max %.1fmm), encoder measured %.1fmm (delta %.1fmm)"
                trace_str = trace_str % (motor, ("homed" if homed else "did not home"), actual, dist, measured, delta)
                trace_str += ". Pos: @%.1f, (%.1fmm)" % (self.mmu_toolhead().get_position()[1], encoder_end)
            else:
                trace_str += ". Stepper: '%s' moved %.1fmm, encoder measured %.1fmm (delta %.1fmm)"
                trace_str = trace_str % (motor, dist, measured, delta)
            trace_str += ". Pos: @%.1f, (%.1fmm)" % (self.mmu_toolhead().get_position()[1], encoder_end)
            self.log_trace(trace_str)

        if self._can_use_encoder() and motor == "gear" and track:
            if dist > 0:
                self._track_gate_statistics('load_distance', self.gate_selected, dist)
                self._track_gate_statistics('load_delta', self.gate_selected, delta)
            else:
                self._track_gate_statistics('unload_distance', self.gate_selected, -dist)
                self._track_gate_statistics('unload_delta', self.gate_selected, delta)
            if dist != 0:
                quality = abs(1. - delta / dist)
                cur_quality = self.gate_statistics[self.gate_selected]['quality']
                if cur_quality < 0:
                    self.gate_statistics[self.gate_selected]['quality'] = quality
                else:
                    # Average down over 10 swaps
                    self.gate_statistics[self.gate_selected]['quality'] = (cur_quality * 9 + quality) / 10

        return actual, homed, measured, delta

    @contextlib.contextmanager
    def wrap_accel(self, accel):
        self.mmu_toolhead().get_kinematics().set_accel_limit(accel)
        try:
            yield self
        finally:
            self.mmu_toolhead().get_kinematics().set_accel_limit(None)

    # Used to wrap certain unload moves and activate eSpooler. Ensures eSpooler is always stopped
    @contextlib.contextmanager
    def _wrap_espooler(self, motor, dist, speed, accel, homing_move):
        self._wait_for_espooler = False
        espooler_operation = self.ESPOOLER_OFF

        if self.has_espooler():
            pwm_value = 0
            if abs(dist) >= self.espooler_min_distance and speed > self.espooler_min_stepper_speed:
                if dist > 0 and self.ESPOOLER_ASSIST in self.espooler_operations:
                    espooler_operation = self.ESPOOLER_ASSIST
                elif dist < 0 and self.ESPOOLER_REWIND in self.espooler_operations:
                    espooler_operation = self.ESPOOLER_REWIND

                if espooler_operation == self.ESPOOLER_OFF:
                    pwm_value = 0
                elif speed >= self.espooler_max_stepper_speed:
                    pwm_value = 1
                else:
                    pwm_value = (speed / self.espooler_max_stepper_speed) ** self.espooler_speed_exponent

            # Reduce assist speed compared to rewind but also apply the "print" minimum
            # We want rewind to be faster than assist but never non-functional
            if espooler_operation == self.ESPOOLER_ASSIST:
                pwm_value = max(pwm_value * (self.espooler_assist_reduced_speed / 100), self.espooler_printing_power / 100)

            if espooler_operation != self.ESPOOLER_OFF:
                self._wait_for_espooler = not homing_move
                self.espooler().set_operation(self.gate_selected, pwm_value, espooler_operation)
        try:
            yield self

        finally:
            self._wait_for_espooler = False
            if espooler_operation != self.ESPOOLER_OFF:
                self.espooler().set_operation(self.gate_selected, 0, self.ESPOOLER_OFF)

    # Turn on print espooler assist mode for current gate
    def _espooler_assist_on(self):
        if self.has_espooler() and self.is_printing() and self.ESPOOLER_PRINT in self.espooler_operations:
            self.espooler().set_operation(self.gate_selected, self.espooler_printing_power / 100, self.ESPOOLER_PRINT)

    # Turn off espooler in-print assist mode for all gates
    def _espooler_assist_off(self):
        if self.has_espooler():
            self.espooler().set_operation(None, 0, self.ESPOOLER_OFF)


##############################################
# GENERAL FILAMENT RECOVERY AND MOVE HELPERS #
##############################################

    # Report on need to recover
    def report_necessary_recovery(self):
        if not self.check_if_not_calibrated(self.CALIBRATED_ALL, silent=None):
            if self.filament_pos != self.FILAMENT_POS_UNLOADED and self.TOOL_GATE_UNKNOWN in [self.gate_selected, self.tool_selected]:
                self.log_error("Filament detected but tool/gate is unknown. Plese use MMU_RECOVER GATE=xx to correct state")
            elif self.filament_pos not in [self.FILAMENT_POS_LOADED, self.FILAMENT_POS_UNLOADED]:
                self.log_error("Filament not detected as either unloaded or fully loaded. Please check and use MMU_RECOVER to correct state or fix before continuing")

    # This is a recovery routine to determine the most conservative location of the filament for unload purposes
    def recover_filament_pos(self, strict=False, can_heat=True, message=False, silent=False):
        if message:
            self.log_info("Attempting to recover filament position...")

        ts = self.sensor_manager.check_sensor(self.SENSOR_TOOLHEAD)
        es = self.sensor_manager.check_sensor(self.SENSOR_EXTRUDER_ENTRY)
        gs = self.sensor_manager.check_sensor(self.sensor_manager.get_mapped_endstop_name(self.gate_homing_endstop))
        filament_detected = self.sensor_manager.check_any_sensors_in_path()
        if not filament_detected:
            filament_detected = self.check_filament_in_mmu() # Include encoder detection method

        # Loaded
        if ts:
            self._set_filament_pos_state(self.FILAMENT_POS_LOADED, silent=silent)

        # Somewhere in extruder
        elif filament_detected and can_heat and self.check_filament_still_in_extruder(): # Encoder based
            self._set_filament_pos_state(self.FILAMENT_POS_IN_EXTRUDER, silent=silent) # Will start from tip forming
        elif ts is False and filament_detected and (self.strict_filament_recovery or strict) and can_heat and self.check_filament_still_in_extruder():
            # This case adds an additional encoder based test to see if filament is still being gripped by extruder
            # even though TS doesn't see it. It's a pedantic option so on turned on by strict flag
            self._set_filament_pos_state(self.FILAMENT_POS_IN_EXTRUDER, silent=silent) # Will start from tip forming

        # At extruder entry
        elif es:
            self._set_filament_pos_state(self.FILAMENT_POS_HOMED_ENTRY, silent=silent) # Allows for fast bowden unload move

        # Somewhere in bowden
        elif gs or filament_detected:
            self._set_filament_pos_state(self.FILAMENT_POS_IN_BOWDEN, silent=silent) # Prevents fast bowden unload move

        # Unloaded
        else:
            self._set_filament_pos_state(self.FILAMENT_POS_UNLOADED, silent=silent)

        # If filament is found then ensure gate status is correct
        if self.gate_selected != self.TOOL_GATE_UNKNOWN and self.filament_pos >= self.FILAMENT_POS_START_BOWDEN and self.gate_status[self.gate_selected] == self.GATE_EMPTY:
            self._set_gate_status(self.gate_selected, self.GATE_AVAILABLE)

    # Check for filament in MMU using available sensors or encoder
    def check_filament_in_mmu(self):
        self.log_debug("Checking for filament in MMU...")
        detected = self.sensor_manager.check_any_sensors_in_path()
        if not detected and self.has_encoder():
            self.selector.filament_drive()
            detected = self.buzz_gear_motor()
            self.log_debug("Filament %s in encoder after buzzing gear motor" % ("detected" if detected else "not detected"))
        if detected is None:
            self.log_debug("No sensors configured!")
        return detected

    # Check for filament at currently selected gate
    def check_filament_in_gate(self):
        self.log_debug("Checking for filament at gate...")
        detected = self.sensor_manager.check_any_sensors_before(self.FILAMENT_POS_HOMED_GATE, self.gate_selected)
        if not detected and self.has_encoder():
            self.selector.filament_drive()
            detected = self.buzz_gear_motor()
            self.log_debug("Filament %s in encoder after buzzing gear motor" % ("detected" if detected else "not detected"))
        if detected is None:
            self.log_debug("No sensors configured!")
        return detected

    # Return True if filament runout detected by sensors
    def check_filament_runout(self):
        self.log_debug("Checking for runout...")
        runout = self.sensor_manager.check_for_runout()
        if runout is None and self.has_encoder():
            self.selector.filament_drive()
            detected = not self.buzz_gear_motor()
            self.log_debug("Filament %s in encoder after buzzing gear motor" % ("detected" if detected else "not detected"))
            runout = not detected
        if runout is None:
            self.log_debug("No sensors configured!")
        return runout

    # Requires encoder: Check for filament in extruder by moving extruder motor. Even with toolhead
    # sensor this can happen if the filament is in the short distance from sensor to gears.
    def check_filament_still_in_extruder(self):
        detected = None
        if self.has_encoder() and not self.mmu_unit().filament_always_gripped:
            self.log_debug("Checking for possibility of filament still in extruder gears...")
            self._ensure_safe_extruder_temperature(wait=False)
            self.selector.filament_release()
            move = self.encoder_move_step_size
            _,_,measured,_ = self.trace_filament_move("Checking extruder", -move, speed=self.extruder_unload_speed, motor="extruder")
            detected = measured > self.encoder_min
            self.log_debug("Filament %s in extruder" % ("detected" if detected else "not detected"))
        if detected is None:
            self.log_debug("No sensors configured!")
        return detected

    # Retract the filament by the extruder stepper only and see if we do not have any encoder movement
    # This assumes that we already tip formed, and the filament is parked somewhere in the extruder
    # Return if filament detected and distance filament moved during test
    def _test_filament_in_extruder_by_retracting(self, length=None):
        with self._require_encoder():
            self.log_debug("Testing for filament in extruder by retracting on extruder stepper only")
            move = self.encoder_move_step_size if length is None else length
            self.selector.filament_release()
            _,_,measured,_ = self.trace_filament_move("Moving extruder to test for filament exit", -move, speed=self.extruder_unload_speed, motor="extruder")
            detected = measured > self.encoder_min
            self.log_debug("Filament %s in extruder" % ("detected" if detected else "not detected"))
            return detected, measured

    def buzz_gear_motor(self):
        if self.has_encoder():
            with self._require_encoder():
                initial_encoder_position = self.get_encoder_distance()
                self.trace_filament_move(None, 2.5 * self.encoder_resolution, accel=self.gear_buzz_accel, encoder_dwell=None)
                self.trace_filament_move(None, -2.5 * self.encoder_resolution, accel=self.gear_buzz_accel, encoder_dwell=None)
                measured = self.get_encoder_distance() - initial_encoder_position
                self.log_trace("After buzzing gear motor, encoder measured %.2f" % measured)
                self.set_encoder_distance(initial_encoder_position, dwell=None)
                return measured > self.encoder_min
        else:
            self.trace_filament_move(None, 5, accel=self.gear_buzz_accel)
            self.trace_filament_move(None, -5, accel=self.gear_buzz_accel)
        return None

    # Sync/unsync gear motor with extruder, handle filament engagement and current control
    # grip: True=grip/release, False=don't mess
    # current: True=optionally reduce, False=restore to current default
    def sync_gear_to_extruder(self, sync, gate=None, grip=False, current=False):
        # Safety in case somehow called with bypass/unknown selected. Usually this is called after
        # self.gate_selected is set, but can be before on type-B designs hence optional gate parameter
        gate = gate if gate is not None else self.gate_selected
        if gate < 0:
            sync = current = False
        elif self.mmu_unit().filament_always_gripped:
            sync = current = True

        if grip:
            if sync:
                self.selector.filament_drive()
            else:
                self._auto_filament_grip()

        # Sync / Unsync
        new_sync_mode = MmuToolHead.GEAR_SYNCED_TO_EXTRUDER if sync else None
        if new_sync_mode != self.mmu_toolhead().sync_mode:
            self.movequeues_wait() # Safety but should not be required(?)
            self.mmu_toolhead().sync(new_sync_mode)

        # See if we need to set a reduced gear current. If we do then make sure it is
        # restored on previous gear stepper if we are on a multigear MMU
        if current and sync:
            # Reset current on old gear stepper before adjusting new
            if self.mmu_unit().multigear and gate != self.gate_selected:
                self._restore_gear_current()
            self._adjust_gear_current(gate=gate, percent=self.sync_gear_current, reason="for extruder syncing")
        else:
            self._restore_gear_current()

    # This is used to protect the in print synchronization state and is used as an outermost wrapper for calls back
    # into Happy Hare during a print. It also ensures that grip (e.g. servo) and current are correctly restored
    @contextlib.contextmanager
    def wrap_sync_gear_to_extruder(self):
        # TODO vvv I think this was added for PicoMMU but is not correct for other type-A's. Validate current logic with PicoMMU...
        #self._standalone_sync = prev_sync = self.mmu_unit().filament_always_gripped or self.mmu_toolhead().sync_mode == MmuToolHead.GEAR_SYNCED_TO_EXTRUDER
        # TODO ^^^
        prev_sync = self.mmu_unit().filament_always_gripped or self.mmu_toolhead().sync_mode == MmuToolHead.GEAR_SYNCED_TO_EXTRUDER

        prev_current = self.gear_percentage_run_current != 100
        prev_grip = self.selector.get_filament_grip_state()

        # Turn espooler in-print assist off
        espooler_state = None
        if self.has_espooler():
            espooler_state = self.espooler().get_operation(self.gate_selected)
            self._espooler_assist_off()
        try:
            yield self
        finally:
            if self.gate_selected >= 0:
                restore_grip = prev_grip != self.selector.get_filament_grip_state()
                self.sync_gear_to_extruder(prev_sync, grip=restore_grip, current=prev_current)
            else:
                self.sync_gear_to_extruder(False, grip=True, current=False)

            # Restore espooler state
            if self.has_espooler():
                self.espooler().set_operation(self.gate_selected, espooler_state[1], espooler_state[0])

    # This is used to protect just the mmu_toolhead sync state and is used to wrap individual moves. Typically
    # the starting state will be unsynced so this will simply unsync at the end of the move. It does not manage
    # grip (servo) movment control since that would lead to unecessary "flutter" and prematurely wear
    @contextlib.contextmanager
    def _wrap_sync_mode(self, sync_mode):
        prev_sync_mode = self.mmu_toolhead().sync_mode
        self.mmu_toolhead().sync(sync_mode)
        self._restore_gear_current()
        try:
            yield self
        finally:
            self.mmu_toolhead().sync(prev_sync_mode)

    def _adjust_gear_current(self, gate=None, percent=100, reason=""):
        gate = gate if gate is not None else self.gate_selected
        if gate >= 0:
            if self.gear_tmc and 0 < percent < 200 and percent != self.gear_percentage_run_current:
                gear_stepper_name = mmu_unit.GEAR_STEPPER_CONFIG
                if self.mmu_unit().multigear and gate > 0:
                    gear_stepper_name = "%s_%d" % (mmu_unit.GEAR_STEPPER_CONFIG, gate)
                msg = "Modifying MMU %s run current to %d%% ({:.2f}A) %s" % (gear_stepper_name, percent, reason)
                self._set_tmc_current(gear_stepper_name, (self.gear_default_run_current * percent) / 100., msg)
                self.gear_percentage_run_current = percent

    def _restore_gear_current(self):
        if self.gear_tmc and self.gear_percentage_run_current != self.gear_restore_percent_run_current:
            gear_stepper_name = mmu_unit.GEAR_STEPPER_CONFIG
            if self.mmu_unit().multigear and self.gate_selected > 0:
                gear_stepper_name = "%s_%d" % (mmu_unit.GEAR_STEPPER_CONFIG, self.gate_selected)
            msg = "Restoring MMU %s run current to %d%% ({:.2f}A)" % (gear_stepper_name, self.gear_restore_percent_run_current)
            self._set_tmc_current(gear_stepper_name, self.gear_default_run_current, msg)
            self.gear_percentage_run_current = self.gear_restore_percent_run_current

    @contextlib.contextmanager
    def _wrap_gear_current(self, percent=100, reason=""):
        self.gear_restore_percent_run_current = self.gear_percentage_run_current
        self._adjust_gear_current(percent=percent, reason=reason)
        try:
            yield self
        finally:
            self._restore_gear_current()
            self.gear_restore_percent_run_current = 100

    @contextlib.contextmanager
    def _wrap_extruder_current(self, percent=100, reason=""):
        self._adjust_extruder_current(percent, reason)
        try:
            yield self
        finally:
            self._restore_extruder_current()

    def _adjust_extruder_current(self, percent=100, reason=""):
        if self.extruder_tmc and 0 < percent < 200 and percent != self.extruder_percentage_run_current:
            msg = "Modifying extruder stepper run current to %d%% ({:.2f}A) %s" % (percent, reason)
            self._set_tmc_current(self.extruder_name, (self.extruder_default_run_current * percent) / 100., msg)
            self.extruder_percentage_run_current = percent

    def _restore_extruder_current(self):
        if self.extruder_tmc and self.extruder_percentage_run_current != 100:
            msg="Restoring extruder stepper run current to 100% ({:.2f}A)"
            self._set_tmc_current(self.extruder_name, self.extruder_default_run_current, msg)
            self.extruder_percentage_run_current = 100

    # Alter the stepper current without console logging and not too early
    def _set_tmc_current(self, stepper, run_current, msg):
        current_helper = self.tmc_current_helpers.get(stepper, None)
        if current_helper:
            try:
                print_time = max(self.toolhead.get_last_move_time(), self.toolhead.get_last_move_time()) # !FIXME : strange ?
                c = list(current_helper.get_current())
                req_hold_cur, max_cur = c[2], c[3] # Kalico now has 5 elements rather than 4 in tuple, so unpack just what we need...
                new_cur = max(min(run_current, max_cur), 0)
                current_helper.set_current(new_cur, req_hold_cur, print_time)
                self.log_debug(msg.format(new_cur))
            except Exception as e:
                # Fallback
                self.log_debug("Unexpected error setting stepper current: %s. Falling back to default approach" % str(e))
                self.log_debug(msg.format(run_current))
                self.gcode.run_script_from_command("SET_TMC_CURRENT STEPPER=%s CURRENT=%.2f" % (stepper, run_current))
        else:
            self.log_debug(msg.format(run_current))
            self.gcode.run_script_from_command("SET_TMC_CURRENT STEPPER=%s CURRENT=%.2f" % (stepper, run_current))

    @contextlib.contextmanager
    def _wrap_pressure_advance(self, pa=0, reason=""):
        initial_pa = self.toolhead.get_extruder().get_status(0).get('pressure_advance', None)
        if initial_pa is not None:
            if reason:
                self.log_debug("Setting pressure advance %s: %.6f" % (reason, pa))
            self._set_pressure_advance(pa)
        try:
            yield self
        finally:
            if initial_pa is not None:
                if reason:
                    self.log_debug("Restoring pressure advance: %.6f" % initial_pa)
                self._set_pressure_advance(initial_pa)

    def _set_pressure_advance(self, pa):
        self.gcode.run_script_from_command("SET_PRESSURE_ADVANCE ADVANCE=%.4f QUIET=1" % pa)

    # Logic shared with MMU_TEST_MOVE and _MMU_STEP_MOVE
    def _move_cmd(self, gcmd, trace_str):
        if self.check_if_disabled(): return (0., False, 0., 0.)
        if self.check_if_bypass(): return (0., False, 0., 0.)
        move = gcmd.get_float('MOVE', 100.)
        speed = gcmd.get_float('SPEED', None)
        accel = gcmd.get_float('ACCEL', None)
        motor = gcmd.get('MOTOR', "gear")
        wait = bool(gcmd.get_int('WAIT', 0, minval=0, maxval=1)) # Wait for move to complete (make move synchronous)
        if motor not in ["gear", "extruder", "gear+extruder", "synced", "both"]:
            raise gcmd.error("Valid motor names are 'gear', 'extruder', 'gear+extruder', 'synced' or 'both'")
        if motor == "extruder":
            self.selector.filament_release()
        else:
            self.selector.filament_drive()
        self.log_debug("Moving '%s' motor %.1fmm..." % (motor, move))
        return self.trace_filament_move(trace_str, move, speed=speed, accel=accel, motor=motor, wait=wait)

    # Logic shared with MMU_TEST_HOMING_MOVE and _MMU_STEP_HOMING_MOVE
    def _homing_move_cmd(self, gcmd, trace_str):
        if self.check_if_disabled(): return (0., False, 0., 0.)
        if self.check_if_bypass(): return (0., False, 0., 0.)
        endstop = gcmd.get('ENDSTOP', "default")
        move = gcmd.get_float('MOVE', 100.)
        speed = gcmd.get_float('SPEED', None)
        accel = gcmd.get_float('ACCEL', None) # Ignored for extruder led moves
        motor = gcmd.get('MOTOR', "gear")
        if motor not in ["gear", "extruder", "gear+extruder"]:
            raise gcmd.error("Valid motor names are 'gear', 'extruder', 'gear+extruder'")
        direction = -1 if move < 0 else 1
        stop_on_endstop = gcmd.get_int('STOP_ON_ENDSTOP', direction, minval=-1, maxval=1)
        if abs(stop_on_endstop) != 1:
            raise gcmd.error("STOP_ON_ENDSTOP can only be 1 (extrude direction) or -1 (retract direction)")
        endstop = self.sensor_manager.get_mapped_endstop_name(endstop)
        valid_endstops = list(self.gear_rail().get_extra_endstop_names())
        if endstop not in valid_endstops:
            raise gcmd.error("Endstop name '%s' is not valid for motor '%s'. Options are: %s" % (endstop, motor, ', '.join(valid_endstops)))
        if self.gear_rail().is_endstop_virtual(endstop) and stop_on_endstop == -1:
            raise gcmd.error("Cannot reverse home on virtual (TMC stallguard) endstop '%s'" % endstop)
        if motor == "extruder":
            self.selector.filament_release()
        else:
            self.selector.filament_drive()
        self.log_debug("Homing '%s' motor to '%s' endstop, up to %.1fmm..." % (motor, endstop, move))
        return self.trace_filament_move(trace_str, move, speed=speed, accel=accel, motor=motor, homing_move=stop_on_endstop, endstop_name=endstop)


############################
# TOOL SELECTION FUNCTIONS #
############################

    def _record_tool_override(self):
        tool = self.tool_selected
        if tool >= 0:
            current_speed_factor = self.gcode_move.get_status(0)['speed_factor']
            current_extrude_factor = self.gcode_move.get_status(0)['extrude_factor']
            if self.tool_speed_multipliers[tool] != current_speed_factor or self.tool_extrusion_multipliers[tool] != current_extrude_factor:
                self.tool_speed_multipliers[tool] = current_speed_factor
                self.tool_extrusion_multipliers[tool] = current_extrude_factor
                self.log_debug("Saved speed/extrusion multiplier for tool T%d as %d%% and %d%%" % (tool, current_speed_factor * 100, current_extrude_factor * 100))

    def _restore_tool_override(self, tool):
        if tool == self.tool_selected:
            current_speed_factor = self.gcode_move.get_status(0)['speed_factor']
            current_extrude_factor = self.gcode_move.get_status(0)['extrude_factor']
            speed_factor = self.tool_speed_multipliers[tool]
            extrude_factor = self.tool_extrusion_multipliers[tool]
            self.gcode.run_script_from_command("M220 S%d" % (speed_factor * 100))
            self.gcode.run_script_from_command("M221 S%d" % (extrude_factor * 100))
            if current_speed_factor != speed_factor or current_extrude_factor != extrude_factor:
                self.log_debug("Restored speed/extrusion multiplier for tool T%d as %d%% and %d%%" % (tool, speed_factor * 100, extrude_factor * 100))

    def _set_tool_override(self, tool, speed_percent, extrude_percent):
        if tool == -1:
            for i in range(self.num_gates):
                if speed_percent is not None:
                    self.tool_speed_multipliers[i] = speed_percent / 100
                if extrude_percent is not None:
                    self.tool_extrusion_multipliers[i] = extrude_percent / 100
                self._restore_tool_override(i)
            if speed_percent is not None:
                self.log_debug("Set speed multiplier for all tools as %d%%" % speed_percent)
            if extrude_percent is not None:
                self.log_debug("Set extrusion multiplier for all tools as %d%%" % extrude_percent)
        else:
            if speed_percent is not None:
                self.tool_speed_multipliers[tool] = speed_percent / 100
                self.log_debug("Set speed multiplier for tool T%d as %d%%" % (tool, speed_percent))
            if extrude_percent is not None:
                self.tool_extrusion_multipliers[tool] = extrude_percent / 100
                self.log_debug("Set extrusion multiplier for tool T%d as %d%%" % (tool, extrude_percent))
            self._restore_tool_override(tool)

    # Primary method to select and loads tool. Assumes we are unloaded.
    def _select_and_load_tool(self, tool, purge=None):
        self.log_debug('Loading tool %s...' % self._selected_tool_string(tool))
        self.select_tool(tool, adjust_grip=False)
        gate = self.ttg_map[tool]
        if self.gate_status[gate] == self.GATE_EMPTY:
            if self.enable_endless_spool and self.endless_spool_on_load:
                next_gate, msg = self._get_next_endless_spool_gate(tool, gate)
                if next_gate == -1:
                    raise MmuError("Gate %d is empty!\nNo alternatives gates available after checking %s" % (gate, msg))

                self.log_error("Gate %d is empty! Checking for alternative gates %s" % (gate, msg))
                self.log_info("Remapping T%d to gate %d" % (tool, next_gate))
                self._remap_tool(tool, next_gate)
                self.select_tool(tool, adjust_grip=False)
            else:
                raise MmuError("Gate %d is empty (and EndlessSpool on load is disabled)\nLoad gate, remap tool to another gate or correct state with 'MMU_CHECK_GATE GATE=%d' or 'MMU_GATE_MAP GATE=%d AVAILABLE=1'" % (gate, gate, gate))

        self.load_sequence(purge=purge)
        self._restore_tool_override(self.tool_selected) # Restore M220 and M221 overrides

    # Primary method to unload current tool but retain selection
    def _unload_tool(self, form_tip=None):
        if self.filament_pos == self.FILAMENT_POS_UNLOADED:
            self.log_info("Tool already unloaded")
            return

        self.log_debug("Unloading tool %s" % self._selected_tool_string())
        self._set_last_tool(self.tool_selected)
        self._record_tool_override() # Remember M220 and M221 overrides
        self.unload_sequence(form_tip=form_tip)

    def _auto_home(self, tool=0):
        if not self.selector.is_homed or self.tool_selected == self.TOOL_GATE_UNKNOWN:
            self.log_info("MMU selector not homed, will home before continuing")
            self.home(tool)
        elif self.filament_pos == self.FILAMENT_POS_UNKNOWN and self.selector.is_homed:
            self.recover_filament_pos(message=True)

    # Important to always inform use of "toolchange" operation is case there is an error and manual recovery is necessary
    def _note_toolchange(self, m117_msg):
        self._last_toolchange = m117_msg
        if self.log_m117_messages:
            self.gcode.run_script_from_command("M117 %s" % m117_msg)

    # Tell the sequence macros about where to move to next
    def _set_next_position(self, next_pos):
        if next_pos:
            self.wrap_gcode_command("SET_GCODE_VARIABLE MACRO=%s VARIABLE=next_xy VALUE=%s,%s" % (self.park_macro, next_pos[0], next_pos[1]))
            self.wrap_gcode_command("SET_GCODE_VARIABLE MACRO=%s VARIABLE=next_pos VALUE=True" % self.park_macro)
        else:
            self.wrap_gcode_command("SET_GCODE_VARIABLE MACRO=%s VARIABLE=next_pos VALUE=False" % self.park_macro)


### TOOL AND GATE SELECTION ######################################################

    def home(self, tool, force_unload = None):
        if self.check_if_bypass(): return
        self.unselect_tool()
        self.selector.home(force_unload=force_unload)
        if tool >= 0:
            self.select_tool(tool)
        elif tool == self.TOOL_GATE_BYPASS:
            self.select_bypass()

    def select_gate(self, gate):
        if gate == self.gate_selected: return
        try:
            self._next_gate = gate # Valid only during the gate selection process
            self.selector.select_gate(gate)
            self._set_gate_selected(gate)
            self._espooler_assist_on() # Will switch assist print mode if printing
        except MmuError as ee:
            self.unselect_gate()
            raise ee
        finally:
            self._next_gate = None

    def unselect_gate(self):
        self.selector.select_gate(self.TOOL_GATE_UNKNOWN) # Required for type-B MMU's to unsync
        self._set_gate_selected(self.TOOL_GATE_UNKNOWN)
        self._espooler_assist_off()

    def select_tool(self, tool, adjust_grip=True):
        if tool < 0 or tool >= self.num_gates:
            self.log_always("Tool %d does not exist" % tool)
            return

        gate = self.ttg_map[tool]
        if tool == self.tool_selected and gate == self.gate_selected:
            self.select_gate(gate) # Some selectors need to be re-synced
            return

        self.log_debug("Selecting tool T%d on gate %d..." % (tool, gate))
        self.select_gate(gate)
        self._set_tool_selected(tool)
        if adjust_grip:
            self._auto_filament_grip()
        self.log_info("Tool T%d enabled%s" % (tool, (" on gate %d" % gate) if tool != gate else ""))

    def select_bypass(self):
        if self.tool_selected == self.TOOL_GATE_BYPASS and self.gate_selected == self.TOOL_GATE_BYPASS: return
        if not self.selector.has_bypass():
            self.log_always("Bypass not configured")
            return
        self.log_info("Selecting filament bypass...")
        self.select_gate(self.TOOL_GATE_BYPASS)
        self._set_tool_selected(self.TOOL_GATE_BYPASS)
        self._set_filament_direction(self.DIRECTION_LOAD)
        self.log_info("Bypass enabled")

    def unselect_tool(self):
        self._set_tool_selected(self.TOOL_GATE_UNKNOWN)
        self._auto_filament_grip()

    def _set_tool_selected(self, tool):
        if tool != self.tool_selected:
            self.tool_selected = tool
            self.save_variable(self.VARS_MMU_TOOL_SELECTED, self.tool_selected, write=True)

    def _set_gate_selected(self, gate):
        self.gate_selected = gate
        new_unit = self.find_unit_by_gate(gate)
        if new_unit != self.unit_selected:
            self.unit_selected = new_unit
            self.sensor_manager.reset_active_unit(self.unit_selected)
            self._update_sync_starting_state()
        self.sensor_manager.reset_active_gate(self.gate_selected) # Call after unit_selected is set
        self.save_variable(self.VARS_MMU_GATE_SELECTED, self.gate_selected, write=True)
        self._set_rotation_distance(self._get_rotation_distance(self.gate_selected))
        self._update_sync_multiplier() # Refine rotation distance based on sync feedback status
        self.active_filament = {
            'filament_name': self.gate_filament_name[gate],
            'material': self.gate_material[gate],
            'color': self.gate_color[gate],
            'spool_id': self.gate_spool_id[gate],
            'temperature': self.gate_temperature[gate],
        } if gate >= 0 else {}

    # Return unit number for gate
    def find_unit_by_gate(self, gate): # PAUL updated
        unit = self.mmu_machine.get_mmu_unit_by_gate(gate)
        if unit:
            return unit.unit_index
        logging.info("PAUL: **** FIXME: This is a problem because unit can never be unknown. Default to unit_0?")
        return self.UNIT_UNKNOWN

# PAUL new method above
#        if gate >= 0:
#            c_sum = 0
#            for unit_index, gate_count in enumerate(self.mmu_machine.units):
#                c_sum += gate_count
#                if gate < c_sum:
#                    return unit_index
#        return self.UNIT_UNKNOWN

    def _get_rotation_distance(self, gate):
        return self.rotation_distances[gate if gate >= 0 and self.mmu_unit().variable_rotation_distances else 0]

    def _set_rotation_distance(self, rd):
        if rd <= 0:
            rd = self.rotation_distances[0] if self.rotation_distances[0] > 0 else self.default_rotation_distance
            self.log_debug("Gate not calibrated, falling back to: %.6f" % rd)
        else:
            self.log_trace("Setting gear motor rotation distance: %.6f" % rd)
        if self.gear_rail().steppers:
            self.gear_rail().steppers[0].set_rotation_distance(rd)

    def _get_bowden_length(self, gate):
        return self.bowden_lengths[gate if gate >= 0 and self.mmu_unit().variable_bowden_lengths else 0]

    # Used to update/persist bowden length during calibration or MMU_TEST_CONFIG
    def _save_bowden_length(self, gate, length, endstop=None):
        if gate >= 0:
            if endstop:
                self._adjust_bowden_lengths()
            self.bowden_lengths[gate] = length
            if not self.mmu_unit().variable_bowden_lengths:
                self.bowden_lengths = [self.bowden_lengths[gate]] * self.num_gates
            self.save_variable(self.VARS_MMU_CALIB_BOWDEN_LENGTHS, self.bowden_lengths)
            if not any(x == -1 for x in self.bowden_lengths):
                self.calibration_status |= self.CALIBRATED_BOWDENS
        else:
            self.log_debug("Assertion failure: cannot save bowden length for gate: %d" % gate)

    # Adjustment if gate endstop has changed
    def _adjust_bowden_lengths(self):
        current_home = self.save_variables.allVariables.get(self.VARS_MMU_CALIB_BOWDEN_HOME, None)
        if self.gate_homing_endstop != current_home:
            adjustment = 0
            if current_home == self.SENSOR_ENCODER:
                adjustment = self.gate_endstop_to_encoder
            elif self.gate_homing_endstop == self.SENSOR_ENCODER:
                adjustment = -self.gate_endstop_to_encoder
            self.bowden_lengths = [length + adjustment if length != -1 else length for length in self.bowden_lengths]
            self.log_debug("Adjusted bowden lengths by %.1f: %s because of gate_homing_endstop change" % (adjustment, self.bowden_lengths))
            self.save_variable(self.VARS_MMU_CALIB_BOWDEN_LENGTHS, self.bowden_lengths)
            self.save_variable(self.VARS_MMU_CALIB_BOWDEN_HOME, self.gate_homing_endstop)


### SPOOLMAN INTEGRATION #########################################################

    def _spoolman_sync(self, quiet=True):
        if self.spoolman_support == self.SPOOLMAN_PULL: # Remote gate map
            # This will pull gate assignment and filament attributes from spoolman db thus replacing the local map
            self._spoolman_pull_gate_map(quiet=quiet)
        elif self.spoolman_support == self.SPOOLMAN_PUSH: # Local gate map
            # This will update spoolman with just the gate assignment (for visualization) and will update
            # local gate map attributes with data from spoolman thus overwriting the local map
            self._spoolman_push_gate_map(quiet=quiet)
        elif self.spoolman_support == self.SPOOLMAN_READONLY: # Get filament attributes only
            self._spoolman_update_filaments(quiet=quiet)

    def _spoolman_activate_spool(self, spool_id=-1):
        if self.spoolman_support == self.SPOOLMAN_OFF: return
        try:
            webhooks = self.printer.lookup_object('webhooks')
            if spool_id < 0:
                self.log_debug("Spoolman spool_id not set for current gate")
            else:
                if spool_id == 0:
                    self.log_debug("Deactivating spool...")
                else:
                    self.log_debug("Activating spool %s..." % spool_id)
                webhooks.call_remote_method("spoolman_set_active_spool", spool_id=spool_id)
        except Exception as e:
            self.log_error("Error while setting active spool: %s\n%s" % (str(e), self.SPOOLMAN_CONFIG_ERROR))

    # Request to send filament data from spoolman db (via moonraker)
    # gate=None means all gates with spool_id, else specific gate
    def _spoolman_update_filaments(self, gate_ids=None, quiet=True):
        if self.spoolman_support == self.SPOOLMAN_OFF: return
        if gate_ids is None: # All gates
            gate_ids = [(i, self.gate_spool_id[i]) for i in range(self.num_gates) if self.gate_spool_id[i] >= 0]
        if len(gate_ids) > 0:
            self.log_debug("Requesting the following gate/spool_id pairs from Spoolman: %s" % gate_ids)
            try:
                webhooks = self.printer.lookup_object('webhooks')
                webhooks.call_remote_method("spoolman_get_filaments", gate_ids=gate_ids, silent=quiet)
            except Exception as e:
                self.log_error("Error while fetching filament attributes from spoolman: %s\n%s" % (str(e), self.SPOOLMAN_CONFIG_ERROR))

    # Store the current gate to spool_id mapping in spoolman db (via moonraker)
    def _spoolman_push_gate_map(self, gate_ids=None, quiet=True):
        if self.spoolman_support == self.SPOOLMAN_OFF: return
        self.log_debug("Pushing gate mapping to Spoolman")
        if gate_ids is None: # All gates
            gate_ids = [(i, self.gate_spool_id[i]) for i in range(self.num_gates)]
        try:
            webhooks = self.printer.lookup_object('webhooks')
            self.log_debug("Storing gate map in spoolman db...")
            webhooks.call_remote_method("spoolman_push_gate_map", gate_ids=gate_ids, silent=quiet)
        except Exception as e:
            self.log_error("Error while pushing gate map to spoolman: %s\n%s" % (str(e), self.SPOOLMAN_CONFIG_ERROR))

    # Request to update local gate based on the remote data stored in spoolman db
    def _spoolman_pull_gate_map(self, quiet=True):
        if self.spoolman_support == self.SPOOLMAN_OFF: return
        self.log_debug("Requesting the gate map from Spoolman")
        try:
            webhooks = self.printer.lookup_object('webhooks')
            webhooks.call_remote_method("spoolman_pull_gate_map", silent=quiet)
        except Exception as e:
            self.log_error("Error while requesting gate map from spoolman: %s\n%s" % (str(e), self.SPOOLMAN_CONFIG_ERROR))

    # Clear the spool to gate association in spoolman db
    def _spoolman_clear_gate_map(self, sync=False, quiet=True):
        if self.spoolman_support == self.SPOOLMAN_OFF: return
        self.log_debug("Requesting to clear the gate map in Spoolman")
        try:
            webhooks = self.printer.lookup_object('webhooks')
            webhooks.call_remote_method("spoolman_clear_spools_for_printer", sync=sync, silent=quiet)
        except Exception as e:
            self.log_error("Error while clearing spoolman gate mapping: %s\n%s" % (str(e), self.SPOOLMAN_CONFIG_ERROR))

    # Refresh the spoolman cache to pick up changes from elsewhere
    def _spoolman_refresh(self, fix, quiet=True):
        if self.spoolman_support == self.SPOOLMAN_OFF: return
        self.log_debug("Requesting to refresh the spoolman gate cache")
        try:
            webhooks = self.printer.lookup_object('webhooks')
            webhooks.call_remote_method("spoolman_refresh", fix=fix, silent=quiet)
        except Exception as e:
            self.log_error("Error while refreshing spoolman gate cache: %s\n%s" % (str(e), self.SPOOLMAN_CONFIG_ERROR))

    # Force spool to map association in spoolman db
    def _spoolman_set_spool_gate(self, spool_id, gate, sync=False, quiet=True):
        if self.spoolman_support == self.SPOOLMAN_OFF: return
        self.log_debug("Setting spool %d to gate %d directly in spoolman db" % (spool_id, gate))
        try:
            webhooks = self.printer.lookup_object('webhooks')
            webhooks.call_remote_method("spoolman_set_spool_gate", spool_id=spool_id, gate=gate, sync=sync, silent=quiet)
        except Exception as e:
            self.log_error("Error while setting spoolman gate association: %s\n%s" % (str(e), self.SPOOLMAN_CONFIG_ERROR))

    def _spoolman_unset_spool_gate(self, spool_id=None, gate=None, sync=False, quiet=True):
        if self.spoolman_support == self.SPOOLMAN_OFF: return
        self.log_debug("Unsetting spool %s or gate %s in spoolman db" % (spool_id, gate))
        try:
            webhooks = self.printer.lookup_object('webhooks')
            webhooks.call_remote_method("spoolman_unset_spool_gate", spool_id=spool_id, gate=gate, sync=sync, silent=quiet)
        except Exception as e:
            self.log_error("Error while unsetting spoolman gate association: %s\n%s" % (str(e), self.SPOOLMAN_CONFIG_ERROR))

    # Dump spool info to console
    def _spoolman_display_spool_info(self, spool_id):
        if self.spoolman_support == self.SPOOLMAN_OFF: return
        try:
            webhooks = self.printer.lookup_object('webhooks')
            webhooks.call_remote_method("spoolman_get_spool_info", spool_id=spool_id)
        except Exception as e:
            self.log_error("Error while displaying spool info: %s\n%s" % (str(e), self.SPOOLMAN_CONFIG_ERROR))

    # Dump spool info to console
    def _spoolman_display_spool_location(self, printer=None):
        if self.spoolman_support == self.SPOOLMAN_OFF: return
        try:
            webhooks = self.printer.lookup_object('webhooks')
            webhooks.call_remote_method("spoolman_display_spool_location", printer=printer)
        except Exception as e:
            self.log_error("Error while displaying spool location map: %s\n%s" % (str(e), self.SPOOLMAN_CONFIG_ERROR))


### SPOOLMAN COMMANDS ############################################################

    cmd_MMU_SPOOLMAN_help = "Manage spoolman integration"
    def cmd_MMU_SPOOLMAN(self, gcmd):
        self.log_to_file(gcmd.get_commandline())
        if self.check_if_disabled(): return
        if self.check_if_spoolman_enabled(): return

        quiet = bool(gcmd.get_int('QUIET', 0, minval=0, maxval=1))
        sync = bool(gcmd.get_int('SYNC', 0, minval=0, maxval=1))
        clear = bool(gcmd.get_int('CLEAR', 0, minval=0, maxval=1))
        refresh = bool(gcmd.get_int('REFRESH', 0, minval=0, maxval=1))
        fix = bool(gcmd.get_int('FIX', 0, minval=0, maxval=1))
        spool_id = gcmd.get_int('SPOOLID', None, minval=1)
        gate = gcmd.get_int('GATE', None, minval=-1, maxval=self.num_gates - 1)
        printer = gcmd.get('PRINTER', None) # Option to see other printers (only for gate association table atm)
        spoolinfo = gcmd.get_int('SPOOLINFO', None, minval=-1) # -1 or 0 is active spool
        run = False

        if refresh:
            # Rebuild cache in moonraker and sync local and remote
            self._spoolman_refresh(fix, quiet=quiet)
            if not sync:
                self._spoolman_sync(quiet=quiet)
            run = True

        if clear:
            # Clear the gate allocation in spoolman db
            self._spoolman_clear_gate_map(sync=self.spoolman_support == self.SPOOLMAN_PULL, quiet=quiet)
            run = True

        if sync:
            # Sync local and remote gate maps
            self._spoolman_sync(quiet=quiet)
            run = True

        # Rest of the options are mutually exclusive
        if spoolinfo is not None:
            # Dump spool info for active spool or specifed spool id
            self._spoolman_display_spool_info(spoolinfo if spoolinfo > 0 else None)

        elif spool_id is not None or gate is not None:
            # Update a record in spoolman db
            if spool_id is not None and gate is not None:
                self._spoolman_set_spool_gate(spool_id, gate, sync=self.spoolman_support == self.SPOOLMAN_PULL, quiet=quiet)
            elif spool_id is None and gate is not None:
                self._spoolman_unset_spool_gate(gate=gate, sync=self.spoolman_support == self.SPOOLMAN_PULL, quiet=quiet)
            elif spool_id is not None and gate is None:
                self._spoolman_unset_spool_gate(spool_id=spool_id, sync=self.spoolman_support == self.SPOOLMAN_PULL, quiet=quiet)

        elif not run:
            if self.spoolman_support in [self.SPOOLMAN_PULL, self.SPOOLMAN_PUSH]:
                # Display gate association table from spoolman db for specified printer
                self._spoolman_display_spool_location(printer=printer)
            else:
                self.log_error("Spoolman gate map not available. Spoolman mode is: %s" % self.spoolman_support)


### CORE GCODE COMMANDS ##########################################################

    cmd_MMU_HOME_help = "Home the MMU selector"
    def cmd_MMU_HOME(self, gcmd):
        self.log_to_file(gcmd.get_commandline())
        if self.check_if_disabled(): return
        self._fix_started_state()

        if self.check_if_not_calibrated(self.CALIBRATED_SELECTOR):
            self.log_always("Not calibrated. Will home to endstop only!")
            tool = -1
            force_unload = 0
        else:
            tool = gcmd.get_int('TOOL', 0, minval=0, maxval=self.num_gates - 1)
            force_unload = gcmd.get_int('FORCE_UNLOAD', None, minval=0, maxval=1)

        try:
            with self.wrap_sync_gear_to_extruder():
                self.home(tool, force_unload=force_unload)
                if tool == -1:
                    self.log_always("Homed")
        except MmuError as ee:
            self.handle_mmu_error(str(ee))

    cmd_MMU_SELECT_help = "Select the specified logical tool (following TTG map) or physical gate"
    def cmd_MMU_SELECT(self, gcmd):
        self.log_to_file(gcmd.get_commandline())
        if self.check_if_disabled(): return
        if self.check_if_not_homed(): return
        if self.check_if_loaded(): return
        if self.check_if_not_calibrated(self.CALIBRATED_SELECTOR): return
        self._fix_started_state()

        bypass = gcmd.get_int('BYPASS', -1, minval=0, maxval=1)
        tool = gcmd.get_int('TOOL', -1, minval=0, maxval=self.num_gates - 1)
        gate = gcmd.get_int('GATE', -1, minval=0, maxval=self.num_gates - 1)
        if tool == -1 and gate == -1 and bypass == -1:
            raise gcmd.error("Error on 'MMU_SELECT': missing TOOL, GATE or BYPASS")

        try:
            with self.wrap_sync_gear_to_extruder():
                self._select(bypass, tool, gate)
                msg = self._mmu_visual_to_string()
                msg += "\n%s" % self._state_to_string()
                self.log_info(msg, color=True)
        except MmuError as ee:
            self.handle_mmu_error(str(ee))

    cmd_MMU_SELECT_BYPASS_help = "Select the filament bypass"
    def cmd_MMU_SELECT_BYPASS(self, gcmd):
        self.log_to_file(gcmd.get_commandline())
        if self.check_if_disabled(): return
        if self.check_if_not_homed(): return
        if self.check_if_loaded(): return
        if self.check_if_not_calibrated(self.CALIBRATED_SELECTOR): return
        self._fix_started_state()

        try:
            with self.wrap_sync_gear_to_extruder():
                self._select(1, -1, -1)
        except MmuError as ee:
            self.handle_mmu_error(str(ee))

    def _select(self, bypass, tool, gate):
        try:
            if bypass != -1:
                self.select_bypass()
            elif tool != -1:
                self.select_tool(tool)
            else:
                self.select_gate(gate)
                self._ensure_ttg_match()
        finally:
            self._auto_filament_grip()

    cmd_MMU_CHANGE_TOOL_help = "Perform a tool swap (called from Tx command)"
    def cmd_MMU_CHANGE_TOOL(self, gcmd):
        self.log_to_file(gcmd.get_commandline())
        if self.check_if_disabled(): return
        if self.check_if_bypass(): return
        if self.check_if_not_calibrated(self.CALIBRATED_ESSENTIAL, check_gates=[]): return # TODO Hard to tell what gates to check so don't check for now
        self._fix_started_state()

        self.last_statistics = {}
        quiet = gcmd.get_int('QUIET', 0, minval=0, maxval=1)
        standalone = bool(gcmd.get_int('STANDALONE', 0, minval=0, maxval=1))
        restore = bool(gcmd.get_int('RESTORE', 1, minval=0, maxval=1))
        skip_tip = bool(gcmd.get_int('SKIP_TIP', 0, minval=0, maxval=1))
        skip_purge = bool(gcmd.get_int('SKIP_PURGE', 0, minval=0, maxval=1))

        # Handle "next_pos" option for toolhead position restoration
        next_pos = None
        sequence_vars_macro = self.printer.lookup_object("gcode_macro _MMU_SEQUENCE_VARS", None)
        if sequence_vars_macro and sequence_vars_macro.variables.get('restore_xy_pos', 'last') == 'next':
            # Convert next position to absolute coordinates
            next_pos = gcmd.get('NEXT_POS', None)
            if next_pos:
                try:
                    x, y = map(float, next_pos.split(','))
                    gcode_status = self.gcode_move.get_status(self.reactor.monotonic())
                    if not gcode_status['absolute_coordinates']:
                        gcode_pos = gcode_status['gcode_position']
                        x += gcode_pos[0]
                        y += gcode_pos[1]
                    next_pos = [x, y]
                except (ValueError, KeyError, TypeError) as ee:
                    # If something goes wrong it is better to ignore next pos completely
                    self.log_error("Error parsing NEXT_POS: %s" % str(ee))

        # To support Tx commands linked directly (currently not used because of Mainsail visibility which requires macros)
        cmd = gcmd.get_command().strip()
        match = re.match(r'[Tt](\d{1,3})$', cmd)
        if match:
            tool = int(match.group(1))
            if tool < 0 or tool > self.num_gates - 1:
                raise gcmd.error("Invalid tool")
        else:
            tool = gcmd.get_int('TOOL', minval=0, maxval=self.num_gates - 1)

        try:
            with self.wrap_sync_gear_to_extruder():
                with self._wrap_suspend_runout(): # Don't want runout accidently triggering during tool change
                    with self._wrap_suspendwrite_variables(): # Reduce I/O activity to a minimum
                        self._auto_home(tool=tool)
                        if self.has_encoder():
                            self.encoder().update_clog_detection_length()

                        do_form_tip = self.FORM_TIP_STANDALONE
                        if skip_tip:
                            do_form_tip = self.FORM_TIP_NONE
                        elif self.is_printing() and not (standalone or self.force_form_tip_standalone):
                            do_form_tip = self.FORM_TIP_SLICER

                        do_purge = self.PURGE_STANDALONE
                        if skip_purge:
                            do_purge = self.PURGE_NONE
                        elif self.is_printing() and not (standalone or self.force_purge_standalone):
                            do_purge = self.PURGE_SLICER

                        tip_msg = ("with slicer tip forming" if do_form_tip == self.FORM_TIP_SLICER else
                                   "with standalone MMU tip forming" if do_form_tip == self.FORM_TIP_STANDALONE else
                                   "without tip forming")
                        purge_msg = ("slicer purging" if do_purge == self.PURGE_SLICER else
                                     "standalone MMU purging" if do_purge == self.PURGE_STANDALONE else
                                     "without purging")
                        self.log_debug("Tool change initiated %s and %s" % (tip_msg, purge_msg))

                        current_tool_string = self._selected_tool_string()

                        # Check if we are already loaded
                        if tool == self.tool_selected and self.ttg_map[tool] == self.gate_selected and self.filament_pos == self.FILAMENT_POS_LOADED:
                            self.log_always("Tool T%d is already loaded" % tool)
                            return

                        # Load only case
                        if self.filament_pos == self.FILAMENT_POS_UNLOADED:
                            msg = "Tool change requested: T%d" % tool
                            m117_msg = "> T%d" % tool
                        elif self.tool_selected == tool:
                            msg = "Reloading: T%d" % tool
                            m117_msg = "> T%d" % tool
                        else:
                            # Normal toolchange case
                            msg = "Tool change requested, from %s to T%d" % (current_tool_string, tool)
                            m117_msg = "%s > T%d" % (current_tool_string, tool)

                        self._note_toolchange(m117_msg)
                        self.log_always(msg)

                        # Check if new tool is mapped to current gate
                        if self.ttg_map[tool] == self.gate_selected and self.filament_pos == self.FILAMENT_POS_LOADED:
                            self.select_tool(tool)
                            self._note_toolchange("T%s" % tool)
                            return

                        # Determine purge volume for current toolchange. Valid only during toolchange operation
                        self.toolchange_purge_volume = self._get_purge_volume(self.tool_selected, tool)

                        # Ok, now ready to park and perform the swap
                        self._next_tool = tool # Valid only during the change process
                        self._save_toolhead_position_and_park('toolchange', next_pos=next_pos)
                        self._set_next_position(next_pos) # This can also clear next_position
                        self._track_time_start('total')
                        self.printer.send_event("mmu:toolchange", self._last_tool, self._next_tool)

                        attempts = 2 if self.retry_tool_change_on_error and (self.is_printing() or standalone) else 1 # TODO Replace with inattention timer
                        try:
                            for i in range(attempts):
                                try:
                                    if self.filament_pos != self.FILAMENT_POS_UNLOADED:
                                        self._unload_tool(form_tip=do_form_tip)
                                    self._select_and_load_tool(tool, purge=do_purge)
                                    break
                                except MmuError as ee:
                                    if i == attempts - 1:
                                        raise MmuError("%s.\nOccured when changing tool: %s" % (str(ee), self._last_toolchange))
                                    self.log_error("%s.\nOccured when changing tool: %s. Retrying..." % (str(ee), self._last_toolchange))
                                    # Try again but recover_filament_pos will ensure conservative treatment of unload
                                    self.recover_filament_pos()

                            self._track_swap_completed()
                            if self.log_m117_messages:
                                self.gcode.run_script_from_command("M117 T%s" % tool)
                        finally:
                            self._track_time_end('total')
                            self._next_tool = self.TOOL_GATE_UNKNOWN

                    # Updates swap statistics
                    self.num_toolchanges += 1
                    self._dump_statistics(job=not quiet, gate=not quiet)
                    self._persist_swap_statistics()
                    self._persist_gate_statistics()

                    # Deliberately outside of _wrap_gear_synced_to_extruder() so there is no absolutely no delay after restoring position
                    self._continue_after('toolchange', restore=restore)
        except MmuError as ee:
            self.handle_mmu_error(str(ee))

        finally:
            self.toolchange_purge_volume = 0.

    cmd_MMU_LOAD_help = "Loads filament on current tool/gate or optionally loads just the extruder for bypass or recovery usage (EXTRUDER_ONLY=1)"
    def cmd_MMU_LOAD(self, gcmd):
        self.log_to_file(gcmd.get_commandline())
        if self.check_if_disabled(): return
        if self.check_if_not_homed(): return
        self._fix_started_state()

        self.last_statistics = {}
        in_bypass = self.gate_selected == self.TOOL_GATE_BYPASS
        extruder_only = bool(gcmd.get_int('EXTRUDER_ONLY', 0, minval=0, maxval=1) or in_bypass)
        skip_purge = bool(gcmd.get_int('SKIP_PURGE', 0, minval=0, maxval=1))
        restore = bool(gcmd.get_int('RESTORE', 1, minval=0, maxval=1))
        do_purge = self.PURGE_STANDALONE if not skip_purge else self.PURGE_NONE

        try:
            with self.wrap_sync_gear_to_extruder():
                with self._wrap_suspend_runout(): # Don't want runout accidently triggering during filament load
                    if self.filament_pos != self.FILAMENT_POS_UNLOADED:
                        self.log_always("Filament already loaded")
                        return

                    self._note_toolchange("> %s" % self._selected_tool_string())

                    if not extruder_only:
                        self._save_toolhead_position_and_park('load')
                        if self.tool_selected == self.TOOL_GATE_UNKNOWN:
                            self.log_error("Selected gate is not mapped to any tool. Will load filament but be sure to use MMU_TTG_MAP to assign tool")
                        self._select_and_load_tool(self.tool_selected, purge=do_purge)
                        self._persist_gate_statistics()
                        self._continue_after('load', restore=restore)
                    else:
                        self.load_sequence(bowden_move=0., extruder_only=True, purge=do_purge)

                    self._persist_swap_statistics()

        except MmuError as ee:
            self.handle_mmu_error("%s.\nOccured when loading tool: %s" % (str(ee), self._last_toolchange))
            if self.tool_selected == self.TOOL_GATE_BYPASS:
                self._set_filament_pos_state(self.FILAMENT_POS_UNKNOWN)

    cmd_MMU_UNLOAD_help = "Unloads filament and parks it at the gate or optionally unloads just the extruder (EXTRUDER_ONLY=1)"
    def cmd_MMU_UNLOAD(self, gcmd):
        self.log_to_file(gcmd.get_commandline())
        if self.check_if_disabled(): return
        if self.check_if_not_calibrated(self.CALIBRATED_ESSENTIAL, check_gates=[self.gate_selected]): return
        self._fix_started_state()

        if self.filament_pos == self.FILAMENT_POS_UNLOADED:
            self.log_always("Filament not loaded")
            return

        try:
            with self.wrap_sync_gear_to_extruder():
                with self._wrap_suspend_runout(): # Don't want runout accidently triggering during filament unload
                    self._mmu_unload_eject(gcmd)

                    self._persist_swap_statistics()

        except MmuError as ee:
            self.handle_mmu_error("%s.\nOccured when unloading tool" % str(ee))

    cmd_MMU_EJECT_help = "Alias for MMU_UNLOAD if filament is loaded but will fully eject filament from MMU (release from gear) if in unloaded state"
    def cmd_MMU_EJECT(self, gcmd):
        self.log_to_file(gcmd.get_commandline())
        if self.check_if_disabled(): return
        gate = gcmd.get_int('GATE', self.gate_selected, minval=0, maxval=self.num_gates - 1)
        force = bool(gcmd.get_int('FORCE', 0, minval=0, maxval=1))
        if self.check_if_not_calibrated(self.CALIBRATED_ESSENTIAL, check_gates=[gate]): return
        self._fix_started_state()

        can_crossload = self.mmu_unit().multigear and self.sensor_manager.has_gate_sensor(self.SENSOR_GEAR_PREFIX, gate)
        if not can_crossload and gate != self.gate_selected:
            if self.check_if_loaded(): return

        # Determine if eject_from_gate is necessary
        in_bypass = self.gate_selected == self.TOOL_GATE_BYPASS
        extruder_only = bool(gcmd.get_int('EXTRUDER_ONLY', 0, minval=0, maxval=1)) or in_bypass
        can_eject_from_gate = (
            not extruder_only
            and (
                self.mmu_unit(gate).multigear and gate != self.gate_selected
                or self.filament_pos == self.FILAMENT_POS_UNLOADED
                or force
            )
        )

        if not can_eject_from_gate and self.filament_pos == self.FILAMENT_POS_UNLOADED:
            self.log_always("Filament not loaded")
            return

        try:
            with self.wrap_sync_gear_to_extruder():
                with self._wrap_suspend_runout(): # Don't want runout accidently triggering during filament eject
                    current_gate = self.gate_selected
                    self.select_gate(gate)
                    self._mmu_unload_eject(gcmd)
                    if can_eject_from_gate:
                        self.log_always("Ejecting filament out of %s" % ("current gate" if gate == self.gate_selected else "gate %d" % gate))
                        self._eject_from_gate()
                    # If necessary or easy restore previous gate
                    if self.is_in_print() or self.mmu_unit().multigear:
                        self.select_gate(current_gate)
                    else:
                        self._initialize_encoder() # Encoder 0000
                        self._auto_filament_grip()

                    self._persist_swap_statistics()

        except MmuError as ee:
            self.handle_mmu_error("Filament eject for gate %d failed: %s" % (gate, str(ee)))

    # Common logic for MMU_UNLOAD and MMU_EJECT
    def _mmu_unload_eject(self, gcmd):
        in_bypass = self.gate_selected == self.TOOL_GATE_BYPASS
        extruder_only = bool(gcmd.get_int('EXTRUDER_ONLY', 0, minval=0, maxval=1)) or in_bypass
        skip_tip = bool(gcmd.get_int('SKIP_TIP', 0, minval=0, maxval=1))
        restore = bool(gcmd.get_int('RESTORE', 1, minval=0, maxval=1))
        do_form_tip = self.FORM_TIP_STANDALONE if not skip_tip else self.FORM_TIP_NONE

        if extruder_only:
            self._set_filament_pos_state(self.FILAMENT_POS_IN_EXTRUDER, silent=True) # Ensure tool tip is performed
            self.unload_sequence(bowden_move=0., form_tip=do_form_tip, extruder_only=True)
            if in_bypass:
                self._set_filament_pos_state(self.FILAMENT_POS_UNLOADED)
                self.log_always("Please pull the filament out from the MMU")
        else:
            if self.filament_pos != self.FILAMENT_POS_UNLOADED:
                self._save_toolhead_position_and_park('unload')
                self.last_statistics = {}
                self._note_toolchange("")
                self._unload_tool(form_tip=do_form_tip)
                self._persist_gate_statistics()
                self._continue_after('unload', restore=restore)

    # Bookend for start of MMU based print
    cmd_MMU_PRINT_START_help = "Forces initialization of MMU state ready for print (usually automatic)"
    def cmd_MMU_PRINT_START(self, gcmd):
        self.log_to_file(gcmd.get_commandline())
        if not self.is_in_print():
            self._on_print_start()
            self._clear_macro_state(reset=True)

    # Bookend for end of MMU based print
    cmd_MMU_PRINT_END_help = "Forces clean up of state after after print end"
    def cmd_MMU_PRINT_END(self, gcmd):
        self.log_to_file(gcmd.get_commandline())
        idle_timeout = gcmd.get_int('IDLE_TIMEOUT', 0, minval=0, maxval=1)
        end_state = gcmd.get('STATE', "complete")
        if not self.is_in_endstate():
            if end_state in ["complete", "error", "cancelled", "ready", "standby"]:
                if not idle_timeout and end_state in ["complete"]:
                    self._save_toolhead_position_and_park("complete")
                self._on_print_end(end_state)
            else:
                raise gcmd.error("Unknown endstate '%s'" % end_state)

    cmd_MMU_LOG_help = "Logs messages in MMU log"
    def cmd_MMU_LOG(self, gcmd):
        msg = gcmd.get('MSG', "").replace("\\n", "\n").replace(" ", UI_SPACE)
        if gcmd.get_int('ERROR', 0, minval=0, maxval=1):
            self.log_error(msg)
        elif gcmd.get_int('DEBUG', 0, minval=0, maxval=1):
            self.log_debug(msg)
        else:
            self.log_info(msg)

    cmd_MMU_PAUSE_help = "Pause the current print and lock the MMU operations"
    def cmd_MMU_PAUSE(self, gcmd):
        self.log_to_file(gcmd.get_commandline())
        if self.check_if_disabled(): return
        force_in_print = bool(gcmd.get_int('FORCE_IN_PRINT', 0, minval=0, maxval=1)) # Mimick in-print
        msg = gcmd.get('MSG',"MMU_PAUSE macro was directly called")
        self.handle_mmu_error(msg, force_in_print)

    cmd_MMU_UNLOCK_help = "Wakeup the MMU prior to resume to restore temperatures and timeouts"
    def cmd_MMU_UNLOCK(self, gcmd):
        self.log_to_file(gcmd.get_commandline())
        if self.check_if_disabled(): return
        self._clear_mmu_error_dialog()
        if self.is_mmu_paused_and_locked():
            self._mmu_unlock()

    # Not a user facing command - used in automatic wrapper
    cmd_MMU_RESUME_help = "Wrapper around default user RESUME macro"
    def cmd_MMU_RESUME(self, gcmd):
        self.log_to_file(gcmd.get_commandline())
        if not self.is_enabled:
            # User defined or Klipper default behavior
            self.wrap_gcode_command(" ".join(("__RESUME", gcmd.get_raw_command_parameters())), None)
            return

        self.log_debug("MMU RESUME wrapper called")
        if not self.is_paused():
            self.log_always("Print is not paused. Resume ignored.")
            return

        force_in_print = bool(gcmd.get_int('FORCE_IN_PRINT', 0, minval=0, maxval=1)) # Mimick in-print
        try:
            self._clear_mmu_error_dialog()
            if self.is_mmu_paused_and_locked():
                self._mmu_unlock()

            # Decide if we are ready to resume and give user opportunity to fix state first
            if self.sensor_manager.check_sensor(self.SENSOR_TOOLHEAD) is True:
                self._set_filament_pos_state(self.FILAMENT_POS_LOADED, silent=True)
                self.log_always("Automatically set filament state to LOADED based on toolhead sensor")
            if self.filament_pos not in [self.FILAMENT_POS_UNLOADED, self.FILAMENT_POS_LOADED]:
                raise MmuError("Cannot resume because filament position not indicated as fully loaded (or unloaded). Ensure filament is loaded/unloaded and run:\n MMU_RECOVER LOADED=1 or MMU_RECOVER LOADED=0 or just MMU_RECOVER\nto reset state, then RESUME again")

            # Prevent BASE_RESUME from moving toolhead
            if self.TOOLHEAD_POSITION_STATE in self.gcode_move.saved_states:
                gcode_pos = self.gcode_move.get_status(self.reactor.monotonic())['gcode_position']
                self.gcode_move.saved_states['PAUSE_STATE']['last_position'][:3] = gcode_pos[:3]

            self.wrap_gcode_command(" ".join(("__RESUME", gcmd.get_raw_command_parameters())), exception=None)
            self._continue_after("resume", force_in_print=force_in_print)
        except MmuError as ee:
            self.handle_mmu_error(str(ee))

    # Not a user facing command - used in automatic wrapper
    cmd_PAUSE_help = "Wrapper around default PAUSE macro"
    def cmd_PAUSE(self, gcmd):
        self.log_to_file(gcmd.get_commandline())
        if self.is_enabled:
            self._fix_started_state() # Get out of 'started' state
            self.log_debug("MMU PAUSE wrapper called")
            self._save_toolhead_position_and_park("pause")
        self.wrap_gcode_command(" ".join(("__PAUSE", gcmd.get_raw_command_parameters())), exception=None)

    # Not a user facing command - used in automatic wrapper
    cmd_CLEAR_PAUSE_help = "Wrapper around default CLEAR_PAUSE macro"
    def cmd_CLEAR_PAUSE(self, gcmd):
        self.log_to_file(gcmd.get_commandline())
        if self.is_enabled:
            self.log_debug("MMU CLEAR_PAUSE wrapper called")
            self._clear_macro_state()
            if self.saved_toolhead_operation == 'pause':
                self._clear_saved_toolhead_position()
        self.wrap_gcode_command("__CLEAR_PAUSE", exception=None)

    # Not a user facing command - used in automatic wrapper
    cmd_MMU_CANCEL_PRINT_help = "Wrapper around default CANCEL_PRINT macro"
    def cmd_MMU_CANCEL_PRINT(self, gcmd):
        self.log_to_file(gcmd.get_commandline())
        if self.is_enabled:
            self._fix_started_state() # Get out of 'started' state before transistion to cancelled
            self.log_debug("MMU_CANCEL_PRINT wrapper called")
            self._clear_mmu_error_dialog()
            self._save_toolhead_position_and_park("cancel")
            self.wrap_gcode_command("__CANCEL_PRINT", exception=None)
            self._on_print_end("cancelled")
        else:
            self.wrap_gcode_command("__CANCEL_PRINT", exception=None)

    cmd_MMU_RECOVER_help = "Recover the filament location and set MMU state after manual intervention/movement"
    def cmd_MMU_RECOVER(self, gcmd):
        self.log_to_file(gcmd.get_commandline())
        if self.check_if_disabled(): return
        tool = gcmd.get_int('TOOL', self.TOOL_GATE_UNKNOWN, minval=-2, maxval=self.num_gates - 1)
        mod_gate = gcmd.get_int('GATE', self.TOOL_GATE_UNKNOWN, minval=-2, maxval=self.num_gates - 1)
        loaded = gcmd.get_int('LOADED', -1, minval=0, maxval=1)
        strict = gcmd.get_int('STRICT', 0, minval=0, maxval=1)

        try:
            with self.wrap_sync_gear_to_extruder():
                if self.TOOL_GATE_BYPASS in (tool, mod_gate) and not self.selector.has_bypass():
                    self.log_always("Bypass not configured")
                    return

                if tool == self.TOOL_GATE_BYPASS:
                    self.selector.restore_gate(self.TOOL_GATE_BYPASS)
                    self._set_gate_selected(self.TOOL_GATE_BYPASS)
                    self._set_tool_selected(self.TOOL_GATE_BYPASS)
                    self._ensure_ttg_match()

                elif tool >= 0: # If tool is specified then use and optionally override the gate
                    self._set_tool_selected(tool)
                    gate = self.ttg_map[tool]
                    if mod_gate >= 0:
                        gate = mod_gate
                    if gate >= 0:
                        self.selector.restore_gate(gate)
                        self._set_gate_selected(gate)
                        self.log_info("Remapping T%d to gate %d" % (tool, gate))
                        self._remap_tool(tool, gate, loaded)

                elif mod_gate >= 0: # If only gate specified then just reset and ensure tool is correct
                    self.selector.restore_gate(mod_gate)
                    self._set_gate_selected(mod_gate)
                    self._ensure_ttg_match()

                elif tool == self.TOOL_GATE_UNKNOWN and self.tool_selected == self.TOOL_GATE_BYPASS and loaded == -1:
                    # This is to be able to get out of "stuck in bypass" state
                    self.log_info("Warning: Making assumption that bypass is unloaded")
                    self._set_filament_direction(self.DIRECTION_UNKNOWN)
                    self._set_filament_pos_state(self.FILAMENT_POS_UNLOADED, silent=True)
                    self._auto_filament_grip()
                    return

                if loaded == 1:
                    self._set_filament_direction(self.DIRECTION_LOAD)
                    self._set_filament_pos_state(self.FILAMENT_POS_LOADED)
                    return
                elif loaded == 0:
                    self._set_filament_direction(self.DIRECTION_UNLOAD)
                    self._set_filament_pos_state(self.FILAMENT_POS_UNLOADED)
                    return

                # Filament position not specified so auto recover
                self.recover_filament_pos(strict=strict, message=True)
                self._auto_filament_grip()
        except MmuError as ee:
            self.handle_mmu_error(str(ee))


### GCODE COMMANDS INTENDED FOR TESTING ##########################################

    cmd_MMU_SOAKTEST_LOAD_SEQUENCE_help = "Soak test tool load/unload sequence"
    def cmd_MMU_SOAKTEST_LOAD_SEQUENCE(self, gcmd):
        self.log_to_file(gcmd.get_commandline())
        if self.check_if_disabled(): return
        if self.check_if_bypass(): return
        if self.check_if_not_homed(): return
        if self.check_if_loaded(): return
        if self.check_if_not_calibrated(self.CALIBRATED_ESSENTIAL): return
        loops = gcmd.get_int('LOOP', 2)
        rand = gcmd.get_int('RANDOM', 0)
        to_nozzle = gcmd.get_int('FULL', 0)
        try:
            with self.wrap_sync_gear_to_extruder():
                for l in range(loops):
                    self.log_always("Testing loop %d / %d" % (l, loops))
                    for t in range(self.num_gates):
                        tool = t
                        if rand == 1:
                            tool = random.randint(0, self.num_gates - 1)
                        gate = self.ttg_map[tool]
                        if self.gate_status[gate] == self.GATE_EMPTY:
                            self.log_always("Skipping tool %d of %d because gate %d is empty" % (tool, self.num_gates, gate))
                        else:
                            self.log_always("Testing tool %d of %d (gate %d)" % (tool, self.num_gates, gate))
                            if not to_nozzle:
                                self.select_tool(tool)
                                self.load_sequence(bowden_move=100., skip_extruder=True)
                                self.unload_sequence(bowden_move=100.)
                            else:
                                self._select_and_load_tool(tool, purge=self.PURGE_NONE)
                                self._unload_tool()
                self.select_tool(0)
        except MmuError as ee:
            self.handle_mmu_error(str(ee))

    cmd_MMU_TEST_GRIP_help = "Test the MMU grip for a Tool"
    def cmd_MMU_TEST_GRIP(self, gcmd):
        self.log_to_file(gcmd.get_commandline())
        if self.check_if_disabled(): return
        if self.check_if_bypass(): return
        self.selector.filament_drive()
        self.motors_onoff(on=False, motor="gear")

    cmd_MMU_TEST_TRACKING_help = "Test the tracking of gear feed and encoder sensing"
    def cmd_MMU_TEST_TRACKING(self, gcmd):
        self.log_to_file(gcmd.get_commandline())
        if self._check_has_encoder(): return
        if self.check_if_disabled(): return
        if self.check_if_bypass(): return
        if self.check_if_not_homed(): return
        if self.check_if_not_calibrated(self.CALIBRATED_ESSENTIAL, check_gates=[self.gate_selected]): return
        direction = gcmd.get_int('DIRECTION', 1, minval=-1, maxval=1)
        step = gcmd.get_float('STEP', 1, minval=0.5, maxval=20)
        sensitivity = gcmd.get_float('SENSITIVITY', self.encoder_resolution, minval=0.1, maxval=10)
        if direction == 0: return
        try:
            with self.wrap_sync_gear_to_extruder():
                if self.filament_pos not in [self.FILAMENT_POS_START_BOWDEN, self.FILAMENT_POS_IN_BOWDEN]:
                    # Ready MMU for test if not already setup
                    self._unload_tool()
                    self.load_sequence(bowden_move=100. if direction == self.DIRECTION_LOAD else 200., skip_extruder=True)
                    self.selector.filament_drive()
                with self._require_encoder():
                    self._initialize_filament_position()
                    for i in range(1, int(100 / step)):
                        self.trace_filament_move(None, direction * step, encoder_dwell=None)
                        measured = self.get_encoder_distance()
                        moved = i * step
                        drift = int(round((moved - measured) / sensitivity))
                        if drift > 0:
                            drift_str = "++++++++!!"[0:drift]
                        elif (moved - measured) < 0:
                            drift_str = "--------!!"[0:-drift]
                        else:
                            drift_str = ""
                        self.log_info("Gear/Encoder : %05.2f / %05.2f mm %s" % (moved, measured, drift_str))
                self._unload_tool()
        except MmuError as ee:
            self.handle_mmu_error("Tracking test failed: %s" % str(ee))

    cmd_MMU_TEST_LOAD_help = "For quick testing filament loading from gate to the extruder"
    def cmd_MMU_TEST_LOAD(self, gcmd):
        self.log_to_file(gcmd.get_commandline())
        if self.check_if_disabled(): return
        if self.check_if_bypass(): return
        if self.check_if_loaded(): return
        if self.check_if_not_calibrated(self.CALIBRATED_ESSENTIAL, check_gates=[self.gate_selected]): return
        full = gcmd.get_int('FULL', 0, minval=0, maxval=1)
        try:
            with self.wrap_sync_gear_to_extruder():
                if full:
                    self.load_sequence(skip_extruder=True)
                else:
                    length = gcmd.get_float('LENGTH', 100., minval=10., maxval=self._get_bowden_length(self.gate_selected))
                    self.load_sequence(bowden_move=length, skip_extruder=True)
        except MmuError as ee:
            self.handle_mmu_error("Load test failed: %s" % str(ee))

    cmd_MMU_TEST_MOVE_help = "Test filament move to help debug setup / options"
    def cmd_MMU_TEST_MOVE(self, gcmd):
        self.log_to_file(gcmd.get_commandline())
        if self.check_if_disabled(): return
        debug = bool(gcmd.get_int('DEBUG', 0, minval=0, maxval=1)) # Hidden option

        with self.wrap_sync_gear_to_extruder():
            with DebugStepperMovement(self, debug):
                actual,_,measured,_ = self._move_cmd(gcmd, "Test move")
            self.movequeues_wait()
            self.log_always("Moved %.1fmm%s" % (actual, (" (measured %.1fmm)" % measured) if self._can_use_encoder() else ""))

    cmd_MMU_TEST_HOMING_MOVE_help = "Test filament homing move to help debug setup / options"
    def cmd_MMU_TEST_HOMING_MOVE(self, gcmd):
        self.log_to_file(gcmd.get_commandline())
        if self.check_if_disabled(): return

        with self.wrap_sync_gear_to_extruder():
            debug = bool(gcmd.get_int('DEBUG', 0, minval=0, maxval=1)) # Hidden option
            with DebugStepperMovement(self, debug):
                actual,homed,measured,_ = self._homing_move_cmd(gcmd, "Test homing move")
            self.log_always("%s after %.1fmm%s" % (("Homed" if homed else "Did not home"), actual, (" (measured %.1fmm)" % measured) if self._can_use_encoder() else ""))

    cmd_MMU_TEST_CONFIG_help = "Runtime adjustment of MMU configuration for testing or in-print tweaking purposes"
    def cmd_MMU_TEST_CONFIG(self, gcmd):
        self.log_to_file(gcmd.get_commandline())
        quiet = bool(gcmd.get_int('QUIET', 0, minval=0, maxval=1))

        # Try to catch illegal parameters
        illegal_params = [
            p for p in gcmd.get_command_parameters()
            if vars(self).get(p.lower()) is None
            and vars(self.selector).get(p.lower()) is None
            and p.lower() not in [
                self.VARS_MMU_CALIB_BOWDEN_LENGTH,
                self.VARS_MMU_CALIB_CLOG_LENGTH
            ]
            and p.upper() not in ['QUIET']
        ]
        if illegal_params:
            raise gcmd.error("Unknown parameter: %s" % illegal_params)

        # Filament Speeds
        self.gear_from_buffer_speed = gcmd.get_float('GEAR_FROM_BUFFER_SPEED', self.gear_from_buffer_speed, minval=10.)
        self.gear_from_buffer_accel = gcmd.get_float('GEAR_FROM_BUFFER_ACCEL', self.gear_from_buffer_accel, minval=10.)
        self.gear_from_spool_speed = gcmd.get_float('GEAR_FROM_SPOOL_SPEED', self.gear_from_spool_speed, minval=10.)
        self.gear_from_spool_accel = gcmd.get_float('GEAR_FROM_SPOOL_ACCEL', self.gear_from_spool_accel, above=10.)
        self.gear_unload_speed = gcmd.get_float('GEAR_UNLOAD_SPEED', self.gear_unload_speed, minval=10.)
        self.gear_unload_accel = gcmd.get_float('GEAR_UNLOAD_ACCEL', self.gear_unload_accel, above=10.)
        self.gear_short_move_speed = gcmd.get_float('GEAR_SHORT_MOVE_SPEED', self.gear_short_move_speed, minval=10.)
        self.gear_short_move_accel = gcmd.get_float('GEAR_SHORT_MOVE_ACCEL', self.gear_short_move_accel, minval=10.)
        self.gear_short_move_threshold = gcmd.get_float('GEAR_SHORT_MOVE_THRESHOLD', self.gear_short_move_threshold, minval=0.)
        self.gear_homing_speed = gcmd.get_float('GEAR_HOMING_SPEED', self.gear_homing_speed, above=1.)
        self.extruder_homing_speed = gcmd.get_float('EXTRUDER_HOMING_SPEED', self.extruder_homing_speed, above=1.)
        self.extruder_load_speed = gcmd.get_float('EXTRUDER_LOAD_SPEED', self.extruder_load_speed, above=1.)
        self.extruder_unload_speed = gcmd.get_float('EXTRUDER_UNLOAD_SPEED', self.extruder_unload_speed, above=1.)
        self.extruder_sync_load_speed = gcmd.get_float('EXTRUDER_SYNC_LOAD_SPEED', self.extruder_sync_load_speed, above=1.)
        self.extruder_sync_unload_speed = gcmd.get_float('EXTRUDER_SYNC_UNLOAD_SPEED', self.extruder_sync_unload_speed, above=1.)
        self.extruder_accel = gcmd.get_float('EXTRUDER_ACCEL', self.extruder_accel, above=10.)

        # Synchronous motor control
        self.sync_to_extruder = gcmd.get_int('SYNC_TO_EXTRUDER', self.sync_to_extruder, minval=0, maxval=1)
        self.sync_form_tip = gcmd.get_int('SYNC_FORM_TIP', self.sync_form_tip, minval=0, maxval=1)
        self.sync_purge = gcmd.get_int('SYNC_PURGE', self.sync_purge, minval=0, maxval=1)
        if self.mmu_unit().filament_always_gripped: # PAUL needs to be for whole unit
            self.sync_to_extruder = self.sync_form_tip = self.sync_purge = 1

        self.sync_feedback_enable = gcmd.get_int('SYNC_FEEDBACK_ENABLE', self.sync_feedback_enable, minval=0, maxval=1)
        self.sync_multiplier_high = gcmd.get_float('SYNC_MULTIPLIER_HIGH', self.sync_multiplier_high, minval=1., maxval=2.)
        self.sync_multiplier_low = gcmd.get_float('SYNC_MULTIPLIER_LOW', self.sync_multiplier_low, minval=0.5, maxval=1.)

        # TMC current control
        self.sync_gear_current = gcmd.get_int('SYNC_GEAR_CURRENT', self.sync_gear_current, minval=10, maxval=100)
        self.extruder_collision_homing_current = gcmd.get_int('EXTRUDER_COLLISION_HOMING_CURRENT', self.extruder_collision_homing_current, minval=10, maxval=100)
        self.extruder_form_tip_current = gcmd.get_int('EXTRUDER_FORM_TIP_CURRENT', self.extruder_form_tip_current, minval=100, maxval=150)
        self.extruder_purge_current = gcmd.get_int('EXTRUDER_PURGE_CURRENT', self.extruder_purge_current, minval=100, maxval=150)

        # Homing, loading and unloading controls
        gate_homing_endstop = gcmd.get('GATE_HOMING_ENDSTOP', self.gate_homing_endstop)
        if gate_homing_endstop not in self.GATE_ENDSTOPS:
            raise gcmd.error("gate_homing_endstop is invalid. Options are: %s" % self.GATE_ENDSTOPS)
        if gate_homing_endstop != self.gate_homing_endstop:
            self.gate_homing_endstop = gate_homing_endstop
            self._adjust_bowden_lengths()
            self.write_variables()

        # Special bowden calibration (get current length after potential gate_homing_endstop change)
        gate_selected = max(self.gate_selected, 0) # Assume gate 0 if not known / bypass
        bowden_length = gcmd.get_float('MMU_CALIBRATION_BOWDEN_LENGTH', self.bowden_lengths[gate_selected], minval=0.)
        if bowden_length != self.bowden_lengths[gate_selected]:
            self._save_bowden_length(gate_selected, bowden_length, endstop=self.gate_homing_endstop)
            self.write_variables()

        self.gate_endstop_to_encoder = gcmd.get_float('GATE_SENSOR_TO_ENCODER', self.gate_endstop_to_encoder)
        self.gate_parking_distance = gcmd.get_float('GATE_PARKING_DISTANCE', self.gate_parking_distance)
        self.gate_autoload = gcmd.get_int('GATE_AUTOLOAD', self.gate_autoload, minval=0, maxval=1)
        self.gate_final_eject_distance = gcmd.get_float('GATE_FINAL_EJECT_DISTANCE', self.gate_final_eject_distance)
        self.gate_unload_buffer = gcmd.get_float('GATE_UNLOAD_BUFFER', self.gate_unload_buffer, minval=0.)
        self.gate_homing_max = gcmd.get_float('GATE_HOMING_MAX', self.gate_homing_max)
        self.gate_preload_homing_max = gcmd.get_float('GATE_PRELOAD_HOMING_MAX', self.gate_preload_homing_max)

        self.bypass_autoload = gcmd.get_int('BYPASS_AUTOLOAD', self.bypass_autoload, minval=0, maxval=1)
        self.bowden_apply_correction = gcmd.get_int('BOWDEN_APPLY_CORRECTION', self.bowden_apply_correction, minval=0, maxval=1)
        self.bowden_allowable_unload_delta = self.bowden_allowable_load_delta = gcmd.get_float('BOWDEN_ALLOWABLE_LOAD_DELTA', self.bowden_allowable_load_delta, minval=1., maxval=50.)
        self.bowden_pre_unload_test = gcmd.get_int('BOWDEN_PRE_UNLOAD_TEST', self.bowden_pre_unload_test, minval=0, maxval=1)

        extruder_homing_endstop = gcmd.get('EXTRUDER_HOMING_ENDSTOP', self.extruder_homing_endstop)
        if extruder_homing_endstop not in self.EXTRUDER_ENDSTOPS:
            raise gcmd.error("extruder_homing_endstop is invalid. Options are: %s" % self.EXTRUDER_ENDSTOPS)
        self.extruder_homing_endstop = extruder_homing_endstop

        self.extruder_homing_max = gcmd.get_float('EXTRUDER_HOMING_MAX', self.extruder_homing_max, above=10.)
        self.extruder_force_homing = gcmd.get_int('EXTRUDER_FORCE_HOMING', self.extruder_force_homing, minval=0, maxval=1)

        self.toolhead_homing_max = gcmd.get_float('TOOLHEAD_HOMING_MAX', self.toolhead_homing_max, minval=0.)
        self.toolhead_entry_to_extruder = gcmd.get_float('TOOLHEAD_ENTRY_TO_EXTRUDER', self.toolhead_entry_to_extruder, minval=0.)
        self.toolhead_sensor_to_nozzle = gcmd.get_float('TOOLHEAD_SENSOR_TO_NOZZLE', self.toolhead_sensor_to_nozzle, minval=0.)
        self.toolhead_extruder_to_nozzle = gcmd.get_float('TOOLHEAD_EXTRUDER_TO_NOZZLE', self.toolhead_extruder_to_nozzle, minval=0.)
        self.toolhead_residual_filament = gcmd.get_float('TOOLHEAD_RESIDUAL_FILAMENT', self.toolhead_residual_filament, minval=0.)
        self.toolhead_ooze_reduction = gcmd.get_float('TOOLHEAD_OOZE_REDUCTION', self.toolhead_ooze_reduction, minval=-5., maxval=20.)
        self.toolhead_unload_safety_margin = gcmd.get_float('TOOLHEAD_UNLOAD_SAFETY_MARGIN', self.toolhead_unload_safety_margin, minval=0.)
        self.toolhead_post_load_tighten = gcmd.get_int('TOOLHEAD_POST_LOAD_TIGHTEN', self.toolhead_post_load_tighten, minval=0, maxval=100)
        self.gcode_load_sequence = gcmd.get_int('GCODE_LOAD_SEQUENCE', self.gcode_load_sequence, minval=0, maxval=1)
        self.gcode_unload_sequence = gcmd.get_int('GCODE_UNLOAD_SEQUENCE', self.gcode_unload_sequence, minval=0, maxval=1)

        # Software behavior options
        self.extruder_temp_variance = gcmd.get_float('EXTRUDER_TEMP_VARIANCE', self.extruder_temp_variance, minval=1.)
        self.enable_endless_spool = gcmd.get_int('ENABLE_ENDLESS_SPOOL', self.enable_endless_spool, minval=0, maxval=1)
        self.endless_spool_on_load = gcmd.get_int('ENDLESS_SPOOL_ON_LOAD', self.endless_spool_on_load, minval=0, maxval=1)
        self.endless_spool_eject_gate = gcmd.get_int('ENDLESS_SPOOL_EJECT_GATE', self.endless_spool_eject_gate, minval=-1, maxval=self.num_gates - 1)

        prev_spoolman_support = self.spoolman_support
        spoolman_support = gcmd.get('SPOOLMAN_SUPPORT', self.spoolman_support)
        if spoolman_support not in self.SPOOLMAN_OPTIONS:
            raise gcmd.error("spoolman_support is invalid. Options are: %s" % self.SPOOLMAN_OPTIONS)
        if spoolman_support == self.SPOOLMAN_OFF:
            self.gate_spool_id[:] = [-1] * self.num_gates
        self.spoolman_support = spoolman_support

        prev_t_macro_color = self.t_macro_color
        t_macro_color = gcmd.get('T_MACRO_COLOR', self.t_macro_color)
        if t_macro_color not in self.T_MACRO_COLOR_OPTIONS:
            raise gcmd.error("t_macro_color is invalid. Options are: %s" % self.T_MACRO_COLOR_OPTIONS)
        self.t_macro_color = t_macro_color

        self.log_level = gcmd.get_int('LOG_LEVEL', self.log_level, minval=0, maxval=4)
        self.log_file_level = gcmd.get_int('LOG_FILE_LEVEL', self.log_file_level, minval=0, maxval=4)
        self.log_visual = gcmd.get_int('LOG_VISUAL', self.log_visual, minval=0, maxval=1)
        self.log_statistics = gcmd.get_int('LOG_STATISTICS', self.log_statistics, minval=0, maxval=1)
        self.log_m117_messages = gcmd.get_int('LOG_M117_MESSAGES', self.log_m117_messages, minval=0, maxval=1)

        console_gate_stat = gcmd.get('CONSOLE_GATE_STAT', self.console_gate_stat)
        if console_gate_stat not in self.GATE_STATS_TYPES:
            raise gcmd.error("console_gate_stat is invalid. Options are: %s" % self.GATE_STATS_TYPES)
        self.console_gate_stat = console_gate_stat

        self.slicer_tip_park_pos = gcmd.get_float('SLICER_TIP_PARK_POS', self.slicer_tip_park_pos, minval=0.)
        self.force_form_tip_standalone = gcmd.get_int('FORCE_FORM_TIP_STANDALONE', self.force_form_tip_standalone, minval=0, maxval=1)
        self.force_purge_standalone = gcmd.get_int('FORCE_PURGE_STANDALONE', self.force_purge_standalone, minval=0, maxval=1)
        self.strict_filament_recovery = gcmd.get_int('STRICT_FILAMENT_RECOVERY', self.strict_filament_recovery, minval=0, maxval=1)
        self.filament_recovery_on_pause = gcmd.get_int('FILAMENT_RECOVERY_ON_PAUSE', self.filament_recovery_on_pause, minval=0, maxval=1)
        self.preload_attempts = gcmd.get_int('PRELOAD_ATTEMPTS', self.preload_attempts, minval=1, maxval=20)
        self.encoder_move_validation = gcmd.get_int('ENCODER_MOVE_VALIDATION', self.encoder_move_validation, minval=0, maxval=1)
        self.autotune_rotation_distance = gcmd.get_int('AUTOTUNE_ROTATION_DISTANCE', self.autotune_rotation_distance, minval=0, maxval=1)
        self.autotune_bowden_length = gcmd.get_int('AUTOTUNE_BOWDEN_LENGTH', self.autotune_bowden_length, minval=0, maxval=1)
        self.retry_tool_change_on_error = gcmd.get_int('RETRY_TOOL_CHANGE_ON_ERROR', self.retry_tool_change_on_error, minval=0, maxval=1)
        self.print_start_detection = gcmd.get_int('PRINT_START_DETECTION', self.print_start_detection, minval=0, maxval=1)
        self.show_error_dialog = gcmd.get_int('SHOW_ERROR_DIALOG', self.show_error_dialog, minval=0, maxval=1)
        form_tip_macro = gcmd.get('FORM_TIP_MACRO', self.form_tip_macro)
        if form_tip_macro != self.form_tip_macro:
            self.form_tip_vars = None # If macro is changed invalidate defaults
        self.form_tip_macro = form_tip_macro
        self.purge_macro = gcmd.get('PURGE_MACRO', self.purge_macro)

        # Available only with espooler
        if self.has_espooler():
            self.espooler_min_distance = gcmd.get_float('ESPOOLER_MIN_DISTANCE', self.espooler_min_distance, above=0)
            self.espooler_max_stepper_speed = gcmd.get_float('ESPOOLER_MAX_STEPPER_SPEED', self.espooler_max_stepper_speed, above=0)
            self.espooler_min_stepper_speed = gcmd.get_float('ESPOOLER_MIN_STEPPER_SPEED', self.espooler_min_stepper_speed, minval=0., below=self.espooler_max_stepper_speed)
            self.espooler_speed_exponent = gcmd.get_float('ESPOOLER_SPEED_EXPONENT', self.espooler_speed_exponent, above=0)
            self.espooler_assist_reduced_speed = gcmd.get_int('ESPOOLER_ASSIST_REDUCED_SPEED', 50, minval=0, maxval=100)
            self.espooler_printing_power = gcmd.get_int('ESPOOLER_PRINTING_POWER', self.espooler_printing_power, minval=0, maxval=100)
            self.espooler_assist_extruder_move_length = gcmd.get_float("ESPOOLER_ASSIST_EXTRUDER_MOVE_LENGTH", self.espooler_assist_extruder_move_length, above=10.)
            self.espooler_assist_burst_power = gcmd.get_int("ESPOOLER_ASSIST_BURST_POWER", self.espooler_assist_burst_power, minval=0, maxval=100)
            self.espooler_assist_burst_duration = gcmd.get_float("ESPOOLER_ASSIST_BURST_DURATION", self.espooler_assist_burst_duration, above=0., maxval=10.)
            espooler_assist_burst_trigger = gcmd.get_int("ESPOOLER_ASSIST_BURST_TRIGGER", self.espooler_assist_burst_trigger, minval=0, maxval=1)
            if espooler_assist_burst_trigger != self.espooler_assist_burst_trigger:
                self._espooler_assist_off() # Ensure we reset correctly
                self.espooler_assist_burst_trigger = espooler_assist_burst_trigger
            self.espooler_assist_burst_trigger_max = gcmd.get_int("ESPOOLER_ASSIST_BURST_TRIGGER_MAX", self.espooler_assist_burst_trigger_max, minval=1)

            espooler_operations = list(gcmd.get('ESPOOLER_OPERATIONS', ','.join(self.espooler_operations)).split(','))
            for op in espooler_operations:
                if op not in self.ESPOOLER_OPERATIONS:
                    raise gcmd.error("espooler_operations '%s' is invalid. Options are: %s" % (op, self.ESPOOLER_OPERATIONS))
            self.espooler_operations = espooler_operations

        # Available only with encoder
        if self.has_encoder():
            self.enable_clog_detection = gcmd.get_int('ENABLE_CLOG_DETECTION', self.enable_clog_detection, minval=0, maxval=2)
            self.encoder().set_mode(self.enable_clog_detection)
            clog_length = gcmd.get_float('MMU_CALIBRATION_CLOG_LENGTH', self.encoder().get_clog_detection_length(), minval=1., maxval=100.)
            if clog_length != self.encoder().get_clog_detection_length():
                self.encoder().set_clog_detection_length(clog_length)

        # Currently hidden and testing options
        self.test_random_failures = gcmd.get_int('TEST_RANDOM_FAILURES', self.test_random_failures, minval=0, maxval=1)
        self.test_force_in_print = gcmd.get_int('TEST_FORCE_IN_PRINT', self.test_force_in_print, minval=0, maxval=1)
        self.canbus_comms_retries = gcmd.get_int('CANBUS_COMMS_RETRIES', self.canbus_comms_retries, minval=1, maxval=10)
        self.serious = gcmd.get_int('SERIOUS', self.serious, minval=0, maxval=1)

        # Sub components
        self.selector.set_test_config(gcmd)

        if not quiet:
            msg = "FILAMENT MOVEMENT SPEEDS:"
            msg += "\ngear_from_spool_speed = %.1f" % self.gear_from_spool_speed
            msg += "\ngear_from_spool_accel = %.1f" % self.gear_from_spool_accel
            msg += "\ngear_unload_speed = %.1f" % self.gear_unload_speed
            msg += "\ngear_unload_accel = %.1f" % self.gear_unload_accel
            if self.has_filament_buffer:
                msg += "\ngear_from_buffer_speed = %.1f" % self.gear_from_buffer_speed
                msg += "\ngear_from_buffer_accel = %.1f" % self.gear_from_buffer_accel
            msg += "\ngear_short_move_speed = %.1f" % self.gear_short_move_speed
            msg += "\ngear_short_move_accel = %.1f" % self.gear_short_move_accel
            msg += "\ngear_short_move_threshold = %.1f" % self.gear_short_move_threshold
            msg += "\ngear_homing_speed = %.1f" % self.gear_homing_speed
            msg += "\nextruder_homing_speed = %.1f" % self.extruder_homing_speed
            msg += "\nextruder_load_speed = %.1f" % self.extruder_load_speed
            msg += "\nextruder_unload_speed = %.1f" % self.extruder_unload_speed
            msg += "\nextruder_sync_load_speed = %.1f" % self.extruder_sync_load_speed
            msg += "\nextruder_sync_unload_speed = %.1f" % self.extruder_sync_unload_speed
            msg += "\nextruder_accel = %.1f" % self.extruder_accel

            msg += "\n\nTMC & MOTOR SYNC CONTROL:"
            msg += "\nsync_to_extruder = %d" % self.sync_to_extruder
            msg += "\nsync_form_tip = %d" % self.sync_form_tip
            msg += "\nsync_purge = %d" % self.sync_purge
            msg += "\nsync_feedback_enable = %d" % self.sync_feedback_enable
            msg += "\nsync_multiplier_high = %.2f" % self.sync_multiplier_high
            msg += "\nsync_multiplier_low = %.2f" % self.sync_multiplier_low
            msg += "\nsync_gear_current = %d%%" % self.sync_gear_current
            msg += "\nextruder_collision_homing_current = %d%%" % self.extruder_collision_homing_current
            msg += "\nextruder_form_tip_current = %d%%" % self.extruder_form_tip_current
            msg += "\nextruder_purge_current = %d%%" % self.extruder_purge_current

            msg += "\n\nLOADING/UNLOADING:"
            msg += "\ngate_homing_endstop = %s" % self.gate_homing_endstop
            if self.gate_homing_endstop in [self.SENSOR_GATE] and self.has_encoder():
                msg += "\ngate_endstop_to_encoder = %s" % self.gate_endstop_to_encoder
            msg += "\ngate_unload_buffer = %s" % self.gate_unload_buffer
            msg += "\ngate_homing_max = %s" % self.gate_homing_max
            msg += "\ngate_preload_homing_max = %s" % self.gate_preload_homing_max
            msg += "\ngate_parking_distance = %s" % self.gate_parking_distance
            msg += "\ngate_autoload = %s" % self.gate_autoload
            msg += "\ngate_final_eject_distance = %s" % self.gate_final_eject_distance
            if self.sensor_manager.has_sensor(self.SENSOR_EXTRUDER_ENTRY):
                msg += "\nbypass_autoload = %s" % self.bypass_autoload
            if self.has_encoder():
                msg += "\nbowden_apply_correction = %d" % self.bowden_apply_correction
                msg += "\nbowden_allowable_load_delta = %d" % self.bowden_allowable_load_delta
                msg += "\nbowden_pre_unload_test = %d" % self.bowden_pre_unload_test
            msg += "\nextruder_force_homing = %d" % self.extruder_force_homing
            msg += "\nextruder_homing_endstop = %s" % self.extruder_homing_endstop
            msg += "\nextruder_homing_max = %.1f" % self.extruder_homing_max
            msg += "\ntoolhead_extruder_to_nozzle = %.1f" % self.toolhead_extruder_to_nozzle
            if self.sensor_manager.has_sensor(self.SENSOR_TOOLHEAD):
                msg += "\ntoolhead_sensor_to_nozzle = %.1f" % self.toolhead_sensor_to_nozzle
                msg += "\ntoolhead_homing_max = %.1f" % self.toolhead_homing_max
            if self.sensor_manager.has_sensor(self.SENSOR_EXTRUDER_ENTRY):
                msg += "\ntoolhead_entry_to_extruder = %.1f" % self.toolhead_entry_to_extruder
            msg += "\ntoolhead_residual_filament = %.1f" % self.toolhead_residual_filament
            msg += "\ntoolhead_ooze_reduction = %.1f" % self.toolhead_ooze_reduction
            msg += "\ntoolhead_unload_safety_margin = %d" % self.toolhead_unload_safety_margin
            msg += "\ntoolhead_post_load_tighten = %d" % self.toolhead_post_load_tighten
            msg += "\ngcode_load_sequence = %d" % self.gcode_load_sequence
            msg += "\ngcode_unload_sequence = %d" % self.gcode_unload_sequence

            msg += "\n\nTIP FORMING:"
            msg += "\nform_tip_macro = %s" % self.form_tip_macro
            msg += "\nforce_form_tip_standalone = %d" % self.force_form_tip_standalone
            if not self.force_form_tip_standalone:
                msg += "\nslicer_tip_park_pos = %.1f" % self.slicer_tip_park_pos

            msg += "\n\nPURGING:"
            msg += "\npurge_macro = %s" % self.purge_macro
            msg += "\nforce_purge_standalone = %d" % self.force_purge_standalone

            if self.has_espooler():
                msg += "\n\nESPOOLER:"
                msg += "\nespooler_min_distance = %s" % self.espooler_min_distance
                msg += "\nespooler_max_stepper_speed = %s" % self.espooler_max_stepper_speed
                msg += "\nespooler_min_stepper_speed = %s" % self.espooler_min_stepper_speed
                msg += "\nespooler_speed_exponent = %s" % self.espooler_speed_exponent
                msg += "\nespooler_assist_reduced_speed = %s%%" % self.espooler_assist_reduced_speed
                msg += "\nespooler_printing_power = %s%%" % self.espooler_printing_power
                msg += "\nespooler_assist_extruder_move_length = %s" % self.espooler_assist_extruder_move_length
                msg += "\nespooler_assist_burst_power = %d" % self.espooler_assist_burst_power
                msg += "\nespooler_assist_burst_duration = %s" % self.espooler_assist_burst_duration
                msg += "\nespooler_assist_burst_trigger = %d" % self.espooler_assist_burst_trigger
                msg += "\nespooler_assist_burst_trigger_max = %d" % self.espooler_assist_burst_trigger_max
                msg += "\nespooler_operations = %s"  % self.espooler_operations

            msg += "\n\nLOGGING:"
            msg += "\nlog_level = %d" % self.log_level
            msg += "\nlog_visual = %d" % self.log_visual
            if self.mmu_logger:
                msg += "\nlog_file_level = %d" % self.log_file_level
            msg += "\nlog_statistics = %d" % self.log_statistics
            msg += "\nlog_m117_messages = %d" % self.log_m117_messages
            msg += "\nconsole_gate_stat = %s" % self.console_gate_stat

            msg += "\n\nOTHER:"
            msg += "\nextruder_temp_variance = %.1f" % self.extruder_temp_variance
            if self.has_encoder():
                msg += "\nenable_clog_detection = %d" % self.enable_clog_detection
            msg += "\nenable_endless_spool = %d" % self.enable_endless_spool
            msg += "\nendless_spool_on_load = %d" % self.endless_spool_on_load
            msg += "\nendless_spool_eject_gate = %d" % self.endless_spool_eject_gate
            msg += "\nspoolman_support = %s" % self.spoolman_support
            msg += "\nt_macro_color = %s" % self.t_macro_color
            msg += "\npreload_attempts = %d" % self.preload_attempts
            if self.has_encoder():
                msg += "\nstrict_filament_recovery = %d" % self.strict_filament_recovery
                msg += "\nencoder_move_validation = %d" % self.encoder_move_validation
                msg += "\nautotune_rotation_distance = %d" % self.autotune_rotation_distance
            msg += "\nautotune_bowden_length = %d" % self.autotune_bowden_length
            msg += "\nfilament_recovery_on_pause = %d" % self.filament_recovery_on_pause
            msg += "\nretry_tool_change_on_error = %d" % self.retry_tool_change_on_error
            msg += "\nprint_start_detection = %d" % self.print_start_detection
            msg += "\nshow_error_dialog = %d" % self.show_error_dialog

            # These are in mmu_vars.cfg and are offered here for convenience
            msg += "\n\nCALIBRATION (mmu_vars.cfg):"
            if self.mmu_unit().variable_bowden_lengths:
                msg += "\nmmu_calibration_bowden_lengths = %s" % self.bowden_lengths
            else:
                msg += "\nmmu_calibration_bowden_length = %.1f" % self.bowden_lengths[0]
            if self.has_encoder():
                msg += "\nmmu_calibration_clog_length = %.1f" % self.encoder().get_clog_detection_length()

            # Sub components
            msg += self.selector.get_test_config()

            self.log_info(msg)

        # Some changes need additional action to be taken
        if prev_spoolman_support != self.spoolman_support:
            self._spoolman_sync()
        if prev_t_macro_color != self.t_macro_color:
            self._update_t_macros()


###########################################
# RUNOUT, ENDLESS SPOOL and GATE HANDLING #
###########################################

    def _runout(self, force_runout=False, sensor=None):
        with self._wrap_suspend_runout(): # Don't want runout accidently triggering during handling
            self.is_handling_runout = force_runout # Best starting assumption
            self._save_toolhead_position_and_park('runout')

            if self.tool_selected < 0:
                raise MmuError("Filament runout or clog on an unknown or bypass tool\nManual intervention is required")

            if self.filament_pos != self.FILAMENT_POS_LOADED and not force_runout:
                raise MmuError("Filament runout or clog occured but filament is marked as not loaded(?)\nManual intervention is required")

            self.log_debug("Issue on tool T%d" % self.tool_selected)

            # Check for clog by looking for filament at the gate (or in the encoder)
            if not force_runout:
                if not self.check_filament_runout():
                    if self.has_encoder():
                        self.encoder().update_clog_detection_length()
                    self.is_handling_runout = False
                    raise MmuError("A clog has been detected and requires manual intervention")

            # We definitely have a filament runout
            self.is_handling_runout = True # Will remain true until complete and continue or resume after error
            if self.enable_endless_spool:
                self._set_gate_status(self.gate_selected, self.GATE_EMPTY) # Indicate current gate is empty
                next_gate, msg = self._get_next_endless_spool_gate(self.tool_selected, self.gate_selected)
                if next_gate == -1:
                    raise MmuError("Runout detected on %s\nNo alternative gates available after checking %s" % (sensor, msg))

                self.log_error("A runout has been detected. Checking for alternative gates %s" % msg)
                self.log_info("Remapping T%d to gate %d" % (self.tool_selected, next_gate))

                if self.endless_spool_eject_gate > 0:
                    self.log_info("Ejecting filament remains to designated waste gate %d" % self.endless_spool_eject_gate)
                    self.select_gate(self.endless_spool_eject_gate)
                self._unload_tool()
                self._eject_from_gate() # Push completely out of gate
                self.select_gate(next_gate) # Necessary if unloaded to waste gate
                self._remap_tool(self.tool_selected, next_gate)
                self._select_and_load_tool(self.tool_selected, purge=self.PURGE_NONE)
            else:
                raise MmuError("Runout detected on %s\nEndlessSpool mode is off - manual intervention is required" % sensor)

        self._continue_after("endless_spool")
        self.pause_resume.send_resume_command() # Undo what runout sensor handling did

    def _get_next_endless_spool_gate(self, tool, gate):
        group = self.endless_spool_groups[gate]
        next_gate = -1
        checked_gates = []
        for i in range(self.num_gates - 1):
            check = (gate + i + 1) % self.num_gates
            if self.endless_spool_groups[check] == group:
                checked_gates.append(check)
                if self.gate_status[check] != self.GATE_EMPTY:
                    next_gate = check
                    break
        msg = "for T%d in EndlessSpool Group %s %s" % (tool, chr(ord('A') + group), checked_gates)
        return next_gate, msg

    # Use pre-gate (and gear) sensors to "correct" gate status
    # Return updated gate_status
    def _validate_gate_status(self, gate_status):
        v_gate_status = list(gate_status) # Ensure that webhooks sees get_status() change
        for gate, status in enumerate(v_gate_status):
            detected = self.sensor_manager.check_gate_sensor(self.SENSOR_GEAR_PREFIX, gate)
            if detected is True:
                v_gate_status[gate] = self.GATE_AVAILABLE
            else:
                detected = self.sensor_manager.check_gate_sensor(self.SENSOR_PRE_GATE_PREFIX, gate)
                if detected is True and status == self.GATE_EMPTY:
                    v_gate_status[gate] = self.GATE_UNKNOWN
                elif detected is False and status != self.GATE_EMPTY:
                    v_gate_status[gate] = self.GATE_EMPTY
        return v_gate_status

    def _get_filament_char(self, gate, no_space=False, show_source=False):
        show_source &= self.has_filament_buffer
        gate_status = self.gate_status[gate]
        if self.enable_endless_spool and gate == self.endless_spool_eject_gate:
            return "W"
        elif gate_status == self.GATE_AVAILABLE_FROM_BUFFER:
            return "B" if show_source else "*"
        elif gate_status == self.GATE_AVAILABLE:
            return "S" if show_source else "*"
        elif gate_status == self.GATE_EMPTY:
            return (UI_SEPARATOR if no_space else " ")
        else:
            return "?"

    def _ttg_map_to_string(self, tool=None, show_groups=True):
        if show_groups:
            msg = "TTG Map & EndlessSpool Groups:\n"
        else:
            msg = "TTG Map:\n" # String used to filter in KS-HH
        num_tools = self.num_gates
        tools = range(num_tools) if tool is None else [tool]
        for i in tools:
            gate = self.ttg_map[i]
            filament_char = self._get_filament_char(gate, show_source=False)
            msg += "\n" if i and tool is None else ""
            msg += "T{:<2}-> Gate{:>2}({})".format(i, gate, filament_char)

            if show_groups and self.enable_endless_spool:
                group = self.endless_spool_groups[gate]
                msg += " Group %s:" % chr(ord('A') + group)
                gates_in_group = [(j + gate) % num_tools for j in range(num_tools)]
                #msg += " >".join("{:>2}({})".format(g, self._get_filament_char(g, show_source=False)) for g in gates_in_group if self.endless_spool_groups[g] == group)
                msg += " >".join("{:>2}".format(g) for g in gates_in_group if self.endless_spool_groups[g] == group)

            if i == self.tool_selected:
                msg += " [SELECTED]"
        return msg

    def _mmu_visual_to_string(self):
        divider = UI_SPACE + UI_SEPARATOR + UI_SPACE
# PAUL        c_sum = 0
        msg_units = "Unit : "
        msg_gates = "Gate : "
        msg_avail = "Avail: "
        msg_tools = "Tools: "
        msg_selct = "Selct: "
# PAUL could do this differently using mmu_unit attributes (first_gate, num_gates)
        for unit in range(self.mmu_machine.num_units):
# PAUL        for unit_index, gate_count in enumerate(self.mmu_machine.units):
# PAUL            gate_indices = range(c_sum, c_sum + gate_count)
            unit = self.mmu_machine.get_mmu_unit_by_index(unit)
            gate_indices = range(unit.first_gate, unit.first_gate + unit.num_gates)
# PAUL            c_sum += gate_count
            last_gate = gate_indices[-1] == self.num_gates - 1
            sep = ("|" + divider) if not last_gate else "|"
            tool_strings = []
            select_strings = []
            for g in gate_indices:
                msg_gates += "".join("|{:^3}".format(g) if g < 10 else "| {:2}".format(g))
                msg_avail += "".join("| %s " % self._get_filament_char(g, no_space=True, show_source=True))
                tool_str = "+".join("T%d" % t for t in range(self.num_gates) if self.ttg_map[t] == g)
                tool_strings.append(("|%s " % (tool_str if tool_str else " {} ".format(UI_SEPARATOR)))[:4])
                if self.gate_selected == g and self.gate_selected != self.TOOL_GATE_UNKNOWN:
                    select_strings.append("|\%s/|" % (UI_SEPARATOR if self.filament_pos < self.FILAMENT_POS_START_BOWDEN else "*"))
                else:
                    select_strings.append("----")
            unit_str = "{0:-^{width}}".format( " " + str(unit) + " ", width=len(gate_indices) * 4 + 1)
            msg_units += unit_str + (divider if not last_gate else "")
            msg_gates += sep
            msg_avail += sep
            msg_tools += "".join(tool_strings) + sep
            msg_selct += ("".join(select_strings) + "-")[:len(gate_indices) * 4 + 1] + (divider if not last_gate else "")
        lines = [msg_units] if len(self.mmu_machine.units) > 1 else []
        lines.extend([msg_gates, msg_tools, msg_avail, msg_selct])
        msg = "\n".join(lines)
        if self.selector.is_homed:
            msg += " " + self._selected_tool_string()
        else:
            msg += " NOT HOMED"
        return msg

    def _es_groups_to_string(self, title=None):
        msg = "%s:\n" % title if title else "EndlessSpool Groups:\n"
        groups = {}
        for gate in range(self.num_gates):
            group = self.endless_spool_groups[gate]
            if group not in groups:
                groups[group] = [gate]
            else:
                groups[group].append(gate)
        msg += "\n".join(
            "Group %s: Gates: %s" % (chr(ord('A') + group), ", ".join(map(str, gates)))
            for group, gates in groups.items()
        )
        return msg

    def _gate_map_to_string(self, detail=False):
        msg = "Gates / Filaments:" # String used to filter in KS-HH
        available_status = {
            self.GATE_AVAILABLE_FROM_BUFFER: "Buffer",
            self.GATE_AVAILABLE: "Spool",
            self.GATE_EMPTY: "Empty",
            self.GATE_UNKNOWN: "Unknown"
        }

        for g in range(self.num_gates):
            available = available_status[self.gate_status[g]]
            name = self.gate_filament_name[g] or "Unknown"
            material = self.gate_material[g] or "Unknown"
            color = self._format_color(self.gate_color[g] or "n/a")
            temperature = self.gate_temperature[g] or "n/a"

            gate_fstr = ""
            if detail:
                filament_char = self._get_filament_char(g, show_source=False)
                tools = ",".join("T{}".format(t) for t in range(self.num_gates) if self.ttg_map[t] == g)
                tools_fstr = (" [{}]".format(tools) if tools else "")
                gate_fstr = "{}".format(g).ljust(2, UI_SPACE)
                gate_fstr = "{}({}){}:".format(gate_fstr, filament_char, tools_fstr).ljust(15, UI_SPACE)
            else:
                gate_fstr = "{}:".format(g).ljust(3, UI_SPACE)

            available_fstr = "{};".format(available).ljust(9, UI_SPACE)
            fil_fstr = "{} | {}{}C | {} | {}".format(material, temperature, UI_DEGREE, color, name)

            spool_option = (str(self.gate_spool_id[g]) if self.gate_spool_id[g] > 0 else "n/a")
            if self.spoolman_support == self.SPOOLMAN_OFF:
                spool_fstr = ""
            elif self.gate_spool_id[g] <= 0:
                spool_fstr = "Id: {};".format(spool_option).ljust(12, UI_SPACE)
            else:
                spool_fstr = "Id: {}".format(spool_option).ljust(8, UI_SPACE) + "--> "

            speed_fstr = " [Speed:{}%]".format(self.gate_speed_override[g]) if self.gate_speed_override[g] != 100 else ""
            extra_fstr = " [Selected]" if detail and g == self.gate_selected else ""

            msg += "\n{}{}{}{}{}{}".format(gate_fstr, available_fstr, spool_fstr, fil_fstr, speed_fstr, extra_fstr)
        return msg

    # Remap a tool/gate relationship and gate filament availability
    def _remap_tool(self, tool, gate, available=None):
        self.ttg_map = list(self.ttg_map) # Ensure that webhook sees get_status() change
        self.ttg_map[tool] = gate
        self._persist_ttg_map()
        self._ensure_ttg_match()
        self._update_slicer_color_rgb() # Indexed by gate
        if available is not None:
            self._set_gate_status(gate, available)

    # Find and set a tool that maps to gate (for recovery)
    def _ensure_ttg_match(self):
        if self.gate_selected in [self.TOOL_GATE_UNKNOWN, self.TOOL_GATE_BYPASS]:
            self._set_tool_selected(self.gate_selected)
        else:
            possible_tools = [tool for tool in range(self.num_gates) if self.ttg_map[tool] == self.gate_selected]
            if possible_tools:
                if self.tool_selected not in possible_tools:
                    self.log_debug("Resetting tool selected to match current gate")
                    self._set_tool_selected(possible_tools[0])
            else:
                self.log_info("Resetting tool selected to unknown because current gate isn't associated with tool")
                self._set_tool_selected(self.TOOL_GATE_UNKNOWN)

    def _persist_ttg_map(self):
        self.save_variable(self.VARS_MMU_TOOL_TO_GATE_MAP, self.ttg_map, write=True)

    def _reset_ttg_map(self):
        self.log_debug("Resetting TTG map")
        self.ttg_map = list(self.default_ttg_map)
        self._persist_ttg_map()
        self._ensure_ttg_match()
        self._update_slicer_color_rgb() # Indexed by gate

    def _persist_endless_spool(self):
        self.save_variable(self.VARS_MMU_ENABLE_ENDLESS_SPOOL, self.enable_endless_spool)
        self.save_variable(self.VARS_MMU_ENDLESS_SPOOL_GROUPS, self.endless_spool_groups)
        self.write_variables()

    def _reset_endless_spool(self):
        self.log_debug("Resetting Endless Spool mapping")
        self.enable_endless_spool = self.default_enable_endless_spool
        self.endless_spool_groups = list(self.default_endless_spool_groups)
        self._persist_endless_spool()

    def _set_gate_status(self, gate, state):
        if 0 <= gate < self.num_gates:
            if state != self.gate_status[gate]:
                self.gate_status = list(self.gate_status) # Ensure that webhooks sees get_status() change
                self.gate_status[gate] = state
                self._persist_gate_status()
                self.mmu_macro_event(self.MACRO_EVENT_GATE_MAP_CHANGED, "GATE=%d" % gate)

    def _persist_gate_status(self):
        self.save_variable(self.VARS_MMU_GATE_STATUS, self.gate_status, write=True)

    # Ensure that webhooks sees get_status() change after gate map update. It is important to call this prior to
    # updating gate_map so change is always seen. This approach removes need to copy lists on every call to get_status()
    def _renew_gate_map(self):
        self.gate_status = list(self.gate_status)
        self.gate_filament_name = list(self.gate_filament_name)
        self.gate_material = list(self.gate_material)
        self.gate_color = list(self.gate_color)
        self.gate_temperature = list(self.gate_temperature)
        self.gate_spool_id = list(self.gate_spool_id)
        self.gate_speed_override = list(self.gate_speed_override)

    def _persist_gate_map(self, spoolman_sync=False, gate_ids=None):
        self.save_variable(self.VARS_MMU_GATE_STATUS, self.gate_status)
        self.save_variable(self.VARS_MMU_GATE_FILAMENT_NAME, self.gate_filament_name)
        self.save_variable(self.VARS_MMU_GATE_MATERIAL, self.gate_material)
        self.save_variable(self.VARS_MMU_GATE_COLOR, self.gate_color)
        self.save_variable(self.VARS_MMU_GATE_TEMPERATURE, self.gate_temperature)
        self.save_variable(self.VARS_MMU_GATE_SPOOL_ID, self.gate_spool_id)
        self.save_variable(self.VARS_MMU_GATE_SPEED_OVERRIDE, self.gate_speed_override)
        self.write_variables()
        self._update_t_macros()

        # Also persist to spoolman db if pushing updates for visability
        if spoolman_sync:
            if self.spoolman_support == self.SPOOLMAN_PUSH:
                if gate_ids is None:
                    gate_ids = list(enumerate(self.gate_spool_id))
                if gate_ids:
                    self._spoolman_push_gate_map(gate_ids)
            elif self.spoolman_support == self.SPOOLMAN_READONLY:
                self._spoolman_update_filaments(gate_ids)

        if self.printer.lookup_object("gcode_macro %s" % self.mmu_event_macro, None) is not None:
            self.mmu_macro_event(self.MACRO_EVENT_GATE_MAP_CHANGED, "GATE=-1")

    def _reset_gate_map(self):
        self.log_debug("Resetting gate map")
        self.gate_status = self._validate_gate_status(self.default_gate_status)
        self.gate_filament_name = list(self.default_gate_filament_name)
        self.gate_material = list(self.default_gate_material)
        self.gate_color = list(self.default_gate_color)
        self.gate_temperature = list(self.default_gate_temperature)
        self.gate_spool_id = list(self.default_gate_spool_id)
        self.gate_speed_override = list(self.default_gate_speed_override)
        self._update_gate_color_rgb()
        self._persist_gate_map(spoolman_sync=True)

    def _automap_gate(self, tool, strategy):
        if tool is None:
            self.log_error("Automap tool called without a tool argument")
            return
        tool_to_remap = self.slicer_tool_map['tools'][str(tool)]
        # strategy checks
        if strategy in ['spool_id']:
            self.log_error("'%s' automapping strategy is not yet supported. Support for this feature is on the way, please be patient." % strategy)
            return

        # Create printable strategy string
        strategy_str = strategy.replace("_", " ").title()

        # Deduct search_in and tool_field based on strategy
        # tool fields are like {'color': color, 'material': material, 'temp': temp, 'name': name, 'in_use': used}
        if strategy == self.AUTOMAP_FILAMENT_NAME:
            search_in = self.gate_filament_name
            tool_field = 'name'
        elif strategy == self.AUTOMAP_SPOOL_ID:
            search_in = self.gate_spool_id
            tool_field = 'spool_id' # Placeholders for future support
        elif strategy == self.AUTOMAP_MATERIAL:
            search_in = self.gate_material
            tool_field = 'material'
        elif strategy in [self.AUTOMAP_CLOSEST_COLOR, self.AUTOMAP_COLOR]:
            search_in = self.gate_color
            tool_field = 'color'
        else:
            self.log_error("Invalid automap strategy '%s'" % strategy)
            return

        # Automapping logic
        errors = []
        warnings = []
        messages = []
        remaps = []

        if not tool_to_remap[tool_field]:
            errors.append("%s of tool %s must be set. When using automapping all referenced tools must have a %s" % (tool_field, tool, strategy_str))

        if not errors:
            # 'standard' exactly matching fields
            if strategy != self.AUTOMAP_CLOSEST_COLOR:
                for gn, gate_feature in enumerate(search_in):
                    # When matching by name normalize possible unicode characters and match case-insensitive
                    if strategy == self.AUTOMAP_FILAMENT_NAME:
                        equal = self._compare_unicode(tool_to_remap[tool_field], gate_feature)
                    elif strategy == self.AUTOMAP_COLOR:
                        equal = tool_to_remap[tool_field].ljust(8,'F') == gate_feature.ljust(8,'F')
                    else:
                        equal = tool_to_remap[tool_field] == gate_feature
                    if equal:
                        remaps.append("T%s --> G%s (%s)" % (tool, gn, gate_feature))
                        self.wrap_gcode_command("MMU_TTG_MAP TOOL=%d GATE=%d QUIET=1" % (tool, gn))
                if not remaps:
                    errors.append("No gates found for tool %s with %s %s" % (tool, strategy_str, tool_to_remap[tool_field]))

            # 'colors' search for closest
            elif strategy == self.AUTOMAP_CLOSEST_COLOR:
                if tool_to_remap['material'] == "unknown":
                    errors.append("When automapping with closest color, the tool material must be set.")
                if tool_to_remap['material'] not in self.gate_material:
                    errors.append("No gate has a filament matching the desired material (%s). Available are : %s" % (tool_to_remap['material'], self.gate_material))
                if not errors:
                    color_list = []
                    for gn, color in enumerate(search_in):
                        gm = "".join(self.gate_material[gn].strip()).replace('#', '').lower()
                        if gm == tool_to_remap['material'].lower():
                            color_list.append(color)
                    if not color_list:
                        errors.append("Gates with %s are missing color information..." % tool_to_remap['material'])

                if not errors:
                    closest, distance = self._find_closest_color(tool_to_remap['color'], color_list)
                    for gn, color in enumerate(search_in):
                        gm = "".join(self.gate_material[gn].strip()).replace('#', '').lower()
                        if gm == tool_to_remap['material'].lower():
                            if closest == color:
                                t = self.console_gate_stat
                                if distance > 0.5:
                                    warnings.append("Color matching is significantly different ! %s" % (UI_EMOTICONS[7] if t == 'emoticon' else ''))
                                elif distance > 0.2:
                                    warnings.append("Color matching might be noticebly different %s" % (UI_EMOTICONS[5] if t == 'emoticon' else ''))
                                elif distance > 0.05:
                                    warnings.append("Color matching seems quite good %s" % (UI_EMOTICONS[3] if t == 'emoticon' else ''))
                                elif distance > 0.02:
                                    warnings.append("Color matching is excellent %s" % (UI_EMOTICONS[2] if t == 'emoticon' else ''))
                                elif distance < 0.02:
                                    warnings.append("Color matching is perfect %s" % (UI_EMOTICONS[1] if t == 'emoticon' else ''))
                                remaps.append("T%s --> G%s (%s with closest color: %s)" % (tool, gn, gm, color))
                                self.wrap_gcode_command("MMU_TTG_MAP TOOL=%d GATE=%d QUIET=1" % (tool, gn))

                if not remaps:
                    errors.append("Unable to find a suitable color for tool %s (color: %s)" % (tool, tool_to_remap['color']))
            if len(remaps) > 1:
                warnings.append("Multiple gates found for tool %s with %s '%s'" % (tool, strategy_str, tool_to_remap[tool_field]))

        # Display messages while automapping
        if remaps:
            remaps.insert(0, "Automatically mapped tool %s based on %s" % (tool, strategy_str))
            for msg in remaps:
                self.log_always(msg)
        if messages:
            for msg in messages:
                self.log_always(msg)
        # Display warnings while automapping
        for msg in warnings:
            self.log_info(msg)
        # Display errors while automapping
        if errors:
            reason = ["Error during automapping"]
            if self.is_printing():
                self.handle_mmu_error("\n".join(reason+errors))
            else:
                self.log_error(reason[0])
                for e in errors:
                    self.log_error(e)

    # Set 'color' and 'spool_id' variable on the Tx macro for Mainsail/Fluidd to pick up
    # We don't use SET_GCODE_VARIABLE because the macro variable may not exist ahead of time
    def _update_t_macros(self):
        for tool in range(self.num_gates):
            gate = self.ttg_map[tool]
            t_macro = self.printer.lookup_object("gcode_macro T%d" % tool, None)

            if t_macro:
                t_vars = dict(t_macro.variables) # So Mainsail sees the update

                spool_id = self.gate_spool_id[gate]
                if (self.t_macro_color != self.T_MACRO_COLOR_OFF and
                    spool_id >= 0 and
                    self.spoolman_support != self.SPOOLMAN_OFF and
                    self.gate_status[gate] != self.GATE_EMPTY):

                    t_vars['spool_id'] = self.gate_spool_id[gate]
                else:
                    t_vars.pop('spool_id', None)

                if self.t_macro_color == self.T_MACRO_COLOR_SLICER:
                    st = self.slicer_tool_map['tools'].get(str(tool), None)
                    rgb_hex = self._color_to_rgb_hex(st.get('color', None)) if st else None
                    if rgb_hex:
                        t_vars['color'] = rgb_hex
                    else:
                        t_vars.pop('color', None)

                elif self.t_macro_color in [self.T_MACRO_COLOR_GATEMAP, self.T_MACRO_COLOR_ALLGATES]:
                    rgb_hex = self._color_to_rgb_hex(self.gate_color[gate])
                    if self.gate_status[gate] != self.GATE_EMPTY or self.t_macro_color == self.T_MACRO_COLOR_ALLGATES:
                        t_vars['color'] = rgb_hex
                    else:
                        t_vars.pop('color', None)

                else: # 'off' case
                    t_vars.pop('color', None)

                t_macro.variables = t_vars

### GCODE COMMANDS FOR RUNOUT, TTG MAP, GATE MAP and GATE LOGIC ##################

    cmd_MMU_TEST_RUNOUT_help = "Manually invoke the clog/runout detection logic for testing"
    def cmd_MMU_TEST_RUNOUT(self, gcmd):
        self.log_to_file(gcmd.get_commandline())
        if self.check_if_disabled(): return
        try:
            with self.wrap_sync_gear_to_extruder():
                self._runout(True)
        except MmuError as ee:
            self.handle_mmu_error(str(ee))

    cmd_MMU_ENCODER_RUNOUT_help = "Internal encoder filament runout handler"
    def cmd_MMU_ENCODER_RUNOUT(self, gcmd):
        self.log_to_file(gcmd.get_commandline())
        if not self.is_enabled:
            self.pause_resume.send_resume_command() # Undo what runout sensor handling did
            return
        self._fix_started_state()
        try:
            with self.wrap_sync_gear_to_extruder():
                self._runout()
        except MmuError as ee:
            self.handle_mmu_error(str(ee))

    cmd_MMU_ENCODER_INSERT_help = "Internal encoder filament insert detection handler"
    def cmd_MMU_ENCODER_INSERT(self, gcmd):
        self.log_to_file(gcmd.get_commandline())
        if not self.is_enabled: return
        # TODO Possible future bypass preload feature - make gate act like bypass

    # Callback to handle runout event from an MMU sensors. Note that pause_resume.send_pause_command()
    # will have already been issued but no PAUSE command
    # Params:
    #   EVENTTIME will contain reactor time that the sensor triggered and command was queued
    #   SENSOR will contain sensor name
    #   GATE will be set if specific pre-gate or gear sensor
    cmd_MMU_SENSOR_RUNOUT_help= "Internal MMU filament runout handler"
    def cmd_MMU_SENSOR_RUNOUT(self, gcmd):
        self.log_to_file(gcmd.get_commandline())
        if not self.is_enabled:
            self.pause_resume.send_resume_command() # Undo what runout sensor handling did
            return
        self._fix_started_state()
        eventtime = gcmd.get_float('EVENTTIME', self.reactor.monotonic())
        gate = gcmd.get_int('GATE', None)
        sensor = gcmd.get('SENSOR', "")
        process_runout = False

        try:
            with self.wrap_sync_gear_to_extruder():
                if sensor.startswith(self.SENSOR_PRE_GATE_PREFIX) and gate != self.gate_selected:
                    # Always update gate map from pre-gate sensor
                    self._set_gate_status(gate, self.GATE_EMPTY)

                elif eventtime >= self.runout_last_enable_time:
                    if sensor.startswith(self.SENSOR_PRE_GATE_PREFIX) and gate == self.gate_selected:
                        if self.enable_endless_spool and self.endless_spool_eject_gate == gate:
                            self.log_trace("Ignoring filament runout detected by %s because endless_spool_eject_gate is active on that gate" % sensor)
                        else:
                            process_runout = True

                    elif sensor == self.SENSOR_GATE and gate is None:
                        process_runout = True

                    elif sensor.startswith(self.SENSOR_GEAR_PREFIX) and gate == self.gate_selected:
                        process_runout = True

                    elif sensor.startswith(self.SENSOR_EXTRUDER_ENTRY):
                        raise MmuError("Filament runout occured at extruder. Manual intervention is required")

                    else:
                        self.log_debug("Assertion failure: Unexpected/unhandled sensor runout event type on %s. Ignored" % sensor)
                else:
                    self.log_debug("Assertion failure: Late sensor runout event on %s. Ignored" % sensor)

                if process_runout:
                    self._runout(True, sensor=sensor) # Will send_resume_command() or fail and pause
                else:
                    self.pause_resume.send_resume_command() # Undo what runout sensor handling did
        except MmuError as ee:
            self.handle_mmu_error(str(ee))

    # Callback to handle insert event from an MMU sensor
    # Params:
    #   EVENTTIME will contain reactor time that the sensor triggered and command was queued
    #   SENSOR will contain sensor name
    #   GATE will be set if specific pre-gate or gear sensor
    cmd_MMU_SENSOR_INSERT_help= "Internal MMU filament insertion handler"
    def cmd_MMU_SENSOR_INSERT(self, gcmd):
        self.log_to_file(gcmd.get_commandline())
        if not self.is_enabled: return
        self._fix_started_state()
        eventtime = gcmd.get_float('EVENTTIME', self.reactor.monotonic())
        gate = gcmd.get_int('GATE', None)
        sensor = gcmd.get('SENSOR', "")

        try:
            with self.wrap_sync_gear_to_extruder():
                if sensor.startswith(self.SENSOR_PRE_GATE_PREFIX) and gate is not None:
                    self._set_gate_status(gate, self.GATE_UNKNOWN)
                    self._check_pending_spool_id(gate) # Have spool_id ready?
                    if not self.is_printing() and self.gate_autoload:
                        self.gcode.run_script_from_command("MMU_PRELOAD GATE=%d" % gate)

                elif sensor == self.SENSOR_EXTRUDER_ENTRY:
                    if self.gate_selected != self.TOOL_GATE_BYPASS:
                        msg = "bypass not selected"
                    elif self.is_printing():
                        msg = "actively printing" # Should not get here!
                    elif self.filament_pos != self.FILAMENT_POS_UNLOADED:
                        msg = "extruder cannot be verified as unloaded"
                    elif not self.bypass_autoload:
                        msg = "bypass autoload is disabled"
                    else:
                        self.log_debug("Autoloading extruder")
                        with self._wrap_suspend_runout():
                            self._note_toolchange("> Bypass")
                            self.load_sequence(bowden_move=0., extruder_only=True, purge=self.PURGE_NONE) # TODO PURGE_STANDALONE?
                        return
                    self.log_debug("Ignoring extruder insertion because %s" % msg)

                else:
                    self.log_debug("Assertion failure: Unexpected/unhandled sensor insert event. Ignored")
        except MmuError as ee:
            self.handle_mmu_error(str(ee))

    # Callback to handle removal event from an MMU sensor (only mmu_pre_gate for now). A removal
    # event can happen both in an out of a print
    # Params:
    #   EVENTTIME will contain reactor time that the sensor triggered and command was queued
    #   SENSOR will contain sensor name
    #   GATE will be set if specific pre-gate or gear sensor
    cmd_MMU_SENSOR_REMOVE_help= "Internal MMU filament removal handler"
    def cmd_MMU_SENSOR_REMOVE(self, gcmd):
        self.log_to_file(gcmd.get_commandline())
        if not self.is_enabled: return
        self._fix_started_state()
        eventtime = gcmd.get_float('EVENTTIME', self.reactor.monotonic())
        gate = gcmd.get_int('GATE', None)
        sensor = gcmd.get('SENSOR', "")

        try:
            with self.wrap_sync_gear_to_extruder():
                if sensor.startswith(self.SENSOR_PRE_GATE_PREFIX) and gate is not None:
                    # Ignore pre-gate runout if endless_spool_eject_gate feature is active and we want filament to be consumed to clear gate
                    if not(self.enable_endless_spool and self.endless_spool_eject_gate > 0):
                        self._set_gate_status(gate, self.GATE_EMPTY)
                    else:
                        self.log_trace("Ignoring filament removal detected by %s because endless_spool_eject_gate is active" % sensor)

                else:
                    self.log_debug("Assertion failure: Unexpected/unhandled sensor remove event. Ignored")
        except MmuError as ee:
            self.handle_mmu_error(str(ee))

    cmd_MMU_M400_help = "Wait on both move queues"
    def cmd_MMU_M400(self, gcmd):
        self.log_to_file(gcmd.get_commandline())
        self.movequeues_wait(toolhead=True, mmu_toolhead=True)

    cmd_MMU_TTG_MAP_help = "aka MMU_REMAP_TTG Display or remap a tool to a specific gate and set gate availability"
    def cmd_MMU_TTG_MAP(self, gcmd):
        self.log_to_file(gcmd.get_commandline())
        if self.check_if_disabled(): return
        quiet = bool(gcmd.get_int('QUIET', 0, minval=0, maxval=1))
        reset = bool(gcmd.get_int('RESET', 0, minval=0, maxval=1))
        detail = bool(gcmd.get_int('DETAIL', 0, minval=0, maxval=1))
        ttg_map = gcmd.get('MAP', "!")
        gate = gcmd.get_int('GATE', -1, minval=0, maxval=self.num_gates - 1)
        tool = gcmd.get_int('TOOL', -1, minval=0, maxval=self.num_gates - 1)
        available = gcmd.get_int('AVAILABLE', self.GATE_UNKNOWN, minval=self.GATE_EMPTY, maxval=self.GATE_AVAILABLE)

        try:
            if reset == 1:
                self._reset_ttg_map()
            elif ttg_map != "!":
                ttg_map = gcmd.get('MAP').split(",")
                if len(ttg_map) != self.num_gates:
                    self.log_always("The number of map values (%d) is not the same as number of gates (%d)" % (len(ttg_map), self.num_gates))
                    return
                self.ttg_map = []
                for gate in ttg_map:
                    if gate.isdigit():
                        self.ttg_map.append(int(gate))
                    else:
                        self.ttg_map.append(0)
                self._persist_ttg_map()
            elif gate != -1:
                status = self.gate_status[gate]
                if not available == self.GATE_UNKNOWN or (available == self.GATE_UNKNOWN and status == self.GATE_EMPTY):
                    status = available
                if tool == -1:
                    self._set_gate_status(gate, status)
                else:
                    self._remap_tool(tool, gate, status)
            else:
                quiet = False # Display current TTG map
            if not quiet:
                msg = self._ttg_map_to_string(show_groups=detail)
                if not detail and self.enable_endless_spool:
                    msg += "\nDETAIL=1 to see EndlessSpool map"
                self.log_info(msg)
        except MmuError as ee:
            self.handle_mmu_error(str(ee))

    cmd_MMU_GATE_MAP_help = "Display or define the type and color of filaments on each gate"
    def cmd_MMU_GATE_MAP(self, gcmd):
        self.log_to_file(gcmd.get_commandline())
        if self.check_if_disabled(): return
        quiet = bool(gcmd.get_int('QUIET', 0, minval=0, maxval=1))
        detail = bool(gcmd.get_int('DETAIL', 0, minval=0, maxval=1))
        reset = bool(gcmd.get_int('RESET', 0, minval=0, maxval=1))
        gates = gcmd.get('GATES', "!")
        gmapstr = gcmd.get('MAP', "{}")                                # Hidden option for bulk filament update (from moonraker/ui components)
        replace = bool(gcmd.get_int('REPLACE', 0, minval=0, maxval=1)) # Hidden option for bulk filament update from spoolman
        from_spoolman = bool(gcmd.get_int('FROM_SPOOLMAN', 0, minval=0, maxval=1)) # Hidden option for bulk filament update from spoolman
        gate = gcmd.get_int('GATE', -1, minval=0, maxval=self.num_gates - 1)
        next_spool_id = gcmd.get_int('NEXT_SPOOLID', None, minval=-1)

        gate_map = None
        try:
            gate_map = ast.literal_eval(gmapstr)
        except Exception as e:
            self.log_error("Warning: Recieved unparsable gate map update. See log for more details")
            self.log_debug("Exception whilst parsing gate map in MMU_GATE_MAP: %s" % str(e))
            return

        if reset:
            self._reset_gate_map()
        else:
            self._renew_gate_map() # Ensure that webhooks sees changes

        if next_spool_id:
            if self.spoolman_support != self.SPOOLMAN_PULL:
                if next_spool_id > 0:
                    self.pending_spool_id = next_spool_id
                    self.reactor.update_timer(self.pending_spool_id_timer, self.reactor.monotonic() + self.pending_spool_id_timeout)
                else:
                    # Disable timer to prevent reuse
                    self.pending_spool_id = -1
                    self.reactor.update_timer(self.pending_spool_id_timer, self.reactor.NEVER)
            else:
                self.log_error("Cannot use use NEXT_SPOOLID feature with spoolman_support: pull. Use 'push' or 'readonly' modes")
                return

        changed_gate_ids = []
        if gate_map:
            try:
                self.log_debug("Received gate map update (replace: %s)" % replace)
                if replace:
                    # Replace map (should only be in spoolman "pull" mode)
                    for gate, fil in gate_map.items():
                        if not (0 <= gate < self.num_gates):
                            self.log_debug("Warning: Illegal gate number %d supplied in gate map update - ignored" % gate)
                            continue
                        spool_id = self.safe_int(fil.get('spool_id', -1))
                        self.gate_spool_id[gate] = spool_id
                        if spool_id >= 0:
                            self.gate_filament_name[gate] = fil.get('name', '')
                            self.gate_material[gate] = fil.get('material', '')
                            self.gate_color[gate] = fil.get('color', '')
                            self.gate_temperature[gate] = self.safe_int(fil.get('temp', self.default_extruder_temp))
                            if self.gate_temperature[gate] <= 0:
                                self.gate_temperature[gate] = self.default_extruder_temp
                            self.gate_speed_override[gate] = self.safe_int(fil.get('speed_override', self.gate_speed_override[gate]))
                        else:
                            # Clear attributes (should only get here in spoolman "pull" mode)
                            self.gate_filament_name[gate] = ''
                            self.gate_material[gate] = ''
                            self.gate_color[gate] = ''
                            self.gate_temperature[gate] = self.safe_int(self.default_extruder_temp)
                else:
                    # Update map (ui or spoolman "readonly" or "push" modes)
                    ids_dict = {}
                    for gate, fil in gate_map.items():
                        if not (0 <= gate < self.num_gates):
                            self.log_debug("Warning: Illegal gate number %d supplied in gate map update - ignored" % gate)
                            continue
                        if fil:
                            self.gate_filament_name[gate] = fil.get('name', '')
                            self.gate_material[gate] = fil.get('material', '')
                            self.gate_color[gate] = fil.get('color', '')
                            self.gate_status[gate] = self.safe_int(fil.get('status', self.gate_status[gate])) # For UI manual fixing of availabilty
                            self.gate_temperature[gate] = self.safe_int(fil.get('temp', self.default_extruder_temp))
                            if self.gate_temperature[gate] <= 0:
                                self.gate_temperature[gate] = self.default_extruder_temp
                            self.gate_speed_override[gate] = self.safe_int(fil.get('speed_override', self.gate_speed_override[gate]))

                            spool_id = fil.get('spool_id', -1)
                            if spool_id != self.gate_spool_id[gate]:
                                self.log_debug("Spool_id changed for gate %d in MMU_GATE_MAP" % gate)
                                mod_gate_ids = self.assign_spool_id(gate, spool_id)
                                for (gate, sid) in mod_gate_ids:
                                    ids_dict[gate] = sid

                    changed_gate_ids = list(ids_dict.items())
            except Exception as e:
                self.log_debug("Invalid MAP parameter: %s\nException: %s" % (gate_map, str(e)))
                raise gcmd.error("Invalid MAP parameter. See mmu.log for details")

        elif gates != "!" or gate >= 0:
            gatelist = []
            if gates != "!":
                # List of gates
                try:
                    for gate in gates.split(','):
                        gate = int(gate)
                        if 0 <= gate < self.num_gates:
                            gatelist.append(gate)
                except ValueError:
                    raise gcmd.error("Invalid GATES parameter: %s" % gates)
            else:
                # Specifying one gate (filament)
                gatelist.append(gate)

            ids_dict = {}
            for gate in gatelist:
                available = gcmd.get_int('AVAILABLE', self.gate_status[gate], minval=-1, maxval=2)
                name = gcmd.get('NAME', None)
                material = gcmd.get('MATERIAL', None)
                color = gcmd.get('COLOR', None)
                spool_id = gcmd.get_int('SPOOLID', None, minval=-1)
                temperature = gcmd.get_int('TEMP', int(self.default_extruder_temp))
                speed_override = gcmd.get_int('SPEED', self.gate_speed_override[gate], minval=10, maxval=150)

                if self.spoolman_support != self.SPOOLMAN_PULL:
                    # Local gate map, can update attributes
                    name = name if name is not None else self.gate_filament_name[gate]
                    material = (material if material is not None else self.gate_material[gate]).upper()
                    color = (color if color is not None else self.gate_color[gate]).lower()
                    temperature = temperature or self.gate_temperature
                    spool_id = spool_id or self.gate_spool_id[gate]
                    color = self._validate_color(color)
                    if color is None:
                        raise gcmd.error("Color specification must be in form 'rrggbb' or 'rrggbbaa' hexadecimal value (no '#') or valid color name or empty string")
                    self.gate_status[gate] = available
                    self.gate_filament_name[gate] = name
                    self.gate_material[gate] = material
                    self.gate_color[gate] = color
                    self.gate_temperature[gate] = temperature
                    self.gate_speed_override[gate] = speed_override

                    if spool_id != self.gate_spool_id[gate]:
                        mod_gate_ids = self.assign_spool_id(gate, spool_id)
                        for (gate, sid) in mod_gate_ids:
                            ids_dict[gate] = sid

                else:
                    # Remote (spoolman) gate map, don't update local attributes that are set by spoolman
                    self.gate_status[gate] = available
                    self.gate_speed_override[gate] = speed_override
                    if any(x is not None for x in [material, color, spool_id, name]):
                        self.log_error("Spoolman mode is '%s': Can only set gate status and speed override locally\nUse MMU_SPOOLMAN or update spoolman directly" % self.SPOOLMAN_PULL)
                        return

            changed_gate_ids = list(ids_dict.items())

        # Ensure everything is synced
        self._update_gate_color_rgb()
        self._persist_gate_map(spoolman_sync=bool(changed_gate_ids), gate_ids=changed_gate_ids) # This will also update LED status

        if not quiet:
            self.log_info(self._gate_map_to_string(detail))

    cmd_MMU_ENDLESS_SPOOL_help = "Diplay or Manage EndlessSpool functionality and groups"
    def cmd_MMU_ENDLESS_SPOOL(self, gcmd):
        self.log_to_file(gcmd.get_commandline())
        if self.check_if_disabled(): return
        enabled = gcmd.get_int('ENABLE', -1, minval=0, maxval=1)
        quiet = bool(gcmd.get_int('QUIET', 0, minval=0, maxval=1))
        reset = bool(gcmd.get_int('RESET', 0, minval=0, maxval=1))
        groups = gcmd.get('GROUPS', "!")

        if enabled >= 0:
            self.enable_endless_spool = enabled
            self.save_variable(self.VARS_MMU_ENABLE_ENDLESS_SPOOL, self.enable_endless_spool, write=True)
            if enabled and not quiet:
                self.log_always("EndlessSpool is enabled")
        if not self.enable_endless_spool:
            self.log_always("EndlessSpool is disabled")
            return

        if reset:
            self._reset_endless_spool()

        elif groups != "!":
            groups = gcmd.get('GROUPS', ",".join(map(str, self.endless_spool_groups))).split(",")
            if len(groups) != self.num_gates:
                self.log_always("The number of group values (%d) is not the same as number of gates (%d)" % (len(groups), self.num_gates))
                return
            self.endless_spool_groups = []
            for group in groups:
                if group.isdigit():
                    self.endless_spool_groups.append(int(group))
                else:
                    self.endless_spool_groups.append(0)
            self._persist_endless_spool()

        else:
            quiet = False # Display current map

        if not quiet:
            self.log_info(self._es_groups_to_string())

    cmd_MMU_TOOL_OVERRIDES_help = "Displays, sets or clears tool speed and extrusion factors (M220 & M221)"
    def cmd_MMU_TOOL_OVERRIDES(self, gcmd):
        self.log_to_file(gcmd.get_commandline())
        if self.check_if_disabled(): return
        tool = gcmd.get_int('TOOL', -1, minval=0, maxval=self.num_gates)
        speed = gcmd.get_int('M220', None, minval=0, maxval=200)
        extrusion = gcmd.get_int('M221', None, minval=0, maxval=200)
        reset = bool(gcmd.get_int('RESET', 0, minval=0, maxval=1))

        if reset:
            self._set_tool_override(tool, 100, 100)
        elif tool >= 0:
            self._set_tool_override(tool, speed, extrusion)

        msg_tool = "Tools: "
        msg_sped = "M220 : "
        msg_extr = "M221 : "
        for i in range(self.num_gates):
            range_end = 6 if i > 9 else 5
            tool_speed = int(self.tool_speed_multipliers[i] * 100)
            tool_extr = int(self.tool_extrusion_multipliers[i] * 100)
            msg_tool += ("| T%d  " % i)[:range_end]
            msg_sped += ("| %d  " % tool_speed)[:range_end]
            msg_extr += ("| %d  " % tool_extr)[:range_end]
        msg = "|\n".join([msg_tool, msg_sped, msg_extr]) + "|\n"
        self.log_always(msg)

    cmd_MMU_SLICER_TOOL_MAP_help = "Display or define the tools used in print as specified by slicer"
    def cmd_MMU_SLICER_TOOL_MAP(self, gcmd):
        self.log_to_file(gcmd.get_commandline())
        if self.check_if_disabled(): return
        self._fix_started_state()

        detail = bool(gcmd.get_int('DETAIL', 0, minval=0, maxval=1))
        purge_map = bool(gcmd.get_int('PURGE_MAP', 0, minval=0, maxval=1))
        sparse_purge_map = bool(gcmd.get_int('SPARSE_PURGE_MAP', 0, minval=0, maxval=1))
        reset = bool(gcmd.get_int('RESET', 0, minval=0, maxval=1))
        initial_tool = gcmd.get_int('INITIAL_TOOL', None, minval=0, maxval=self.num_gates - 1)
        total_toolchanges = gcmd.get_int('TOTAL_TOOLCHANGES', None, minval=0)
        tool = gcmd.get_int('TOOL', -1, minval=0, maxval=self.num_gates - 1)
        material = gcmd.get('MATERIAL', "unknown")
        color = gcmd.get('COLOR', "").lower()
        name = gcmd.get('NAME', "") # Filament name
        temp = gcmd.get_int('TEMP', 0, minval=0)
        used = bool(gcmd.get_int('USED', 1, minval=0, maxval=1)) # Is used in print (i.e a referenced tool or not)
        purge_volumes = gcmd.get('PURGE_VOLUMES', "")
        num_slicer_tools = gcmd.get_int('NUM_SLICER_TOOLS', self.num_gates, minval=1, maxval=self.num_gates) # Allow slicer to have less tools than MMU gates
        automap_strategy = gcmd.get('AUTOMAP', None)
        skip_automap = bool(gcmd.get_int('SKIP_AUTOMAP', None, minval=0, maxval=1))

        quiet = False
        if reset:
            self._clear_slicer_tool_map()
            quiet = True
        else:
            self.slicer_tool_map = dict(self.slicer_tool_map) # Ensure that webhook sees get_status() change

        if skip_automap is not None:
            # This is a "one-print" option that supresses automatic automap
            self._restore_automap_option(skip_automap)

        if tool >= 0:
            self.slicer_tool_map['tools'][str(tool)] = {'color': color, 'material': material, 'temp': temp, 'name': name, 'in_use': used}
            if used:
                self.slicer_tool_map['referenced_tools'] = sorted(set(self.slicer_tool_map['referenced_tools'] + [tool]))
                if not self.slicer_tool_map['skip_automap'] and automap_strategy and automap_strategy != self.AUTOMAP_NONE:
                    self._automap_gate(tool, automap_strategy)
            if color:
                self._update_slicer_color_rgb()
            quiet = True

        if initial_tool is not None:
            self.slicer_tool_map['initial_tool'] = initial_tool
            self.slicer_tool_map['referenced_tools'] = sorted(set(self.slicer_tool_map['referenced_tools'] + [initial_tool]))
            quiet = True

        if total_toolchanges is not None:
            self.slicer_tool_map['total_toolchanges'] = total_toolchanges
            quiet = True

        if purge_volumes != "":
            try:
                volumes = list(map(float, purge_volumes.split(',')))
                n = len(volumes)
                num_tools = self.num_gates
                if n == 1:
                    calc = lambda x,y: volumes[0] * 2 # Build a single value matrix
                elif n == num_slicer_tools:
                    calc = lambda x,y: volumes[y] + volumes[x] # Will build symmetrical purge matrix "from" followed by "to"
                elif n == num_slicer_tools ** 2:
                    calc = lambda x,y: volumes[y + x * num_slicer_tools] # Full NxN matrix supplied in rows of "from" for each "to"
                elif n == num_slicer_tools * 2:
                    calc = lambda x,y: volumes[y] + volumes[num_slicer_tools + x] # Build matrix with sum of "from" list then "to" list
                else:
                    raise gcmd.error("Incorrect number of values for PURGE_VOLUMES. Expected 1, %d, %d, or %d, got %d" % (num_tools, num_tools * 2, num_tools ** 2, n))
                # Build purge volume map (x=to_tool, y=from_tool)
                should_calc = lambda x,y: x < num_slicer_tools and y < num_slicer_tools and x != y
                self.slicer_tool_map['purge_volumes'] = [
                    [
                        calc(x,y) if should_calc(x,y) else 0
                        for y in range(self.num_gates)
                    ]
                    for x in range(self.num_gates)
                ]
            except ValueError as e:
                raise gcmd.error("Error parsing PURGE_VOLUMES: %s" % str(e))
            quiet = True

        if not quiet:
            colors = sum(1 for tool in self.slicer_tool_map['tools'] if self.slicer_tool_map['tools'][tool]['in_use'])

            have_purge_map = len(self.slicer_tool_map['purge_volumes']) > 0
            msg = "No slicer tool map loaded"
            if colors > 0 or self.slicer_tool_map['initial_tool'] is not None:
                msg = "--------- Slicer MMU Tool Summary ---------\n"
                msg += "Single color print" if colors <= 1 else "%d color print" % colors
                msg += " (Purge volume map loaded)\n" if colors > 1 and have_purge_map else "\n"
                for t, params in self.slicer_tool_map['tools'].items():
                    if params['in_use'] or detail:
                        msg += "T%d (gate %d, %s, %s, %d%sC)" % (int(t), self.ttg_map[int(t)], params['material'], params['color'], params['temp'], UI_DEGREE)
                        msg += " Not used\n" if detail and not params['in_use'] else "\n"
                if self.slicer_tool_map['initial_tool'] is not None:
                    msg += "Initial Tool: T%d" % self.slicer_tool_map['initial_tool']
                    msg += " (will use bypass)\n" if colors <= 1 and self.tool_selected == self.TOOL_GATE_BYPASS else "\n"
                msg += "-------------------------------------------"
            if detail or purge_map or sparse_purge_map:
                if have_purge_map:
                    rt = self.slicer_tool_map['referenced_tools']
                    volumes = [row[:num_slicer_tools] for row in self.slicer_tool_map['purge_volumes'][:num_slicer_tools]]
                    msg += "\nPurge Volume Map (mm^3):\n"
                    msg += "To ->" + UI_SEPARATOR.join("{}T{: <2}".format(UI_SPACE, i) for i in range(num_slicer_tools)) + "\n"
                    msg += '\n'.join([
                        "T{: <2}{}{}".format(y, UI_SEPARATOR, ' '.join(
                            map(lambda v, x, y=y: str(round(v)).rjust(4, UI_SPACE)
                                if (not sparse_purge_map or (y in rt and x in rt)) and v > 0
                                else "{}{}-{}".format(UI_SPACE, UI_SPACE, UI_SPACE),
                                row, range(len(row))
                            )
                        ))
                        for y, row in enumerate(volumes)
                    ])

            elif have_purge_map:
                msg += "\nDETAIL=1 to see purge volume map"
            self.log_always(msg)

    cmd_MMU_CALC_PURGE_VOLUMES_help = "Calculate purge volume matrix based on filament color overriding slicer tool map import"
    def cmd_MMU_CALC_PURGE_VOLUMES(self, gcmd):
        self.log_to_file(gcmd.get_commandline())
        if self.check_if_disabled(): return
        self._fix_started_state()

        min_purge = gcmd.get_int('MIN', 0, minval=0)
        max_purge = gcmd.get_int('MAX', 800, minval=1)
        multiplier = gcmd.get_float('MULTIPLIER', 1., above=0.)
        source = gcmd.get('SOURCE', 'gatemap')
        if source not in ['gatemap', 'slicer']:
            raise gcmd.error("Invalid color source: %s. Options are: gatemap, slicer" % source)
        if min_purge >= max_purge:
            raise gcmd.error("MAX purge volume must be greater than MIN")

        tool_rgb_colors = []
        if source == 'slicer':
            # Pull colors from existing slicer map
            for tool in range(self.num_gates):
                tool_info = self.slicer_tool_map['tools'].get(str(tool))
                if tool_info:
                    tool_rgb_colors.append(self._color_to_rgb_hex(tool_info.get('color', '')))
                else:
                    tool_rgb_colors.append(self._color_to_rgb_hex(''))
        else:
            # Logic to use tools mapped to gate colors with current ttg map
            for tool in range(self.num_gates):
                gate = self.ttg_map[tool]
                tool_rgb_colors.append(self._color_to_rgb_hex(self.gate_color[gate]))

        try:
            self.slicer_tool_map['purge_volumes'] = self._generate_purge_matrix(tool_rgb_colors, min_purge, max_purge, multiplier)
            self.log_always("Purge map updated. Use 'MMU_SLICER_TOOL_MAP PURGE_MAP=1' to view")
        except Exception as e:
            raise MmuError("Error generating purge volues: %s" % str(e))

    cmd_MMU_CHECK_GATE_help = "Automatically inspects gate(s), parks filament and marks availability"
    def cmd_MMU_CHECK_GATE(self, gcmd):
        self.log_to_file(gcmd.get_commandline())
        if self.check_if_disabled(): return
        if self.check_if_not_homed(): return
        if self.check_if_bypass(): return
        self._fix_started_state()

        quiet = gcmd.get_int('QUIET', 0, minval=0, maxval=1)
        # These three parameters are mutually exclusive so we only process one
        tools = gcmd.get('TOOLS', "!")
        gates = gcmd.get('GATES', "!")
        tool = gcmd.get_int('TOOL', -1, minval=0, maxval=self.num_gates - 1)
        gate = gcmd.get_int('GATE', -1, minval=0, maxval=self.num_gates - 1)
        all_gates = gcmd.get_int('ALL', 0, minval=0, maxval=1)
        if self.check_if_not_calibrated(self.CALIBRATED_ESSENTIAL, check_gates = None if gate == -1 else [gate]): return # TODO Incomplete/simplified gate selection

        try:
            with self.wrap_sync_gear_to_extruder():
                with self._wrap_suspend_runout(): # Don't want runout accidently triggering during gate check
                    with self._wrap_suspendwrite_variables(): # Reduce I/O activity to a minimum
                        with self.wrap_action(self.ACTION_CHECKING):
                            tool_selected = self.tool_selected
                            filament_pos = self.filament_pos
                            gates_tools = []
                            if gate >= 0:
                                # Individual gate
                                gates_tools.append([gate, -1])
                            elif tool >= 0:
                                # Individual tool
                                gate = self.ttg_map[tool]
                                gates_tools.append([gate, tool])
                            elif all_gates:
                                for gate in range(self.num_gates):
                                    gates_tools.append([gate, -1])
                            elif gates != "!":
                                # List of gates
                                try:
                                    for gate in gates.split(','):
                                        gate = int(gate)
                                        if 0 <= gate < self.num_gates:
                                            gates_tools.append([gate, -1])
                                except ValueError:
                                    raise MmuError("Invalid GATES parameter: %s" % tools)
                            elif tools != "!":
                                # Tools used in print (may be empty list)
                                try:
                                    for tool in tools.split(','):
                                        if not tool == "":
                                            tool = int(tool)
                                            if 0 <= tool < self.num_gates:
                                                gate = self.ttg_map[tool]
                                                gates_tools.append([gate, tool])
                                    if len(gates_tools) == 0:
                                        self.log_debug("No tools to check, assuming default tool is already loaded")
                                        self._auto_filament_grip()
                                        return
                                except ValueError:
                                    raise MmuError("Invalid TOOLS parameter: %s" % tools)
                            elif self.gate_selected >= 0:
                                # No parameters means current gate
                                gates_tools.append([self.gate_selected, -1])
                            else:
                                raise MmuError("Current gate is invalid")

                            # Force initial eject
                            if filament_pos != self.FILAMENT_POS_UNLOADED:
                                self.log_info("Unloading current tool prior to checking gates")
                                self._unload_tool() # Can throw MmuError

                            if len(gates_tools) > 1:
                                self.log_info("Will check gates: %s" % ', '.join(str(g) for g,t in gates_tools))
                            with self.wrap_suppress_visual_log():
                                self._set_tool_selected(self.TOOL_GATE_UNKNOWN)
                                for gate, tool in gates_tools:
                                    try:
                                        self.select_gate(gate)
                                        self.log_info("Checking gate %d..." % gate)
                                        self._load_gate(allow_retry=False, adjust_grip_on_error=False)
                                        if tool >= 0:
                                            self.log_info("Tool T%d - Filament detected. Gate %d marked available" % (tool, gate))
                                        else:
                                            self.log_info("Gate %d - Filament detected. Marked available" % gate)
                                        self._set_gate_status(gate, max(self.gate_status[gate], self.GATE_AVAILABLE))
                                        try:
                                            self._unload_gate()
                                        except MmuError as ee:
                                            raise MmuError("Failure during check gate %d %s:\n%s" % (gate, "(T%d)" % tool if tool >= 0 else "", str(ee)))
                                    except MmuError as ee:
                                        self._set_gate_status(gate, self.GATE_EMPTY)
                                        self._set_filament_pos_state(self.FILAMENT_POS_UNLOADED, silent=True)
                                        if tool >= 0:
                                            msg = "Tool T%d on gate %d marked EMPTY" % (tool, gate)
                                        else:
                                            msg = "Gate %d marked EMPTY" % gate
                                        self.log_debug("Gate marked empty because: %s" % str(ee))
                                        if self.is_in_print():
                                            raise MmuError("%s%s" % ("Required " if self.is_printing() else "", msg))
                                        else:
                                            self.log_always(msg)
                                    finally:
                                        self._initialize_encoder() # Encoder 0000

                            # If not printing select original tool and load filament if necessary
                            # We don't do this when printing because this is expected to preceed loading initial tool
                            if not self.is_printing():
                                try:
                                    if tool_selected == self.TOOL_GATE_BYPASS:
                                        self.select_bypass()
                                    elif tool_selected != self.TOOL_GATE_UNKNOWN:
                                        if filament_pos == self.FILAMENT_POS_LOADED:
                                            self.log_info("Restoring tool loaded prior to checking gates")
                                            self._select_and_load_tool(tool_selected, purge=self.PURGE_NONE)
                                        else:
                                            self.select_tool(tool_selected)
                                except MmuError as ee:
                                    raise MmuError("Failure re-selecting Tool %d:\n%s" % (tool_selected, str(ee)))
                            else:
                                # At least restore the selected tool, but don't re-load filament
                                self.select_tool(tool_selected)

                            if not quiet:
                                self.log_info(self._mmu_visual_to_string())

                            self._auto_filament_grip()
        except MmuError as ee:
            self.handle_mmu_error(str(ee))

    cmd_MMU_PRELOAD_help = "Preloads filament at specified or current gate"
    def cmd_MMU_PRELOAD(self, gcmd):
        self.log_to_file(gcmd.get_commandline())
        if self.check_if_disabled(): return
        if self.check_if_not_homed(): return
        gate = gcmd.get_int('GATE', self.gate_selected, minval=0, maxval=self.num_gates - 1)
        if self.check_if_not_calibrated(self.CALIBRATED_ESSENTIAL, check_gates=[gate]): return

        can_crossload = self.mmu_unit(gate).multigear and self.sensor_manager.has_gate_sensor(self.SENSOR_GEAR_PREFIX, gate)
        if not can_crossload:
            if self.check_if_bypass(): return
            if self.check_if_loaded(): return

        self.log_always("Preloading filament in %s" % ("current gate" if gate == self.gate_selected else "gate %d" % gate))
        try:
            with self.wrap_sync_gear_to_extruder():
                with self.wrap_suppress_visual_log():
                    with self.wrap_action(self.ACTION_CHECKING):
                        current_gate = self.gate_selected
                        self.select_gate(gate)
                        self._preload_gate()
                        # If necessary or easy restore previous gate
                        if self.is_in_print() or self.mmu_unit().multigear:
                            self.select_gate(current_gate)
                        else:
                            self._initialize_encoder() # Encoder 0000
                            self._auto_filament_grip()
        except MmuError as ee:
            self.handle_mmu_error("Filament preload for gate %d failed: %s" % (gate, str(ee)))

def load_config(config):
    return Mmu(config)<|MERGE_RESOLUTION|>--- conflicted
+++ resolved
@@ -481,13 +481,9 @@
         self.console_always_output_full = config.getint('console_always_output_full', 1, minval=0, maxval=1)
 
         # Turn off splash bling for boring people
-<<<<<<< HEAD
         self.serious = config.getint('serious', 0, minval=0, maxval=1) # Not exposed
-=======
-        self.serious = config.getint('serious', 0, minval=0, maxval=1)
         # Suppress the Kalico warning for dangerous people
-        self.suppress_kalico_warning = config.getint('suppress_kalico_warning', 0, minval=0, maxval=1)
->>>>>>> 8a681013
+        self.suppress_kalico_warning = config.getint('suppress_kalico_warning', 0, minval=0, maxval=1) # Not exposed
 
         # Currently hidden and testing options
         self.test_random_failures = config.getint('test_random_failures', 0, minval=0, maxval=1) # Not exposed
