--- conflicted
+++ resolved
@@ -3826,7 +3826,10 @@
     # Preload gate as little as possible. If a full gate load is the only option this will then park correctly after pre-load
     def _preload_gate(self, gate=None):
         # If gate not specified assume current gate
-        gate = self.gate_selected if gate is None else self.select_gate(gate)
+        if gate == None:
+            gate = self.gate_selected
+        else:
+            self.select_gate(gate)
 
         if self.sensor_manager.has_gate_sensor(self.ENDSTOP_GEAR_PREFIX, gate):
             # Minimal load past gear stepper if gear sensor is fitted
@@ -3862,7 +3865,10 @@
     # Eject final clear of gate. Important for MMU's where filament is always gripped (e.g. most type-B)
     def _eject_from_gate(self, gate=None):
         # If gate not specified assume current gate
-        gate = self.gate_selected if gate is None else self.select_gate(gate)
+        if gate == None:
+            gate = self.gate_selected
+        else:
+            self.select_gate(gate)
 
         self.log_always("Ejecting...")
         if self.sensor_manager.has_gate_sensor(self.ENDSTOP_GEAR_PREFIX, gate):
@@ -5429,18 +5435,13 @@
             self.select_bypass()
 
     def select_gate(self, gate):
-<<<<<<< HEAD
-        #self.log_error("PAUL TEMP: select_gate(%s)%s" % (gate, " - NO-OP" if gate == self.gate_selected else ""))
-        if gate == self.gate_selected: return gate
-=======
         #self.log_error("PAUL TEMP: select_gate(%s)%s" % (gate, " - IGNORED" if gate == self.gate_selected else ""))
         if gate == self.gate_selected: return
->>>>>>> b1b4c9f2
         try:
             self._next_gate = gate # Valid only during the gate selection process
             self.selector.select_gate(gate)
             self._set_gate_selected(gate)
-            return gate
+            return
         except MmuError as ee:
             self.unselect_gate()
             raise ee
