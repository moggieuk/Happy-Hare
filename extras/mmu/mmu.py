--- conflicted
+++ resolved
@@ -2704,14 +2704,10 @@
             "and sync_feedback_analog_neutral_point) will be determined by this calibration."
         )
 
-<<<<<<< HEAD
         if not self.sensor_manager.has_sensor(self.SENSOR_PROPORTIONAL):
             raise gcmd.error("Proportional (analog sync-feedback) sensor not found\n" + usage)
 
         def _avg_raw(n=10, dwell_s=0.05):
-=======
-        def _avg_raw(n=8, dwell_s=0.1):
->>>>>>> c4a4348d
             """
             Sample sensor.get_status(0)['value_raw'] n times with dwell between reads
             and return moving average
