--- conflicted
+++ resolved
@@ -6909,23 +6909,10 @@
         process_runout = False
 
         try:
-<<<<<<< HEAD
-            if sensor.startswith(self.PRE_GATE_SENSOR_PREFIX) and gate != self.gate_selected:
-                # Always update gate map from pre-gate sensor
-                self._set_gate_status(gate, self.GATE_EMPTY)
-
-            elif eventtime >= self.runout_last_enable_time:
-                if sensor.startswith(self.PRE_GATE_SENSOR_PREFIX) and gate == self.gate_selected:
-                    if self.enable_endless_spool and self.endless_spool_eject_gate == gate:
-                        self.log_trace("Ignoring filament runout detected by %s because endless_spool_eject_gate is active on that gate" % sensor)
-                    else:
-                        process_runout = True
-=======
             with self.wrap_sync_gear_to_extruder():
                 if sensor.startswith(self.PRE_GATE_SENSOR_PREFIX) and gate != self.gate_selected:
                     # Always update gate map from pre-gate sensor
                     self._set_gate_status(gate, self.GATE_EMPTY)
->>>>>>> 3db37159
 
                 elif eventtime >= self.runout_last_enable_time:
                     if sensor.startswith(self.PRE_GATE_SENSOR_PREFIX) and gate == self.gate_selected:
