--- conflicted
+++ resolved
@@ -1363,23 +1363,6 @@
             if mmu_toolhead:
                 self.mmu_toolhead().dwell(dwell)
 
-<<<<<<< HEAD
-    # Align timing of move queues
-    def movequeues_sync(self):
-        mmu_last_move = self.mmu_toolhead().get_last_move_time()
-        last_move = self.toolhead.get_last_move_time()
-        delta = mmu_last_move - last_move
-        if abs(delta) > 1:
-            self.log_error("Unexpected time mismatch of movequeues. Will attempt to continue without syncing")
-            self.log_debug("mmu last_move: %.4f, toolhead last_move: %.4f" % (mmu_last_move, last_move))
-        else:
-            if delta > 0:
-                self.toolhead.dwell(abs(delta))
-            elif delta < 0:
-                self.mmu_toolhead().dwell(abs(delta))
-
-=======
->>>>>>> 424c8a82
 
 ####################################
 # LOGGING AND STATISTICS FUNCTIONS #
@@ -5737,12 +5720,7 @@
             yield self
         finally:
             if self.gate_selected >= 0:
-<<<<<<< HEAD
-# PAUL maybe if ServoSelector and not in print set grip=False
-                restore_grip = prev_grip != self.selector.get_filament_grip_state() if not isinstance(self.selector, (ServoSelector)) else False
-=======
                 restore_grip = prev_grip != self.selector.get_filament_grip_state()
->>>>>>> 424c8a82
                 self.sync_gear_to_extruder(prev_sync, grip=restore_grip, current=prev_current)
             else:
                 self.sync_gear_to_extruder(False, grip=True, current=False)
@@ -6394,12 +6372,7 @@
                 self.select_gate(gate)
                 self._ensure_ttg_match()
         finally:
-<<<<<<< HEAD
-            if not isinstance(self.selector, (ServoSelector)):
-                self._auto_filament_grip()
-=======
             self._auto_filament_grip()
->>>>>>> 424c8a82
 
     cmd_MMU_CHANGE_TOOL_help = "Perform a tool swap (called from Tx command)"
     def cmd_MMU_CHANGE_TOOL(self, gcmd):
@@ -7241,13 +7214,8 @@
                 msg += "\nespooler_max_stepper_speed = %s" % self.espooler_max_stepper_speed
                 msg += "\nespooler_min_stepper_speed = %s" % self.espooler_min_stepper_speed
                 msg += "\nespooler_speed_exponent = %s" % self.espooler_speed_exponent
-<<<<<<< HEAD
-                msg += "\nespooler_printing_power = %s" % self.espooler_printing_power
-                msg += "\nespooler_operations = %s"  % ','.join(self.espooler_operations)
-=======
                 msg += "\nespooler_printing_power = %s%%" % self.espooler_printing_power
                 msg += "\nespooler_operations = %s"  % self.espooler_operations
->>>>>>> 424c8a82
 
             msg += "\n\nLOGGING:"
             msg += "\nlog_level = %d" % self.log_level
