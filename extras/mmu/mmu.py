--- conflicted
+++ resolved
@@ -22,7 +22,6 @@
 # Happy Hare imports
 from ..                  import mmu_unit
 from ..mmu_unit          import MmuToolHead
-from ..mmu_sensors       import MmuRunoutHelper
 
 # MMU subcomponent clases
 from .mmu_shared         import *
@@ -31,6 +30,7 @@
 from .mmu_test           import MmuTest
 from .mmu_utils          import DebugStepperMovement, PurgeVolCalculator
 from .mmu_sensor_manager import MmuSensorManager
+from .mmu_sensor_utils   import MmuRunoutHelper
 
 
 # Main klipper module
@@ -44,7 +44,7 @@
     CALIBRATED_ENCODER   = 0b00010
     CALIBRATED_SELECTOR  = 0b00100 # Defaults true with VirtualSelector
     CALIBRATED_BOWDENS   = 0b01000 # Bowden length for all gates
-    CALIBRATED_GEAR_RDS  = 0b10000
+    CALIBRATED_GEAR_RDS  = 0b10000 # rotation_distance for other gates (optional)
     CALIBRATED_ESSENTIAL = 0b01111
     CALIBRATED_ALL       = 0b11111
 
@@ -299,7 +299,7 @@
         # Read user configuration ---------------------------------------------------------------------------
         #
         # Printer interaction config
-        self.extruder_name = self.mmu_machine.extruder_name # PAUL it moved! Change code to access self.mmu_machine.extruder_name directly?
+        self.extruder_name = self.mmu_machine.extruder_name # PAUL it moved! Change code to access self.mmu_machine.extruder_name directly? IDEA: COULD BE PER GATE!
         self.timeout_pause = config.getint('timeout_pause', 72000, minval=120)
         self.default_idle_timeout = config.getint('default_idle_timeout', -1, minval=120)
         self.pending_spool_id_timeout = config.getint('pending_spool_id_timeout', default=20, minval=-1) # Not currently exposed
@@ -662,7 +662,7 @@
         self.gcode.register_command('__MMU_BOOTUP', self.cmd_MMU_BOOTUP, desc = self.cmd_MMU_BOOTUP_help) # Bootup tasks
 
         # Load development test commands
-        _ = MmuTest(self)
+        self.mmu_test = MmuTest(self)
 
         # Apply Klipper hacks -------------------------------------------------------------------------------
         if self.update_trsync: # Timer too close mitigation
@@ -1957,7 +1957,11 @@
         msg += (" (DISABLED)" if not self.is_enabled else " (PAUSED)" if self.is_mmu_paused() else "")
         for i in range(self.mmu_machine.num_units):
             unit = self.mmu_machine.get_mmu_unit_by_index(i)
-            msg += "\n+ %s v%s (gates %d-%d)" % (unit.mmu_vendor, unit.mmu_version_string, unit.first_gate, unit.first_gate + unit.num_gates)
+            if unit.mmu_vendor != unit.display_name:
+                msg += "\n+ '%s' a %s v%s" % (unit.display_name, unit.mmu_vendor, unit.mmu_version_string)
+            else:
+                msg += "\n+ %s v%s" % (unit.mmu_vendor, unit.mmu_version_string)
+            msg += " (gates %d-%d)" % (unit.first_gate, unit.first_gate + unit.num_gates)
             msg += "\n%s %s" % (UI_CASCADE, self.selector.get_mmu_status_config())
             if self.has_encoder():
                 msg += ". Encoder reads %.1fmm" % self.get_encoder_distance()
@@ -1965,13 +1969,9 @@
         msg += "\nPrint state is %s" % self.print_state.upper()
         msg += ". Tool %s selected on gate %s%s" % (self._selected_tool_string(), self._selected_gate_string(), self._selected_unit_string())
         msg += ". Toolhead position saved" if self.saved_toolhead_operation else ""
-<<<<<<< HEAD
         msg += "\nGear stepper at %d%% current and is %s to extruder" % (self.gear_percentage_run_current, "SYNCED" if self.mmu_toolhead().is_gear_synced_to_extruder() else "not synced")
-=======
-        msg += "\nGear stepper at %d%% current and is %s to extruder" % (self.gear_percentage_run_current, "SYNCED" if self.mmu_toolhead.is_gear_synced_to_extruder() else "not synced")
         if self._standalone_sync:
             msg += ". Standalone sync mode is ENABLED"
->>>>>>> 967bb833
         if self.sync_feedback_enable:
             msg += "\nSync feedback indicates filament in bowden is: %s" % self._get_sync_feedback_string(detail=True).upper()
             if not self.sync_feedback_operational:
@@ -2164,19 +2164,6 @@
             msg += "\n- Flowrate: %d %%" % status['flow_rate']
         return msg
 
-<<<<<<< HEAD
-    # Instruct the selector to enguage the desired method of filament gripping based on MMU state
-    def _auto_filament_grip(self):
-        if not self.selector.is_homed or self.gate_selected < 0:
-            self.selector.filament_hold_move() # Aka selector grip move/neutral position
-        else:
-            if self.mmu_toolhead().is_gear_synced_to_extruder():
-                self.selector.filament_drive()
-            else:
-                self.selector.filament_release()
-
-=======
->>>>>>> 967bb833
     def motors_onoff(self, on=False, motor="all"):
         stepper_enable = self.printer.lookup_object('stepper_enable')
         steppers = self.gear_rail().steppers if motor == "gears" else [self.gear_rail().steppers[0]] if self.gear_rail().steppers else []
@@ -3267,17 +3254,9 @@
         if recover_pos:
             self.recover_filament_pos(message=True)
 
-<<<<<<< HEAD
-        if self.mmu_unit().filament_always_gripped:
-            self.sync_gear_to_extruder(True) # Should already be in this state
-        else:
-            # Default to unsynced (if possible) on error. Will be restored on resume/continue_printing
-            self.sync_gear_to_extruder(False)
-=======
         # Default to unsynced on error. Will be restored on resume/continue_printing
         self.sync_gear_to_extruder(False)
         self.sync_feedback_last_direction = 0 # Extruder not moving to force neutral start position
->>>>>>> 967bb833
 
         if send_event:
             self.printer.send_event("mmu:mmu_paused") # Notify MMU paused event
@@ -3627,15 +3606,9 @@
             return True
         return False
 
-<<<<<<< HEAD
-    def check_if_always_synced(self):
+    def check_if_always_gripped(self):
         if self.mmu_unit().filament_always_gripped:
-            self.log_error("Operation not possible. MMU design required continuous gear/extruder syncing")
-=======
-    def check_if_always_gripped(self):
-        if self.mmu_machine.filament_always_gripped:
             self.log_error("Operation not possible. MMU design doesn't allow for manual override of syncing state")
->>>>>>> 967bb833
             return True
         return False
 
@@ -4155,7 +4128,7 @@
                     sync = (
                         (self.sync_form_tip and self.is_printing(force_in_print))
                         or (self._standalone_sync and not self.is_printing(force_in_print))
-                        or self.mmu_machine.filament_always_gripped
+                        or self.mmu_unit().filament_always_gripped
                     )
                     self.sync_gear_to_extruder(sync)
                     _,_,_ = self._do_form_tip(test=not self.is_in_print(force_in_print))
@@ -4761,10 +4734,6 @@
                 and not extruder_only
                 and self.gate_selected != self.TOOL_GATE_BYPASS
                 and not self.sync_to_extruder
-<<<<<<< HEAD
-                and not self.mmu_unit().filament_always_gripped
-=======
->>>>>>> 967bb833
                 and self.enable_clog_detection
             ):
                 with self._wrap_gear_current(percent=50, reason="to tighten filament in bowden"):
@@ -5054,18 +5023,14 @@
                 self.log_debug("Purging expected to be performed by slicer")
             elif purge == self.PURGE_STANDALONE and not skip_extruder and not self.is_handling_runout:
                 with self._wrap_track_time('purge'):
-<<<<<<< HEAD
                     # Restore the expected sync state now before running this macro
-                    sync = (self.is_printing() and self.sync_purge) or self._standalone_sync
-                    self.sync_gear_to_extruder(sync, current=True)
-=======
                     sync = not extruder_only and (
                         self.sync_purge
                         or (self._standalone_sync and not self.is_printing())
-                        or self.mmu_machine.filament_always_gripped
+                        or self.mmu_unit().filament_always_gripped
                     )
                     self.sync_gear_to_extruder(sync)
->>>>>>> 967bb833
+
                     with self.wrap_action(self.ACTION_PURGING):
                         self.purge_standalone()
 
@@ -5203,7 +5168,7 @@
             if runout:
                 self._eject_from_gate()
 
-# Disabled because it results in servo "flutter" that users don't like
+# TODO Disabled because it results in servo "flutter" that users don't like
 #            # Encoder based validation test
 #            if self._can_use_encoder():
 #                movement = self.selector.filament_release(measure=True)
@@ -5410,7 +5375,7 @@
     # 'measure' whether we need to wait and measure encoder for movement
     # 'encoder_dwell' delay some additional time to ensure we have accurate encoder reading (if encoder fitted and required for measuring)
     #
-    # All moves return: actual (relative), homed, measured, delta; mmu_toolhead.get_position[1] holds absolute position
+    # All moves return: actual (relative), homed, measured, delta; mmu_toolhead().get_position[1] holds absolute position
     #
     def trace_filament_move(self, trace_str, dist, speed=None, accel=None, motor="gear", homing_move=0, endstop_name="default", track=False, wait=False, encoder_dwell=False, speed_override=True):
         self.mmu_toolhead().unsync() # Precaution
@@ -5794,22 +5759,15 @@
 
     # Sync/unsync gear motor with extruder, handle filament engagement and current control
     def sync_gear_to_extruder(self, sync, gate=None):
-#        self.log_error("PAUL: sync_gear_to_extruder(sync=%s)" % sync)
+        self.log_error("PAUL: sync_gear_to_extruder(sync=%s)" % sync)
         # Safety in case somehow called with bypass/unknown selected. Usually this is called after
         # self.gate_selected is set, but can be before on type-B designs hence optional gate parameter
         gate = gate if gate is not None else self.gate_selected
-<<<<<<< HEAD
-        if gate < 0:
-            sync = current = False
-        elif self.mmu_unit().filament_always_gripped:
-            sync = current = True
-=======
 
         # Protect cases where we shouldn't sync (note type-B always have homed selector)
         if gate < 0 or not self.selector.is_homed:
             sync = False
             self._standalone_sync = False
->>>>>>> 967bb833
 
         # Handle filament grip before sync (type-A MMU) because of potential "buzz" movement
         if sync:
@@ -5838,12 +5796,7 @@
     # commands.
     @contextlib.contextmanager
     def wrap_sync_gear_to_extruder(self):
-<<<<<<< HEAD
-        prev_sync = self.mmu_unit().filament_always_gripped or self.mmu_toolhead().sync_mode == MmuToolHead.GEAR_SYNCED_TO_EXTRUDER
-        prev_current = self.gear_percentage_run_current != 100
-=======
-        prev_sync = self.mmu_toolhead.sync_mode == MmuToolHead.GEAR_SYNCED_TO_EXTRUDER
->>>>>>> 967bb833
+        prev_sync = self.mmu_toolhead().sync_mode == MmuToolHead.GEAR_SYNCED_TO_EXTRUDER
         prev_grip = self.selector.get_filament_grip_state()
 
         # Turn espooler in-print assist off
@@ -5939,7 +5892,7 @@
                 new_cur = max(min(run_current, max_cur), 0)
                 current_helper.set_current(new_cur, req_hold_cur, print_time)
                 self.log_debug(msg.format(new_cur))
-#                self.log_error("PAUL: " + msg.format(new_cur))
+                self.log_error("PAUL: " + msg.format(new_cur))
             except Exception as e:
                 # Fallback
                 self.log_debug("Unexpected error setting stepper current: %s. Falling back to default approach" % str(e))
