--- conflicted
+++ resolved
@@ -709,12 +709,8 @@
                 wait = gcmd.get_int('WAIT', None, minval=0, maxval=1)
                 for i in range(loop):
                     self.mmu.log_info("Loop: %d" % i)
-<<<<<<< HEAD
-                    if self.mmu.mmu_unit().multigear:
-=======
                     w = random.randint(0, 1) if wait is None else wait
                     if self.mmu.mmu_machine.multigear:
->>>>>>> b7c67a46
                         self.mmu.select_gate(random.randint(0, self.mmu.num_gates - 1))
                     stop_on_endstop = random.choice([-1, 1])
                     motor = "gear+extruder" if random.randint(0, mix) else "extruder"
@@ -749,12 +745,8 @@
                 wait = gcmd.get_int('WAIT', None, minval=0, maxval=1)
                 for i in range(loop):
                     self.mmu.log_info("Loop: %d" % i)
-<<<<<<< HEAD
-                    if self.mmu.mmu_unit().multigear:
-=======
                     w = random.randint(0, 1) if wait is None else wait
                     if self.mmu.mmu_machine.multigear:
->>>>>>> b7c67a46
                         self.mmu.select_gate(random.randint(0, self.mmu.num_gates - 1))
                     stop_on_endstop = random.choice([-1, 1])
                     motor = "gear"
