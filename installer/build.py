import sys
import argparse
import re
import os
import logging
import subprocess
from jinja2 import Environment, FileSystemLoader
from collections import defaultdict


import kconfiglib
from .parser import ConfigBuilder
from .upgrades import Upgrades

# Documented params that are not in templates
supplemental_params = "cad_gate0_pos cad_gate_width cad_bypass_offset cad_last_gate_offset cad_block_width cad_bypass_block_width cad_bypass_block_delta cad_selector_tolerance gate_material gate_color gate_spool_id gate_status gate_filament_name gate_temperature gate_speed_override endless_spool_groups tool_to_gate_map"
# Other legal params that aren't exposed
hidden_params = "serious suppress_kalico_warning test_random_failures test_force_in_print error_dialog_macro error_macro toolhead_homing_macro park_macro save_position_macro restore_position_macro clear_position_macro encoder_dwell encoder_move_step_size gear_buzz_accel"

happy_hare = '\n(\\_/)\n( *,*)\n(")_(") {caption}\n'
unhappy_hare = '\n(\\_/)\n( V,V)\n(")^(") {caption}\n'

LEVEL_NOTICE = 25


class KConfig(kconfiglib.Kconfig):
    def __init__(self, config_file):
        super(KConfig, self).__init__("installer/Kconfig")
        self.load_config(config_file)

    def load_unit(self, unit_config_file):
        self.load_config(unit_config_file)

    def is_selected(self, choice, value):
        if isinstance(value, list):
            return any(self.is_selected(choice, v) for v in value)
        return self.named_choices[choice].selection.name == value

    def is_enabled(self, sym):
        return self.syms[sym].user_value

    def getint(self, sym):
        return int(self.syms[sym].user_value)

    def get(self, sym):
        """Get the value of the symbol"""
        if sym not in self.syms:
            raise KeyError("Symbol '{}' not found in Kconfig".format(sym))
        return self.syms[sym].user_value

    def set(self, sym, value):
        """Set the value of the symbol"""
        # if sym not in self.syms:
        self.syms[sym] = kconfiglib.Symbol(sym, type=kconfiglib.STRING, user_value=value)
        # if isinstance(value, bool):
        #     value = 1 if value else 0
        # self.syms[sym].set_user_value(value)

    def as_dict(self):
        """Return the Kconfig as a dictionary"""
        result = {}
        for sym in self.syms:
            if self.syms[sym].user_value is None:
                continue

            # Convert
            if self.syms[sym].type in [kconfiglib.BOOL, kconfiglib.TRISTATE]:
                value = 1 if self.syms[sym].user_value else 0
            else:
                value = self.syms[sym].user_value

            if re.match(r".+\d+$", sym):
                split = re.split(r"(\d+$)", sym)
                key = split[0]
                nr = int(split[1])
                if key in result:
                    result[key][nr] = value
                else:
                    result[key] = {nr: value}
            else:
                result[sym] = value
        return result

        # return {sym: self.syms[sym].user_value for sym in self.syms if self.syms[sym].user_value is not None}


class HHConfig(ConfigBuilder):
    def __init__(self, cfg_files):
        super(HHConfig, self).__init__()
        self.origins = {}
        self.used_options = set()
        # self.document = super(HHConfig, self).document  # because Python's inheritance apparently completly broken
        prefix = os.path.commonprefix(cfg_files)
        for cfg_file in cfg_files:
            logging.debug(" > Reading config file: " + cfg_file)
            basename = cfg_file.replace(prefix, "")
            super(HHConfig, self).read(cfg_file)
            for section in self.sections():
                for option in self.options(section):
                    if (section, option) not in self.origins:
                        self.origins[(section, option)] = basename

    def remove_option(self, section_name, option_name):
        if (section_name, option_name) in self.origins:
            self.origins.pop((section_name, option_name))
        return super(HHConfig, self).remove_option(section_name, option_name)

    def remove_section(self, section_name):
        for sec, option in self.origins.items():
            if sec == section_name:
                self.origins.pop((sec, option))
        return super(HHConfig, self).remove_section(section_name)

    def move_option(self, old_section_name, old_option_name, new_section_name, new_option_name=None):
        if new_option_name is None:
            new_option_name = old_option_name
        if self.has_option(old_section_name, old_option_name):
            self.set(new_section_name, new_option_name, self.get(old_section_name, old_option_name))
            self.origins.pop((old_section_name, old_option_name))
            self.remove_option(old_section_name, old_option_name)

    def rename_option(self, section_name, option_name, new_option_name):
        self.move_option(section_name, option_name, section_name, new_option_name)

    def rename_section(self, section_name, new_section_name):
        if self.has_section(section_name):
            self.add_section(new_section_name)
            for option, value in self.items(section_name):
                self.set(new_section_name, option, value)
                self.origins.pop((section_name, option))
            self.remove_section(section_name)

    def update_builder(self, builder):
        """Update the builder config with the existing config file and replace the placeholders with the Kconfig values"""
        for section in builder.sections():
            for option in builder.options(section):
                if self.has_option(section, option):
                    if not option.startswith("gcode"):  # Don't ever resuse the gcode
                        builder.set(section, option, self.get(section, option))
                    self.used_options.add((section, option))
        #
        # if self.kcfg is not None:
        #     for key, sym in self.kcfg.syms.items():
        #         if key.startswith("PARAM_") or key.startswith("PIN_"):
        #             builder.replace_placeholder(key.lower(), sym.user_value or "")

        # for param, value in self.extra_params().items():
        #     builder.replace_placeholder(param, str(value))

    def unused_options_for(self, origin):
        return [
            (section, key)
            for (section, key), file in self.origins.items()
            if file == origin and (section, key) not in self.used_options
        ]


def build_mmu_parameters_cfg(builder, hhcfg):
    for param in supplemental_params.split() + hidden_params.split():
        if hhcfg.has_option("mmu", param):
            builder.buf += param + ": " + hhcfg.get("mmu", param) + "\n"
            hhcfg.remove_option("mmu", param)


def jinja_env():
    return Environment(
        loader=FileSystemLoader("."),
        block_start_string="[%",
        block_end_string="%]",
        variable_start_string="[[",
        variable_end_string="]]",
        comment_start_string="[#",
        comment_end_string="#]",
        trim_blocks=True,
    )


def render_template(template_file, kcfg, extra_params):
    env = jinja_env()
    template = env.get_template(os.path.relpath(template_file))
    params = kcfg.as_dict()
    params.update(extra_params)
    return template.render(params)


def build(cfg_file, dest_file, kconfig_file, input_files):
    cfg_file_basename = cfg_file[len(os.getenv("SRC")) + 1 :]

    if (
        not cfg_file_basename.startswith("config/addons/") or not cfg_file_basename.endswith("_hw.cfg")
    ) and cfg_file_basename not in [
        "config/base/mmu.cfg",
        "config/base/mmu_hardware.cfg",
        "config/base/mmu_parameters.cfg",
        "config/base/mmu_macro_vars.cfg",
        "config/base/mmu_hardware_unit0.cfg",
        "config/mmu_vars.cfg",
    ]:
        return
<<<<<<< HEAD
    logging.log(LEVEL_NOTICE, "Building config file: " + cfg_file)
=======
>>>>>>> 7218c440

    kcfg = KConfig(kconfig_file)
    # kcfg.load_all(kconfig_files)
    extra_params = dict()
    unit_kcfgs = dict()

    if kcfg.is_enabled("MULTI_UNIT_ENTRY_POINT"):
        total_num_gates = 0
        for unit in kcfg.get("PARAM_MMU_UNITS").split(","):
            unit = unit.strip()
            unit_kcfgs[unit] = KConfig(kconfig_file + "." + unit)
            total_num_gates += unit_kcfgs[unit].getint("PARAM_NUM_GATES")

        # Total sum of gates for all units
        extra_params["PARAM_TOTAL_NUM_GATES"] = total_num_gates
    else:
        extra_params["PARAM_TOTAL_NUM_GATES"] = kcfg.getint("PARAM_NUM_GATES")

        # if basename == "base/mmu_hardware.cfg":
        #     build_config_file(basename, dest_file, kcfg, input_files, extra_params)
        #     if kcfg.is_enabled("MULTI_UNIT_ENTRY_POINT"):
        #         for unit, unit_kcfg in unit_kcfgs.items():
        #             unit_dest_file = dest_file.replace(".cfg", "_" + unit + ".cfg")
        #             build_config_file("base/mmu_hardware_unit0.cfg", unit_dest_file, unit_kcfg, input_files, extra_params)
        #     else:
        #         build_config_file(
        #             "base/mmu_hardware_unit0.cfg", dest_file.replace(".cfg", "_unit0.cfg"), kcfg, input_files, extra_params
        #         )
        # else:
    build_config_file(cfg_file_basename, dest_file, kcfg, input_files, extra_params)


def build_config_file(cfg_file_basename, dest_file, kcfg, input_files, extra_params):
    dest_file_basename = dest_file[len(os.getenv("OUT")) + 1 :]
    logging.info("Building config file: " + dest_file_basename)
    logging.info(dest_file)

    hhcfg = HHConfig(input_files)

    buffer = render_template(cfg_file_basename, kcfg, extra_params)
    builder = ConfigBuilder()
    builder.read_buf(buffer)

    to_version = kcfg.get("PARAM_HAPPY_HARE_VERSION")
    if hhcfg.has_option("mmu", "happy_hare_version"):
        from_version = hhcfg.get("mmu", "happy_hare_version")
    else:
        from_version = to_version

<<<<<<< HEAD
    if from_version != to_version:
        logging.debug("Upgrading {} from v{} to v{}".format(cfg_file, from_version, to_version))
        upgrades = Upgrades()
        upgrades.upgrade(hhcfg, from_version, to_version)
=======
    upgrades = Upgrades()
    upgrades.upgrade(hhcfg, from_version, to_version)
>>>>>>> 7218c440

    if cfg_file_basename == "config/base/mmu_parameters.cfg":
        build_mmu_parameters_cfg(builder, hhcfg)

    hhcfg.update_builder(builder)

<<<<<<< HEAD
    grouped = defaultdict(list)
    for section, option in hhcfg.unused_options_for(basename):
        grouped[section].append(option)

    if grouped:
        logging.warning("The following parameters in {} have been dropped:".format(basename))
        for section in sorted(grouped):
            logging.warning("[{}]".format(section))
            for option in sorted(grouped[section]):
                value = hhcfg.get(section, option)
                logging.warning("  {}: {}".format(option, value))
=======
    first = True
    for section, option in hhcfg.unused_options_for(cfg_file_basename):
        if first:
            first = False
            logging.warning("The following parameters in {} have been dropped:".format(dest_file_basename))
        logging.warning("[{}] {}: {}".format(section, option, hhcfg.get(section, option)))
>>>>>>> 7218c440

    if os.path.islink(dest_file):
        os.remove(dest_file)

    if sys.version_info[0] < 3:  # Python 2
        with open(dest_file, "w") as f:
            f.write(builder.write().encode("utf-8"))
    else:  # Python 3
        with open(dest_file, "w", encoding="utf-8") as f:
            f.write(builder.write())


def install_moonraker(moonraker_cfg, existing_cfg, kconfig):
    logging.info("Adding moonraker components")

    kcfg = KConfig(kconfig)
    buffer = render_template(moonraker_cfg, kcfg, {})
    update = ConfigBuilder()
    update.read_buf(buffer)
    builder = ConfigBuilder(existing_cfg)

    def update_section(section):
        if not builder.has_section(section):
            logging.debug("Adding [{}]".format(section))
            builder.add_section(section)

        for option, value in update.items(section):
            if not builder.has_option(section, option):
                logging.debug("Adding [{}] {} = {}".format(section, option, value))
                builder.set(section, option, value)

    update_section("update_manager happy-hare")
    update_section("mmu_server")

    with open(existing_cfg, "w") as f:
        f.write(builder.write())


def uninstall_moonraker(moonraker_cfg):
    logging.info("Cleaning up moonraker components")
    builder = ConfigBuilder(moonraker_cfg)

    if builder.has_section("update_manager happy-hare"):
        logging.debug("Removing [update_manager happy-hare]")
        builder.remove_section("update_manager happy-hare")

    if builder.has_section("mmu_server"):
        logging.debug("Removing [mmu_server]")
        builder.remove_section("mmu_server")

    with open(moonraker_cfg, "w") as f:
        f.write(builder.write())


def install_includes(dest_file, kconfig):
    logging.info("Configuring includes")
    kcfg = KConfig(kconfig)
    builder = ConfigBuilder(dest_file)

    def check_include(builder, param, include):
        include = "include " + include
        if kcfg.is_enabled(param):
            if not builder.has_section(include):
                logging.debug("Adding include [{}]".format(include))
                builder.add_section(include, at_top=True, extra_newline=False)
        else:
            if builder.has_section(include):
                logging.debug("Removing include [{}]".format(include))
                builder.remove_section(include)

    check_include(builder, "INSTALL_12864_MENU", "mmu/optional/mmu_menu.cfg")
    check_include(builder, "INSTALL_CLIENT_MACROS", "mmu/optional/client_macros.cfg")
    check_include(builder, "ADDON_EREC_CUTTER", "mmu/addons/mmu_erec_cutter.cfg")
    check_include(builder, "ADDON_BLOBIFIER", "mmu/addons/blobifier.cfg")
    check_include(builder, "ADDON_EJECT_BUTTONS", "mmu/addons/mmu_eject_buttons.cfg")

    if not builder.has_section("include mmu/base/*.cfg"):
        logging.debug("Adding include [include mmu/base/*.cfg]")
        builder.add_section("include mmu/base/*.cfg", at_top=True, extra_newline=False)

    with open(dest_file, "w") as f:
        f.write(builder.write())


def uninstall_includes(dest_file):
    logging.info("Cleaning up includes")
    builder = ConfigBuilder(dest_file)
    for include in [
        "mmu/optional/mmu_menu.cfg",
        "mmu/optional/mmu_ercf_compat.cfg",
        "mmu/optional/client_macros.cfg",
        "mmu/addons/mmu_erec_cutter.cfg",
        "mmu/addons/blobifier.cfg",
        "mmu/addons/dc_espooler.cfg",
        "mmu_software.cfg",
        "mmu_sequence.cfg",
        "mmu_cut_tip.cfg",
        "mmu_form_tip.cfg",
        "mmu_parameters.cfg",
        "mmu_hardware.cfg",
        "mmu_hardware_unit0.cfg",
        "mmu_filametrix.cfg",
        "mmu.cfg",
        "mmu/base/*.cfg",
        "mmu/addons/*.cfg",
    ]:
        if builder.has_section("include " + include):
            logging.debug("Removing include [{}]".format(include))
            builder.remove_section("include " + include)

    with open(dest_file, "w") as f:
        f.write(builder.write())


def restart_service(name, service, kconfig):
    if not service:
        logging.warning("No {name} service specified - Please restart manually")
    else:
        logging.info("Restarting {}...".format(name))

    kcfg = KConfig(kconfig)
    if kcfg.is_enabled("INIT_SYSTEMD"):
        if not service.endswith(".service"):
            service = service + ".service"
        if subprocess.call("systemctl list-unit-files '{}'".format(service), stdout=open(os.devnull, "w"), shell=True):
            logging.warning("Service '{}' not found! Restart manually or check your config".format(service))
        else:
            subprocess.call("sudo systemctl restart '{}'".format(service), shell=True)
    else:
        if os.path.exists("/etc/init.d/" + service):
            subprocess.call("/etc/init.d/{} restart".format(service), shell=True)
        else:
            logging.warning("Service '/etc/init.d/{}' not found! Restart manually or check your config".format(service))


def check_version(kconfig_file, input_files):
    hhcfg = HHConfig(input_files)
    kcfg = KConfig(kconfig_file)

    current_version = hhcfg.get("mmu", "happy_hare_version")
    if current_version is None:
        logging.log(LEVEL_NOTICE, "Fresh install detected")
        return

    logging.log(LEVEL_NOTICE, "Current version: " + current_version)
    target_version = kcfg.get("PARAM_HAPPY_HARE_VERSION")
    if target_version is None:
        logging.error("Target version is not defined")
        exit(1)

    if current_version == target_version:
        logging.log(LEVEL_NOTICE, "Up to date, no upgrades required")
        return

    if float(current_version) > float(target_version):
        logging.warning(
            "Automatic 'downgrade' to earlier version is not guaranteed!\n"
            "If you encounter startup problems you may need to manually compare "
            "the backed-up 'mmu_parameters.cfg' with current one to restore differences"
        )
        return

    logging.log(LEVEL_NOTICE, "Trying to upgrade to " + target_version)


def main():
    logging.addLevelName(logging.DEBUG, os.getenv("C_DEBUG", ""))
    logging.addLevelName(logging.INFO, os.getenv("C_INFO", ""))
    logging.addLevelName(LEVEL_NOTICE, os.getenv("C_NOTICE", ""))
    logging.addLevelName(logging.WARNING, os.getenv("C_WARNING", ""))
    logging.addLevelName(logging.ERROR, os.getenv("C_ERROR", ""))
    logging.basicConfig(level=logging.DEBUG, format="%(levelname)s%(message)s" + os.getenv("C_OFF", ""))

    parser = argparse.ArgumentParser(description="Build script")
    parser.add_argument("-v", "--verbose", action="store_true")
    parser.add_argument("-b", "--build", nargs="*")
    parser.add_argument("--check-version", nargs="*")
    parser.add_argument("--print-happy-hare", nargs="?")
    parser.add_argument("--print-unhappy-hare", nargs="?")
    parser.add_argument("--install-moonraker", nargs=3)
    parser.add_argument("--uninstall-moonraker", nargs=1)
    parser.add_argument("--install-includes", nargs=2)
    parser.add_argument("--uninstall-includes", nargs=1)
    parser.add_argument("--restart-service", nargs=3)
    args = parser.parse_args()

    if args.verbose:
        logging.getLogger().setLevel(logging.DEBUG)

    if args.build:
        build(args.build[0], args.build[1], args.build[2], args.build[3:])

    if args.print_happy_hare:
        logging.info(happy_hare.format(caption=args.print_happy_hare))
    if args.print_unhappy_hare:
        logging.warning(unhappy_hare.format(caption=args.print_unhappy_hare))

    if args.install_moonraker:
        install_moonraker(args.install_moonraker[0], args.install_moonraker[1], args.install_moonraker[2])
    if args.uninstall_moonraker:
        uninstall_moonraker(args.uninstall_moonraker[0])

    if args.install_includes:
        install_includes(args.install_includes[0], args.install_includes[1])
    if args.uninstall_includes:
        uninstall_includes(args.uninstall_includes[0])

    if args.restart_service:
        restart_service(args.restart_service[0], args.restart_service[1], args.restart_service[2])

    if args.check_version:
        check_version(args.check_version[0], args.check_version[1:])


if __name__ == "__main__":
    main()<|MERGE_RESOLUTION|>--- conflicted
+++ resolved
@@ -5,7 +5,6 @@
 import logging
 import subprocess
 from jinja2 import Environment, FileSystemLoader
-from collections import defaultdict
 
 
 import kconfiglib
@@ -197,10 +196,6 @@
         "config/mmu_vars.cfg",
     ]:
         return
-<<<<<<< HEAD
-    logging.log(LEVEL_NOTICE, "Building config file: " + cfg_file)
-=======
->>>>>>> 7218c440
 
     kcfg = KConfig(kconfig_file)
     # kcfg.load_all(kconfig_files)
@@ -250,41 +245,22 @@
     else:
         from_version = to_version
 
-<<<<<<< HEAD
     if from_version != to_version:
         logging.debug("Upgrading {} from v{} to v{}".format(cfg_file, from_version, to_version))
         upgrades = Upgrades()
         upgrades.upgrade(hhcfg, from_version, to_version)
-=======
-    upgrades = Upgrades()
-    upgrades.upgrade(hhcfg, from_version, to_version)
->>>>>>> 7218c440
 
     if cfg_file_basename == "config/base/mmu_parameters.cfg":
         build_mmu_parameters_cfg(builder, hhcfg)
 
     hhcfg.update_builder(builder)
 
-<<<<<<< HEAD
-    grouped = defaultdict(list)
-    for section, option in hhcfg.unused_options_for(basename):
-        grouped[section].append(option)
-
-    if grouped:
-        logging.warning("The following parameters in {} have been dropped:".format(basename))
-        for section in sorted(grouped):
-            logging.warning("[{}]".format(section))
-            for option in sorted(grouped[section]):
-                value = hhcfg.get(section, option)
-                logging.warning("  {}: {}".format(option, value))
-=======
     first = True
     for section, option in hhcfg.unused_options_for(cfg_file_basename):
         if first:
             first = False
             logging.warning("The following parameters in {} have been dropped:".format(dest_file_basename))
         logging.warning("[{}] {}: {}".format(section, option, hhcfg.get(section, option)))
->>>>>>> 7218c440
 
     if os.path.islink(dest_file):
         os.remove(dest_file)
