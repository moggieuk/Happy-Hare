happy_hare_version = 4.0
formatted_version = $(shell, echo "$(happy_hare_version)0" | sed 's/\([0-9]\+\)\.\([0-9]\)\([0-9]\)[0]*/\1.\2.\3/')
title = $(shell, echo "Happy Hare $(formatted_version) Configuration${UNIT_NAME+ - Unit '${UNIT_NAME}'}")

### Helper functions
# Used to convert a shell command result to a y/n value
to_bool = $(shell, $(1) && echo y || echo n)

# Used to get the serial device paths
serial=$(shell, ls /dev/serial/by-id/* 2>/dev/null | grep 'Klipper_$(2)' | tail -n +$(1) | head -n 1)
serial_exists=$(to_bool, [ -e '$(serial,$(1),$(2))' ])
serial_config=$(shell, basename '$(serial,$(1),$(2))' | awk '{print "PARAM_SERIAL_" toupper($0)}')

<<<<<<< HEAD
# To allow multiline config strings
ml = $(shell, echo '$(1)')
=======
mainmenu "$(title)"
>>>>>>> 7218c440

### Start of configuration
config PARAM_HAPPY_HARE_VERSION
  string
  default "$(happy_hare_version)"

config F_VERSION
  string
  default "$(formatted_version)"

config MULTI_UNIT
  bool
  default "$(F_MULTI_UNIT)"

config MULTI_UNIT_ENTRY_POINT
  bool
  default "$(F_MULTI_UNIT_ENTRY_POINT)"

if MULTI_UNIT && !MULTI_UNIT_ENTRY_POINT
  config UNIT_INDEX
    int
    default $(shell, echo "${UNIT_INDEX-0}")

  config UNIT_NAME
    string
    default "$(UNIT_NAME)" 
endif

# y to shows MMU additions menu inline with type
# n to show as top level menu
config SHOW_MMU_ADDITIONS_WITH_TYPE
  bool
  default n

comment '							'
comment '(\\_/)							'
comment '( *,*)							'
comment '(")_(") Happy Hare version $(formatted_version) 			'	
comment '							'

if MULTI_UNIT_ENTRY_POINT
  rsource "Kconfig.multi"
endif


if !MULTI_UNIT_ENTRY_POINT
  if MULTI_UNIT
    comment "Configuration for unit '$(UNIT_NAME)'"
  endif 
  # Step 1 - Base MMU
  rsource "mmu_types/Kconfig"

  # Step 2 - MMU Additions/Customization (optionally inline with base type)
  if !SHOW_MMU_ADDITIONS_WITH_TYPE
    rsource "mmu_additions/Kconfig"
  endif

  # Step 3 - Addon Features
  rsource "addons/Kconfig"

  # Step 4 - MCU
  rsource "boards/Kconfig"

  # Step 5 - MCU connection
  rsource "Kconfig.serial"

  # Step 6 - Popular options
  rsource "Kconfig.options"

  # Raw access to suggested settings
  menu "Advanced Settings"
    help
      Advanced Settings
      Only change these settings if you know what you are doing (or have
      MMU customizations) because doing so may alter designer defaults.
      Can always be changed later in generated klipper config files.

    config SHOW_ADVANCED_OPTIONS
      bool "Show advanced options in config menus?"
      default n
      help
        When enabled additional (advanced) options will be shown
        throughout the config menus.

    rsource "Kconfig.num_gates"
    rsource "Kconfig.leds"
    rsource "Kconfig.encoder"
    rsource "Kconfig.endstops"
    rsource "Kconfig.gates"
    rsource "Kconfig.motors"
    rsource "Kconfig.sync"
    rsource "Kconfig.speeds"
    rsource "Kconfig.calibration"
    rsource "Kconfig.pins"
    rsource "Kconfig.params"
    if !MULTI_UNIT
      rsource "Kconfig.paths_services"
    endif
  endmenu
endif<|MERGE_RESOLUTION|>--- conflicted
+++ resolved
@@ -11,12 +11,10 @@
 serial_exists=$(to_bool, [ -e '$(serial,$(1),$(2))' ])
 serial_config=$(shell, basename '$(serial,$(1),$(2))' | awk '{print "PARAM_SERIAL_" toupper($0)}')
 
-<<<<<<< HEAD
 # To allow multiline config strings
 ml = $(shell, echo '$(1)')
-=======
+
 mainmenu "$(title)"
->>>>>>> 7218c440
 
 ### Start of configuration
 config PARAM_HAPPY_HARE_VERSION
