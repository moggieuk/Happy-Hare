import sys
import logging
import re

CONFIG_SPEC = [
    ("comment", re.compile(r"^[ \t]*[#;].*?(?=\{[^}]+\})")),
    ("comment", re.compile(r"^[ \t]*[#;].*")),
    ("whitespace", re.compile(r"^\s+")),
    ("section", re.compile(r"^\[.+\]")),
    ("word", re.compile(r"^\w[\w\d%]*")),
    ("assign_op", re.compile(r"^[:=]")),
    ("placeholder", re.compile(r"^\[[PIN_|CFG_|PARAM_)[^%\]][^\]]+\]]")),
    ("unknown", re.compile(r"^\S")),
]

if sys.version_info[0] >= 3:
    unicode = str


class Token(object):
    def __init__(self, type, value):
        self.type = type
        self.value = value

    def __repr__(self):
        return "{}: {}".format(self.type, self.value)


class Tokenizer(object):
    def __init__(self, buf, spec):
        self.slice = buf[:]
        self.next_token = None
        self.spec = spec

    def __iter__(self):
        return self

    def next(self):
        return self.__next__()

    def __next__(self):
        if self.next_token is not None:
            next_token = self.next_token
            self.next_token = None
            return next_token

        if len(self.slice) == 0:
            raise StopIteration

        for token_type, regex in self.spec:
            match = regex.match(self.slice)
            if match:
                self.slice = self.slice[match.end() :]
                return Token(token_type, match.group(0))

        raise SyntaxError("Unexpected token '{}'".format(self.slice[0]))

    def peek(self):
        if self.next_token is None:
            try:
                self.next_token = next(self)
            except StopIteration:
                return None
        return self.next_token

    def take(self, token_type):
        token = next(self)
        if token and token.type == token_type:
            return token
        else:
            raise SyntaxError("Expected {}, got {}".format(token_type, token.type))

    def consume(self, token_type):
        peek = self.peek()
        if peek and peek.type == token_type:
            self.take(token_type)


class Node(object):
    def __init__(self, type):
        self.type = type

    def _pretty_print(self, tab=4):
        def _print(node, lines, depth):
            lines.append(" " * depth * tab + type(node).__name__)
            for k, v in vars(node).items():
                if k in ["type", "body"]:
                    continue
                lines.append(unicode(" " * (depth + 1) * tab + "{}: `{}`").format(k, v))
            return True, lines

        lines = self.walk(_print, [])
        return "\n".join(lines).encode("utf-8")

    def __str__(self):
        return self._pretty_print()

    def walk(self, callback, context=None, depth=0):
        _, context = callback(self, context, depth)
        return context

    def serialize(self):
        return unicode("")


class BodyNode(Node):
    def __init__(self, type, body):
        super(BodyNode, self).__init__(type)
        self.body = body

    def walk(self, callback, context=None, depth=0):
        cont, context = callback(self, context, depth)
        if cont:
            for item in self.body:
                context = item.walk(callback, context, depth + 1)
        return context


class DocumentNode(BodyNode):
    def __init__(self, body=None):
        super(DocumentNode, self).__init__("document", body or [])


class SectionNode(BodyNode):
    def __init__(self, name, body):
        BodyNode.__init__(self, "section", body)
        self.name = name

    def serialize(self):
        return unicode("[" + self.name + "]")


class OptionNode(BodyNode):
    def __init__(self, name, value, assign_op, trailing_ws=""):
        BodyNode.__init__(self, "option", value)
        self.name = name
        self.assign_op = assign_op
        self.trailing_ws = trailing_ws

    def serialize(self):
        return self.name + self.trailing_ws + self.assign_op

    def value(self, default=None, with_comments=False):
        if len(self.body) == 0:
            return default

        def serialize(node, buf, _):
            if not with_comments and isinstance(node, CommentNode):
                return False, buf
            return True, buf + node.serialize()

        value = ""
        for value_line in self.body:
            value = value_line.walk(serialize, value)
        return value.strip()


class ValueLineNode(BodyNode):
    def __init__(self, body):
        BodyNode.__init__(self, "value_line", body)


class ValueEntryNode(Node):
    def __init__(self, value):
        Node.__init__(self, "value_entry")
        self.value = value

    def serialize(self):
        return self.value


class CommentNode(BodyNode):
    def __init__(self, body):
        BodyNode.__init__(self, "comment", body)


class CommentEntryNode(Node):
    def __init__(self, value):
        Node.__init__(self, "comment_entry")
        self.value = value

    def serialize(self):
        return self.value


class PlaceholderNode(Node):
    def __init__(self, value):
        Node.__init__(self, "placeholder")
        self.value = value

    def serialize(self):
        return "{" + self.value + "}"


class WhitespaceNode(Node):
    def __init__(self, value):
        Node.__init__(self, "whitespace")
        self.value = value

    def serialize(self):
        return self.value


class Parser(object):
    def __init__(self, default_assign_op=":", default_comment_ch="#"):
        self.default_assign_op = default_assign_op
        self.default_comment_ch = default_comment_ch

    def parse(self, buffer):
        tokenizer = Tokenizer(buffer, CONFIG_SPEC)
        return self._post_process(self.parse_document(tokenizer))

    def filter_tree(self, node, filter):
        def _filter_tree(parent, node, filter):
            if filter(node):
                if parent and parent["body"]:
                    parent["body"].remove(node)
            elif node["body"]:
                for item in node["body"]:
                    _filter_tree(node, item, filter)

        _filter_tree(None, node, filter)

    def parse_document(self, tokenizer):
        body = []
        peek = tokenizer.peek()
        while peek:
            if peek.type == "section":
                body.append(self.parse_section(tokenizer))
            elif peek.type == "comment":
                body.append(self.parse_comment(tokenizer))
            elif peek.type == "whitespace":
                body.append(self.parse_whitespace(tokenizer))
            elif peek.type == "placeholder":
                body.append(self.parse_placeholder(tokenizer))
            else:
                raise SyntaxError("Unexpected token '{}' at:\n {}".format(peek, tokenizer.slice[:20]))
            peek = tokenizer.peek()

        return DocumentNode(body)

    def _post_process(self, document):
        """Move trailing whitespace/comments from sections a level up to be part of the document body"""
        new_body = []
        for item in document.body:
            new_body.append(item)
            if isinstance(item, SectionNode):
                # Find the index of the next item after last option in the section
                idx = max([i + 1 for i, n in enumerate(item.body) if isinstance(n, OptionNode)] or [0])
                if len(item.body) <= idx:
                    continue
                # If the next item is whitespace, still keep it in the section
                if isinstance(item.body[idx], WhitespaceNode):
                    idx += 1
                # All remaining items get moved up a level
                if len(item.body) > idx:
                    new_body += item.body[idx:]
                    item.body = item.body[:idx]

        document.body = new_body
        return document

    def parse_section(self, tokenizer):
        token = tokenizer.take("section")
        body = []

        peek = tokenizer.peek()
        while peek and peek.type != "section":
            if peek.type == "comment":
                body.append(self.parse_comment(tokenizer))
            elif peek.type == "word":
                body.append(self.parse_option(tokenizer))
            elif peek.type == "placeholder":
                body.append(self.parse_placeholder(tokenizer))
            elif peek.type == "whitespace":
                body.append(self.parse_whitespace(tokenizer))
            else:
                raise SyntaxError("Unexpected token '{}' at:\n {}".format(peek, tokenizer.slice[:20]))
            peek = tokenizer.peek()

        return SectionNode(token.value[1:-1], body)

    def parse_option(self, tokenizer):
        token = tokenizer.take("word")
        trailing_ws = ""
        if tokenizer.peek().type == "whitespace":
            trailing_ws = tokenizer.take("whitespace").value
        assign_op = tokenizer.take("assign_op").value
        if token.value.startswith("gcode"):  # parse gcode options as-is, so we don't parse gcode as structure'
            value = self.parse_value(tokenizer, as_is=True)
        else:
            value = self.parse_value(tokenizer)

        return OptionNode(token.value, value, assign_op, trailing_ws)

    def parse_value(self, tokenizer, as_is=False):
        body = []
        current_entry = ""
        current_line = []

        peek = tokenizer.peek()
        while peek:
            if peek.type == "whitespace":
                if peek.value.endswith("\n"):  # multi-line value ends with a newline without a tab/space after it
                    break

                token = tokenizer.take("whitespace")
                if len(body) == 0 and len(current_line) == 0 and len(current_entry) == 0:
                    current_line.append(WhitespaceNode(token.value))
                else:
                    current_entry += token.value
                idx = current_entry.find("\n")
                while idx != -1:
                    current_line.append(ValueEntryNode(current_entry[: idx + 1]))
                    current_entry = current_entry[idx + 1 :]
                    body.append(ValueLineNode(current_line))
                    current_line = []
                    idx = current_entry.find("\n")

            elif not as_is and peek.type == "comment":
                if len(current_entry) > 0:
                    current_line.append(ValueEntryNode(current_entry))
                    current_entry = ""
                current_line.append(self.parse_comment(tokenizer))
            elif not as_is and peek.type == "placeholder":
                if len(current_entry) > 0:
                    current_line.append(ValueEntryNode(current_entry))
                    current_entry = ""
                current_line.append(self.parse_placeholder(tokenizer))
            else:
                current_entry += next(tokenizer).value

            peek = tokenizer.peek()

        if len(current_entry) > 0:
            current_line.append(ValueEntryNode(current_entry))

        if len(current_line) > 0:
            body.append(ValueLineNode(current_line))

        return body

    def parse_comment(self, tokenizer):
        token = tokenizer.take("comment")
        current_comment = token.value
        body = []

        peek = tokenizer.peek()
        while peek:
            if peek.type == "whitespace":
                if peek.value.find("\n") != -1:
                    break
                current_comment += tokenizer.take("whitespace").value
            elif peek.type == "placeholder":
                if len(current_comment) > 0:
                    body.append(CommentEntryNode(current_comment))
                    current_comment = ""
                body.append(self.parse_placeholder(tokenizer))
            else:
                current_comment += next(tokenizer).value

            peek = tokenizer.peek()

        if len(current_comment) > 0:
            body.append(CommentEntryNode(current_comment))

        return CommentNode(body)

    def parse_placeholder(self, tokenizer):
        placeholder = tokenizer.take("placeholder")
        return PlaceholderNode(placeholder.value[1:-1])

    def parse_whitespace(self, tokenizer):
        token = tokenizer.take("whitespace")
        return WhitespaceNode(token.value)


def collect(node, ctx):
    ctx.append(node)
    return ctx


def identity(node, _):
    return node


def rename(node, ctx):
    node["name"] = ctx


class ConfigBuilder(object):
    def __init__(self, filename=None, parser=Parser()):
        self.filename = filename
        self.parser = parser
        self.document = DocumentNode()
        if self.filename:
            with open(self.filename, "r") as f:
                self.document = self.parser.parse(f.read())

    def read(self, filename):
        with open(filename, "r") as f:
            doc = self.parser.parse(f.read())
            self.document.body += doc.body

    def read_buf(self, buf):
        doc = self.parser.parse(buf)
        self.document.body += doc.body

    def read_test(self, b):
        self.document.body = b

    def write(self):
        def print_node(node, buffer, _):
            buffer += node.serialize()
            return True, buffer

        return self.document.walk(print_node, "")

    def _for_section(self, section_name, callback, ctx=None):
        def for_section(node, ctx, _):
            if isinstance(node, SectionNode) and (not section_name or node.name == section_name):
                ctx = callback(node, ctx)
            return (isinstance(node, DocumentNode), ctx)

        return self.document.walk(for_section, ctx)

    def _sections(self):
        return self._for_section(None, collect, [])

    def _get_section(self, section_name):
        section = self._for_section(section_name, identity)
        if section:
            return section
        else:
            raise KeyError("Section [{}] not found".format(section_name))

    def sections(self):
        return [x.name for x in self._sections()]

    def has_section(self, section_name):
        try:
            return self._get_section(section_name) is not None
        except KeyError:
            return False

    def add_section(self, section_name, comment=None, at_top=False, extra_newline=True):
        if self.has_section(section_name):
            return

        if comment:
            section_body = [
                CommentNode([CommentEntryNode("# " + comment)]),
                WhitespaceNode("\n" if extra_newline else ""),
            ]
        else:
            section_body = [WhitespaceNode("\n" if extra_newline else "")]

        document_body = [
            WhitespaceNode("\n"),
            SectionNode(section_name, section_body),
        ]
        if at_top:
            self.document.body[0:0] = document_body
        else:
            self.document.body += document_body

    def remove_section(self, section_name):
        for i, item in enumerate(self.document.body):
            if isinstance(item, SectionNode) and item.name == section_name:
                self.document.body.pop(i)

    def rename_section(self, section_name, new_section_name):
        self._for_section(section_name, rename, new_section_name)

    def _for_option(self, section_name, option_name, callback, ctx=None):
        def for_option(node, ctx, _):
            if isinstance(node, OptionNode) and (not option_name or node.name == option_name):
                ctx = callback(node, ctx)
            return (isinstance(node, SectionNode), ctx)

        section = self._get_section(section_name)
        return section.walk(for_option, ctx)

    def _options(self, section_name):
        return self._for_option(section_name, None, collect, [])

    def _get_option(self, section_name, option_name):
        option = self._for_option(section_name, option_name, identity)
        if option:
            return option
        else:
            raise KeyError("Option '{}' not found".format(option_name))

    def options(self, section_name):
        return [x.name for x in self._options(section_name)]

    def has_option(self, section_name, option_name):
        try:
            return self._for_option(section_name, option_name, identity) is not None
        except KeyError:
            return False

    def remove_option(self, section_name, option_name):
        try:
            section = self._get_section(section_name)
            for i, item in enumerate(section.body):
                if isinstance(item, OptionNode) and item.name == option_name:
                    section.body.pop(i)
        except KeyError:
            return

    def rename_option(self, section_name, option_name, new_option_name):
        self._for_option(section_name, option_name, rename, new_option_name)

    def get(self, section_name, option_name, default=None, with_comments=False):
        def serialize(node, buf, _):
            if not with_comments and isinstance(node, CommentNode):
                return False, buf
            return True, buf + node.serialize()

        try:
            option = self._get_option(section_name, option_name)
            if len(option.body) == 0:
                return default
            value = ""
            for value_line in option.body:
                value = value_line.walk(serialize, value)
            return value.strip()
        except KeyError:
            return default

    def getint(self, section_name, option_name, default=None):
        value = self.get(section_name, option_name)
        if value:
            return int(value.strip())
        return default

    def getfloat(self, section_name, option_name, default=None):
        value = self.get(section_name, option_name)
        if value:
            return float(value.strip())
        return default

    def getboolean(self, section_name, option_name, default=None):
        value = self.get(section_name, option_name)
        if value:
            return value.strip().lower() in ["1", "true", "yes", "on"]
        return default

    def set(self, section_name, option_name, value):
        if value is None:
<<<<<<< HEAD
            logging.warning("{} in section [{}] has no value".format(option_name, section_name))
            value=""
=======
            logging.error("{} in section {} has no value".format(option_name, section_name))
            value = "NOT_SET"
>>>>>>> 7218c440
        value = value.strip()
        idx = value.find("\n")
        if idx != -1:
            value = value[:idx] + re.sub(r"^(?=\S)", r"    ", value[idx:], flags=re.MULTILINE)
        if self.has_option(section_name, option_name):
            option = self._get_option(section_name, option_name)
            if option.body and isinstance(option.body[0].body[0].type, WhitespaceNode):
                value = option.body[0].body[0].value + value
            value = self.parser.parse_value(Tokenizer(value, CONFIG_SPEC))
            option.value = value
        else:
            value = self.parser.parse_value(Tokenizer(" " + value, CONFIG_SPEC))
            section = self._get_section(section_name)
            section.body.append(OptionNode(option_name, value, self.parser.default_assign_op))
            section.body.append(WhitespaceNode("\n"))
        option = self._get_option(section_name, option_name)

    def items(self, section_name):
        section = self._get_section(section_name)
        return [(item.name, item.value()) for item in section.body if isinstance(item, OptionNode)]

    def placeholders(self):
        def collect_placeholders(node, ctx, _):
            if isinstance(node, PlaceholderNode):
                ctx.append(node.value)
            return True, ctx

        return self.document.walk(collect_placeholders, [])<|MERGE_RESOLUTION|>--- conflicted
+++ resolved
@@ -549,13 +549,8 @@
 
     def set(self, section_name, option_name, value):
         if value is None:
-<<<<<<< HEAD
             logging.warning("{} in section [{}] has no value".format(option_name, section_name))
             value=""
-=======
-            logging.error("{} in section {} has no value".format(option_name, section_name))
-            value = "NOT_SET"
->>>>>>> 7218c440
         value = value.strip()
         idx = value.find("\n")
         if idx != -1:
