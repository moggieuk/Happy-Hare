#!/usr/bin/env bash
# Happy Hare MMU Software
#
# Installer / Updater script
#
# Copyright (C) 2022  moggieuk#6538 (discord) moggieuk@hotmail.com
#
# Creality K1 Support
#               2024  hamyy <oudy_1999@hotmail.com>
#               2024  Unsweeticetea <iamzevle@gmail.com>
#               2024  Dmitry Kychanov <k1-801@mail.ru>
#

shopt -s extglob

source "${KCONFIG_CONFIG}"

VERSION=${CONFIG_VERSION} # Important: Keep synced with mmy.py

set -e # Exit immediately on error

# Screen Colors
OFF='\033[0m'       # Text Reset
BLACK='\033[0;30m'  # Black
RED='\033[0;31m'    # Red
GREEN='\033[0;32m'  # Green
YELLOW='\033[0;33m' # Yellow
BLUE='\033[0;34m'   # Blue
PURPLE='\033[0;35m' # Purple
CYAN='\033[0;36m'   # Cyan
WHITE='\033[0;37m'  # White

B_RED='\033[1;31m'    # Bold Red
B_GREEN='\033[1;32m'  # Bold Green
B_YELLOW='\033[1;33m' # Bold Yellow
B_CYAN='\033[1;36m'   # Bold Cyan
B_WHITE='\033[1;37m'  # Bold White

TITLE="${B_WHITE}"
DETAIL="${BLUE}"
INFO="${CYAN}"
EMPHASIZE="${B_CYAN}"
ERROR="${B_RED}"
WARNING="${B_YELLOW}"
DIM="${PURPLE}"

log_color() {
	for line in "${@:2}"; do
		echo -e "${1}${line}${OFF}"
	done
}

log_warning() {
	log_color "${WARNING}" "$@"
}

log_error() {
	log_color "${ERROR}" "$@"
	exit 1
}

log_info() {
	log_color "${INFO}" "$@"
}

get_logo() {
	caption=$1
	cat <<EOF
 
(\_/)
( *,*)
(")_(") ${caption}

EOF
}

sad_logo=$(
	cat <<EOF

(\_/)
( v,v)
(")^(") Very Unhappy Hare

EOF
)

calc() {
	awk "BEGIN { print $* }"
}

triangular() {
	calc "($1 * ($1 + 1) / 2)"
}

# Helper for upgrade logic
convert_to_boolean_string() {
	if [ "$1" -eq 1 ] 2>/dev/null; then
		echo "True"
	elif [ "$1" -eq 0 ] 2>/dev/null; then
		echo "False"
	else
		echo "$1"
	fi
}

self_update() {
	[ "$UPDATE_GUARD" ] && return
	export UPDATE_GUARD=YES
	clear

	cd "$SCRIPTPATH"

	set +e
	# timeout is unavailable on MIPS
	if [ "$IS_MIPS" -ne 1 ]; then
		BRANCH=$(timeout 3s git branch --show-current)
	else
		BRANCH=$(git branch --show-current)
	fi

	if [ $? -ne 0 ]; then
		echo -e "${ERROR}Error updating from github"
		echo -e "${ERROR}You might have an old version of git"
		echo -e "${ERROR}Skipping automatic update..."
		set -e
		return
	fi
	set -e

	[ -z "${BRANCH}" ] && {
		echo -e "${ERROR}Timeout talking to github. Skipping upgrade check"
		return
	}
	echo -e "${B_GREEN}Running on '${BRANCH}' branch"

	# Both check for updates but also help me not loose changes accidently
	echo -e "${B_GREEN}Checking for updates..."
	git fetch --quiet

	set +e
	git diff --quiet --exit-code "origin/$BRANCH"
	if [ $? -eq 1 ]; then
		echo -e "${B_GREEN}Found a new version of Happy Hare on github, updating..."
		[ -n "$(git status --porcelain)" ] && {
			git stash push -m 'local changes stashed before self update' --quiet
		}
		RESTART=1
	fi
	set -e

	if [ -n "${N_BRANCH}" ] && [ "${BRANCH}" != "${N_BRANCH}" ]; then
		BRANCH=${N_BRANCH}
		echo -e "${B_GREEN}Switching to '${BRANCH}' branch"
		RESTART=1
	fi

	if [ -n "${RESTART}" ]; then
		git checkout "$BRANCH" --quiet
		git pull --quiet --force
		GIT_VER=$(git describe --tags)
		echo -e "${B_GREEN}Now on git version ${GIT_VER}"
		echo -e "${B_GREEN}Running the new install script..."
		cd - >/dev/null
		exec "$SCRIPTNAME" "${ARGS[@]}"
		exit 0 # Exit this old instance
	fi
	GIT_VER=$(git describe --tags)
	echo -e "${B_GREEN}Already the latest version: ${GIT_VER}"
}

# Parse file config settings into memory
parse_file() {
	local file="$1"
	local prefix_filter="$2"
	local namespace="$3"
	local checkdup="$4"
	local checkdup=""

	if [ ! -f "${file}" ]; then
		log_error "Trying to parse '${file}' but it doesn't exist"
	fi

	# Read old config files
	while IFS="" read -r line; do
		# Remove comments and config sections
		local line="${line%%[#\[\;]*}"

		if [[ ! "${line}" =~ : ]]; then
			# Line doesn't contain a parameter
			continue
		fi

		local parameter="${line%%:*}"                  # Select parameter before :
		local parameter="${parameter##*([[:space:]])}" # Remove leading whitespace
		local parameter="${parameter%%*([[:space:]])}" # Remove trailing whitespace

		if [ -z "${parameter}" ] || ! [[ "${parameter}" =~ ^(${prefix_filter}) ]]; then
			# Parameter is empty or doesn't match filter
			continue
		fi

		local value="${line#*:}" # Select value after :
		local value="${value##*([[:space:]])}"
		local value="${value%%*([[:space:]])}"

		if [ -z "${value}" ]; then
			# Value is empty
			continue
		fi

		# If parameter is one of interest and it has a value remember it
		local combined="${namespace}${parameter}"
		if [ -n "${checkdup}" ] && [ -n "${!combined+x}" ]; then
			log_error "${parameter} defined multiple times!"
		fi

		if [[ "${value}" =~ ^{.*}$ ]]; then
			eval "${combined}=\$${value}"
		elif [ "${value:0:1}" = "'" ]; then
			eval "${combined}=\'${value}\'"
		else
			eval "${combined}='${value}'"
		fi
	done <"${file}"
}

# Copy config file substituting in memory values from past config or initial interview
update_file() {
	local dest="$1"
	local prefix_filter="$2"
	local namespace="$3"

	echo "Updating ${dest} from ${src}..."
	# local line_no=0
	# Read the file line by line
	while IFS="" read -r line; do
		local line_no=$((line_no + 1))

		if [[ "${line}" =~ ^[[:space:]]*([#\;\[\]|$) ]]; then
			# Empty line, section or comment, just copy
			echo "${line}"
			continue
		fi

		local parameter="${line%%:*}"                  # select parameter
		local parameter="${parameter##*([[:space:]])}" # remove leading spaces
		local parameter="${parameter%%*([[:space:]])}" # remove trailing spaces

		if [ -z "${parameter}" ] || [[ ! "${parameter}" =~ ^(${prefix_filter}) ]]; then
			# Parameter doesn't match filter
			echo "${line}"
			continue
		fi

		local namespaced_parameter="${namespace}${parameter}"
		if [ -n "${!namespaced_parameter}" ]; then
			# If 'parameter' is set and not empty, evaluate its value
			local new_value=${!namespaced_parameter}
			if [ -n "${namespace}" ]; then
				# Namespaced, use once
				unset "${namespaced_parameter}"
			fi
		elif [ -n "${!parameter}" ]; then
			# Try non-namespaced name, multi-use
			local new_value="${!parameter}"
		else
			# If 'parameter' is unset or empty leave as token
			local new_value="{${parameter}}"
		fi

		if [ -z "${new_value}" ]; then
			local new_value="''"
		fi

		local comment="${line#"${line%%*([[:space:]])[#;]*}"}" # extract trailing space + comment
		echo "${parameter}: ${new_value}${comment}"

	done <"${dest}" >"${dest}.tmp" && mv "${dest}.tmp" "${dest}"
}

# Set default parameters from the distribution (reference) config files
read_default_config() {
	# log_info "Reading default configuration parameters..."
	parse_file "config/base/mmu_parameters.cfg" "" "_param_" "checkdup"
	parse_file "config/base/mmu_macro_vars.cfg" "variable_|filename" "" "checkdup"
	for file in config/addons/*.cfg; do
		if ! [[ "${file##*/}" =~ ^my_|_hw.cfg$ ]]; then
			parse_file "${file}" "variable_" "" "checkdup"
		fi
	done
}

# Pull parameters from previous installation
read_previous_config() {
	local cfg="mmu_parameters.cfg"
	local dest_cfg=${CONFIG_KLIPPER_CONFIG_HOME}/mmu/base/${cfg}

	if [ -f "${dest_cfg}" ]; then
		parse_file "${dest_cfg}" "" "_param_"
	fi

	for cfg in mmu_macro_vars.cfg; do
		local dest_cfg=${CONFIG_KLIPPER_CONFIG_HOME}/mmu/base/${cfg}
		if [ -f "${dest_cfg}" ]; then
			log_info "Reading ${cfg} configuration from previous installation..."
			if [ "${cfg}" == "mmu_macro_vars.cfg" ]; then
				parse_file "${dest_cfg}" "variable_|filename"
			else
				parse_file "${dest_cfg}" "variable_"
			fi
		fi
	done

	# Get number of gates stored in mmu_hardware.cfg if available
	local cfg="mmu_hardware.cfg"
	local cfg=${CONFIG_KLIPPER_CONFIG_HOME}/mmu/base/mmu_hardware.cfg
	# if [ -f "${dest_cfg}" ]; then
	# 	CONFIG_HW_NUM_GATES=$(awk -F '[: ]+' '/num_gates:/ {gsub(/[[:space:]]*#.*/, "", $2); print $2}' "${cfg}")
	# fi

	# TODO namespace config in third-party addons separately
	if [ -d "${CONFIG_KLIPPER_CONFIG_HOME}/mmu/addons" ]; then
		for cfg in "${CONFIG_KLIPPER_CONFIG_HOME}"/mmu/addons/*.cfg; do
			if [[ "${cfg##*/}" =~ _hw ]]; then
				continue
			fi

			if [ -f "${dest_cfg}" ]; then
				log_info "Reading ${cfg##*/} configuration from previous installation..."
				parse_file "${cfg}" "variable_"
			fi
		done
	fi

	# Upgrade / map / force old parameters...
	# v2.7.1
	if [ -n "${variable_pin_park_x_dist}" ]; then
		variable_pin_park_dist="${variable_pin_park_x_dist}"
	fi
	if [ -n "${variable_pin_loc_x_compressed}" ]; then
		variable_pin_loc_compressed="${variable_pin_loc_x_compressed}"
	fi
	if [ -n "${variable_park_xy}" ]; then
		variable_park_toolchange="${variable_park_xy}, ${_param_z_hop_height_toolchange:-0}, 0, 2"
		variable_park_error="${variable_park_xy}, ${_param_z_hop_height_error:-0}, 0, 2"
	fi
	if [ -n "${variable_lift_speed}" ]; then
		variable_park_lift_speed="${variable_lift_speed}"
	fi
	if [ "${variable_enable_park}" == "False" ]; then
		variable_enable_park_printing="'pause,cancel'"
		if [ "${variable_enable_park_runout}" == "True" ]; then
			variable_enable_park_printing="'toolchange,load,unload,runout,pause,cancel'"
		fi
	else
		variable_enable_park_printing="'toolchange,load,unload,pause,cancel'"
	fi
	if [ "${variable_enable_park_standalone}" == "False" ]; then
		variable_enable_park_standalone="'pause,cancel'"
	else
		variable_enable_park_standalone="'toolchange,load,unload,pause,cancel'"
	fi

	# v2.7.2
	if [ "${_param_toolhead_residual_filament}" == "0" ] && [ ! "${_param_toolhead_ooze_reduction}" == "0" ]; then
		_param_toolhead_residual_filament=${_param_toolhead_ooze_reduction}
		_param_toolhead_ooze_reduction=0
	fi

	# Blobifer update - Oct 13th 20204
	if [ -n "${variable_iteration_z_raise}" ]; then
		log_info "Setting Blobifier variable_z_raise and variable_purge_length_maximum from previous settings"
		triangulated=$(triangular "${variable_max_iterations_per_blob} - 1")
		variable_z_raise=$(calc "${variable_iteration_z_raise} * ${variable_max_iterations_per_blob} - ${triangulated} * ${variable_iteration_z_change}")
		variable_purge_length_maximum=$(calc "${variable_max_iteration_length} * ${variable_max_iterations_per_blob}")
	fi
}

per_section() {
	local start_section=$1
	local end_section=$2
	local sed_cmd=$3
	local in_situ=$4
	local file=$5

	if ! grep -q "${start_section}" "${file}"; then
		log_warning "$start_section not found in ${file} - skipping"
	else
		local params=""
		if [ "${in_situ}" == "y" ]; then
			params+="-i"
		else
			params+="-n"
		fi
		sed ${params} "
			/^${start_section}/,/^${end_section}/ { // ! ${sed_cmd}; /${start_section}/ ${sed_cmd}; }
		" "${file}"
	fi
}

# Delete every line from start_section up to end_section (exclusive),
delete_section() {
	local start_section=$1
	local end_section=$2
	local file=$3

	per_section "${start_section}" "${end_section}" "d" "y" "${file}"
}

insert_after_section() {
	local start_section=$1
	local end_section=$2
	local insert="${3//$'\n'/\\ \\n}" # Add command split at every newline
	local file=$4

	sed -i "/^${start_section}/,/^${end_section}/!b; /^${end_section}/ a ${insert}" "${file}"
}

comment_section() {
	local start_section=$1
	local end_section=$2
	local file=$3

	per_section "${start_section}" "${end_section}" "s/^\([^#]\)/#\1/" "y" "${file}"
}

<<<<<<< HEAD
uncomment_section() {
	local start_section=$1
	local end_section=$2
	local file=$3

	per_section "${start_section}" "${end_section}" "s/^#//" "y" "${file}"
}

select_section() {
	local start_section=$1
	local end_section=$2
	local file=$3

	per_section "${start_section}" "${end_section}" "p" "n" "${file}"
=======
# Pull parameters from previous installation
read_previous_config() {
    cfg="mmu_parameters.cfg"
    dest_cfg=${KLIPPER_CONFIG_HOME}/mmu/base/${cfg}

    if [ ! -f "${dest_cfg}" ]; then
        echo -e "${WARNING}No previous ${cfg} found. Will install default"
    else
        echo -e "${INFO}Reading ${cfg} configuration from previous installation..."
        parse_file "${dest_cfg}" "" "_param_"
    fi

    for cfg in mmu_macro_vars.cfg; do
        dest_cfg=${KLIPPER_CONFIG_HOME}/mmu/base/${cfg}
        if [ ! -f "${dest_cfg}" ]; then
            echo -e "${WARNING}No previous ${cfg} found. Will install default"
        else
            echo -e "${INFO}Reading ${cfg} configuration from previous installation..."
            if [ "${cfg}" == "mmu_macro_vars.cfg" ]; then
                parse_file "${dest_cfg}" "variable_|filename"
            else
                parse_file "${dest_cfg}" "variable_"
            fi
        fi
    done

    # Get number of gates stored in mmu_hardware.cfg if available
    cfg="mmu_hardware.cfg"
    dest_cfg=${KLIPPER_CONFIG_HOME}/mmu/base/${cfg}
    if [ -f "${dest_cfg}" ]; then
        _hw_num_gates=$(sed -n 's/^[[:space:]]*num_gates:[[:space:]]*\([0-9]\+\).*/\1/p' "${dest_cfg}")
    fi

    # TODO namespace config in third-party addons separately
    if [ -d "${KLIPPER_CONFIG_HOME}/mmu/addons" ]; then
        for cfg in `cd ${KLIPPER_CONFIG_HOME}/mmu/addons ; ls *.cfg | grep -v "_hw"`; do
            dest_cfg=${KLIPPER_CONFIG_HOME}/mmu/addons/${cfg}
            if [ ! -f "${dest_cfg}" ]; then
                echo -e "${WARNING}No previous ${cfg} found. Will install default"
            else
                echo -e "${INFO}Reading ${cfg} configuration from previous installation..."
                parse_file "${dest_cfg}" "variable_"
            fi
        done
    fi

    # Upgrade / map / force old parameters...
    # v2.7.1
    if [ ! "${variable_pin_park_x_dist}" == "" ]; then
        variable_pin_park_dist="${variable_pin_park_x_dist}"
    fi
    if [ ! "${variable_pin_loc_x_compressed}" == "" ]; then
        variable_pin_loc_compressed="${variable_pin_loc_x_compressed}"
    fi
    if [ ! "${variable_park_xy}" == "" ]; then
        variable_park_toolchange="${variable_park_xy}, ${_param_z_hop_height_toolchange:-0}, 0, 2"
        variable_park_error="${variable_park_xy}, ${_param_z_hop_height_error:-0}, 0, 2"
    fi
    if [ ! "${variable_lift_speed}" == "" ]; then
        variable_park_lift_speed="${variable_lift_speed}"
    fi
    if [ "${variable_enable_park}" == "False" ]; then
        variable_enable_park_printing="'pause,cancel'"
        if [ "${variable_enable_park_runout}" == "True" ]; then
            variable_enable_park_printing="'toolchange,load,unload,runout,pause,cancel'"
        fi
    else
        variable_enable_park_printing="'toolchange,load,unload,pause,cancel'"
    fi
    if [ "${variable_enable_park_standalone}" == "False" ]; then
        variable_enable_park_standalone="'pause,cancel'"
    else
        variable_enable_park_standalone="'toolchange,load,unload,pause,cancel'"
    fi

    # v2.7.2
    if [ "${_param_toolhead_residual_filament}" == "0" -a ! "${_param_toolhead_ooze_reduction}" == "0" ]; then
        _param_toolhead_residual_filament=$_param_toolhead_ooze_reduction
        _param_toolhead_ooze_reduction=0
    fi

    # v2.7.3 - Blobifer update - Oct 13th 20204
    if [ ! "${variable_iteration_z_raise}" == "" ]; then
        echo -e "${INFO}Setting Blobifier variable_z_raise and variable_purge_length_maximum from previous settings"
        variable_z_raise=$(awk -v iter_z_raise="$variable_iteration_z_raise" -v max_iter="$variable_max_iterations_per_blob" -v z_change="$variable_iteration_z_change" 'BEGIN {
            triangular_value = (max_iter - 1) * max_iter / 2;
            print iter_z_raise * max_iter - triangular_value * z_change;
        }')
        variable_purge_length_maximum=$(awk -v max_len="$variable_max_iteration_length" -v max_iter="$variable_max_iterations_per_blob" 'BEGIN { print max_len * max_iter }')
    fi

    # v3.0.0
    if [ "${_param_auto_calibrate_gates}" != "" ]; then
        _param_autotune_rotation_distance=${_param_auto_calibrate_gates}
    fi
    if [ "${_param_auto_calibrate_bowden}" != "" ]; then
        _param_autotune_bowden_length=${_param_auto_calibrate_bowden}
    fi
>>>>>>> afab0eaf
}

replace_placeholder() {
	local placeholder=$1
	local value=$2
	local file=$3

	sed -i "s|{${placeholder}}|${value}|g" "${file}"
}

# I'd prefer not to attempt to upgrade mmu_hardware.cfg but these will ease pain
# and are relatively safe
upgrade_mmu_hardware() {
    hardware_cfg="${KLIPPER_CONFIG_HOME}/mmu/base/mmu_hardware.cfg"

    # v3.0.0: Upgrade mmu_servo to mmu_selector_servo
    found_mmu_servo=$(grep -E -c "^\[mmu_servo mmu_servo\]" ${hardware_cfg} || true)
    if [ "${found_mmu_servo}" -eq 1 ]; then
        sed "s/\[mmu_servo mmu_servo\]/\[mmu_servo selector_servo\]/g" "${hardware_cfg}" > "${hardware_cfg}.tmp" && mv "${hardware_cfg}.tmp" ${hardware_cfg}
        echo -e "${INFO}Updated [mmu_servo mmu_servo] in mmu_hardware.cfg..."
    fi

    found_mmu_machine=$(grep -E -c "^\[mmu_machine\]" ${hardware_cfg} || true)

    # v3.0.0: Remove num_gates in led section
    found_num_gates=$(grep -E -c "^(#?num_gates)" ${hardware_cfg} || true)
    if [ "${found_num_gates}" -gt 0 -a "${found_mmu_machine}" -eq 0 ]; then
        sed "/^\(#\?num_gates\)/d" "${hardware_cfg}" > "${hardware_cfg}.tmp" && mv "${hardware_cfg}.tmp" ${hardware_cfg}
        echo -e "${INFO}Removed 'num_gates' from [mmu_leds] section in mmu_hardware.cfg..."
    fi

    # v3.0.0: Add minimal [mmu_machine] section as first section
    if [ "${found_mmu_machine}" -eq 0 ]; then

        # Note params will be comming from mmu_parameters
        new_section=$(cat <<EOF
# MMU MACHINE / TYPE ---------------------------------------------------------------------------------------------------
# ███╗   ███╗███╗   ███╗██╗   ██╗    ███╗   ███╗ █████╗  ██████╗██╗  ██╗██╗███╗   ██╗███████╗
# ████╗ ████║████╗ ████║██║   ██║    ████╗ ████║██╔══██╗██╔════╝██║  ██║██║████╗  ██║██╔════╝
# ██╔████╔██║██╔████╔██║██║   ██║    ██╔████╔██║███████║██║     ███████║██║██╔██╗ ██║█████╗  
# ██║╚██╔╝██║██║╚██╔╝██║██║   ██║    ██║╚██╔╝██║██╔══██║██║     ██╔══██║██║██║╚██╗██║██╔══╝  
# ██║ ╚═╝ ██║██║ ╚═╝ ██║╚██████╔╝    ██║ ╚═╝ ██║██║  ██║╚██████╗██║  ██║██║██║ ╚████║███████╗
# ╚═╝     ╚═╝╚═╝     ╚═╝ ╚═════╝     ╚═╝     ╚═╝╚═╝  ╚═╝ ╚═════╝╚═╝  ╚═╝╚═╝╚═╝  ╚═══╝╚══════╝
[mmu_machine]
num_gates: ${_param_mmu_num_gates}				# Number of selectable gates on MMU
mmu_vendor: ${_param_mmu_vendor}			# MMU family
mmu_version: ${_param_mmu_version}			# MMU hardware version number (add mod suffix documented above)

EOF
)
        awk -v block="$new_section" '
            BEGIN { found = 0 }
            /^[[:space:]]*$/ && !found { print; print block; found = 1; next }
            { print }
        ' "${hardware_cfg}" > "${hardware_cfg}.tmp" && mv "${hardware_cfg}.tmp" ${hardware_cfg}

        echo -e "${INFO}Added new [mmu_machine] section to mmu_hardware.cfg..."
    fi
}  

copy_config_files() {
	# Now substitute tokens using given brd_type and Kconfig starting values

	local filename=${1##*/}
	local src=${1}
	local dest=${2}

	# Hardware files: Special token substitution -----------------------------------------
	if [ "${filename}" == "mmu.cfg" ] || [ "${filename}" == "mmu_hardware.cfg" ]; then

		for var in $(declare | grep '^CONFIG_HW_'); do
			local var=${var%%=*}
			local pattern="{${var#CONFIG_HW_}}"
			sed_expr+="s|${pattern,,}|${!var}|g; "
		done

		for var in $(declare | grep "^CONFIG_PIN_"); do
			local var=${var%%=*}
			local pattern="{${var#CONFIG_}}"
			sed_expr+="s|${pattern,,}|${!var}|g; "
		done

		sed_expr+="s|{pin_.*}||g; " # Remove any remaining unprocessed pin tokens

		cp --remove-destination "${src}" "${dest}"
		# Correct shared uart_address for EASY-BRD
		if [ "${CONFIG_HW_MMU_BOARD_TYPE}" == "EASY-BRD" ]; then
			# Share uart_pin to avoid duplicate alias problem
			sed_expr+="s/^uart_pin: mmu:MMU_SEL_UART/uart_pin: mmu:MMU_GEAR_UART/; "
		else
			# Remove uart_address lines
			sed_expr+="/^uart_address:/ d; "
		fi

		# Do all the token substitution

		sed -i "${sed_expr}" "${dest}"

		if [ "${CONFIG_ENABLE_SELECTOR_TOUCH}" == "y" ]; then
			uncomment_section "#diag_pin: ^mmu:MMU_GEAR_DIAG" "$" "${dest}"
			uncomment_section "#extra_endstop_pins" "$" "${dest}"
			comment_section "uart_address" "" "${dest}"
		fi

		# Handle LED option - Comment out if disabled (section is last, go comment to end of file)
		if [ "${file}" == "mmu_hardware.cfg" ] && [ "${CONFIG_ENABLE_LED}" != "y" ]; then
			comment_section "\[neopixel mmu_leds\]" "$" "${dest}"
			comment_section "\[mmu_leds\]" "$" "${dest}"
		fi

		# Handle Encoder option - Delete if not required (section is 25 lines long)
		if [ "${file}" == "mmu_hardware.cfg" ] && [ "${CONFIG_HW_MMU_HAS_ENCODER}" != "y" ]; then
			delete_section "# ENCODER" "# FILAMENT SENSORS" "${dest}"
		fi
		# Handle Selector options - Delete if not required (sections are 8 and 36 lines respectively)
		if [ "${file}" == "mmu_hardware.cfg" ] && [ "${CONFIG_HW_MMU_HAS_SELECTOR}" != "y" ]; then
			delete_section "# SELECTOR SERVO" "# OPTIONAL GANTRY" "${dest}"
			delete_section "# SELECTOR STEPPER" "# SERVOS" "${dest}"

			additional_gear_section_tmc="$(select_section "\[tmc2209 stepper_mmu_gear_1\]" "$" "${dest}")\n"
			additional_gear_section_stepper="$(select_section "\[stepper_mmu_gear_1\]" "$" "${dest}")\n"

			gear_sections=""
			for ((i = 2; i <= $(calc "${CONFIG_HW_NUM_GATES} - 1"); i++)); do
				gear_sections+="${additional_gear_section_tmc//_1/_${i}}\n"
				gear_sections+="${additional_gear_section_stepper//_1/_${i}}\n"
			done

			insert_after_section "\[stepper_mmu_gear_1\]" "$" "${gear_sections}" "${dest}"
		else
			# Delete additional gear drivers template section
			delete_section "# ADDITIONAL FILAMENT DRIVE" "# SELECTOR STEPPER" "${dest}"
		fi
	fi

	# Conifguration parameters -----------------------------------------------------------
	if [ "${filename}" == "mmu_parameters.cfg" ]; then
		cp --remove-destination "${src}" "${dest}" # Overwrite the symbolic link first
		update_file "${dest}" "" "_param_"

		# Ensure that supplemental user added params are retained. These are those that are
		# by default set internally in Happy Hare based on vendor and version settings but
		# can be overridden.  This set also includes a couple of hidden test parameters.
		{
			echo ""
			echo "# SUPPLEMENTAL USER CONFIG retained after upgrade --------------------------------------------------------------------"
			echo "#"
			local supplemental_params="cad_gate0_pos cad_gate_width cad_bypass_offset cad_last_gate_offset cad_block_width cad_bypass_block_width cad_bypass_block_delta cad_selector_tolerance gate_material gate_color gate_spool_id gate_status gate_filament_name gate_temperature gate_speed_override endless_spool_groups tool_to_gate_map"
			local hidden_params="test_random_failures test_random_failures test_disable_encoder test_force_in_print serious"

			for var in $(declare | grep '^_param_'); do
				local var=${var%%=*}
				local param=${var#_param_}
				for item in ${supplemental_params} ${hidden_params}; do
					if [ "${item}" == "${param}" ]; then
						echo "${param}: ${!var}"
						eval unset "${var}"
					fi
				done
			done
		} >>"${dest}"

		# If any params are still left warn the user because they will be lost (should have been upgraded)
		for var in $(declare | grep '^_param_'); do
			local var=${var%%=*}
			local param=${var#_param_}
			echo "Parameter: '${param}: ${!var}' is deprecated and has been removed"
		done
	fi

	# Variables macro ---------------------------------------------------------------------
	if [ "${filename}" == "mmu_macro_vars.cfg" ]; then
		cp --remove-destination "${src}" "${dest}" # Overwrite the symbolic link first
		local tx_macros=""
		if [ "${CONFIG_HW_NUM_GATES}" == "" ] || [ "${CONFIG_HW_NUM_GATES}" == "{num_gates}" ]; then
			CONFIG_HW_NUM_GATES=12
		fi
		for ((i = 0; i <= $(calc "${CONFIG_HW_NUM_GATES} - 1"); i++)); do
			tx_macros+="[gcode_macro T${i}]\n"
			tx_macros+="gcode: MMU_CHANGE_TOOL TOOL=${i}\n"
		done

		replace_placeholder "tx_macros" "${tx_macros}" "${dest}"
		update_file "${dest}" "variable_|filename"
	fi
	# done

	if [ "${filename}" == "mmu_vars.cfg" ]; then
		cp --remove-destination "${src}" "${dest}"
	fi

	# Addon config files are always copied (and updated) so they can be edited ----------------
	# Skipping files with 'my_' prefix for development
	if [[ ${src#"${OUT}"/config/} =~ ^addons ]]; then
		# for file in config/addons/*.cfg; do
		if [[ ! "${filename}" =~ (^my_|_hw\.cfg.*$) ]]; then
			cp --remove-destination "${src}" "${dest}" # Overwrite the symbolic link first
			log_info "Installing configuration file ${file}"
			update_file "${dest}" "variable_"
		fi

	fi
}

install_include() {
	local include=$1
	local dest=$2

	if ! grep -q "\[include ${include}\]" "${dest}"; then
		sed -i "1i \[include ${include}\]" "${dest}"
	fi
}

uninstall_include() {
	local include=$1
	local dest=$2

	if grep -q "\[include ${include}\]" "${dest}"; then
		sed -i "/\[include ${include}\]/ d" "${dest}"
	fi
}

# Link in all includes if not already present
install_printer_includes() {
	if [ "${CONFIG_INSTALL_INCLUDES}" != "y" ]; then
		uninstall_printer_includes "$1"
		return
	fi

	log_info "Installing MMU references in ${CONFIG_PRINTER_CONFIG}"
	local dest=$1

	if grep -q "\[include config/hardware/mmu.cfg\]" "${dest}"; then
		log_warning "This looks like a Klippain config installation - skipping automatic config install. Please add config includes by hand"
		return
	fi

	if [ "${CONFIG_INSTALL_12864_MENU}" == "y" ]; then
		install_include "mmu/optional/mmu_menu.cfg" "${dest}"
	else
		uninstall_include "mmu/optional/mmu_menu.cfg" "${dest}"
	fi

	if [ "${CONFIG_INSTALL_CLIENT_MACROS}" == "y" ]; then
		install_include "mmu/optional/client_macros.cfg" "${dest}"
	else
		uninstall_include "mmu/optional/client_macros.cfg" "${dest}"
	fi

	if [ "${CONFIG_INSTALL_EREC_CUTTER}" == "y" ]; then
		install_include "mmu/addons/mmu_erec_cutter.cfg" "${dest}"
	else
		uninstall_include "mmu/addons/mmu_erec_cutter.cfg" "${dest}"
	fi

	if [ "${CONFIG_INSTALL_BLOBIFIER}" == "y" ]; then
		install_include "mmu/addons/blobifier.cfg" "${dest}"
	else
		uninstall_include "mmu/addons/blobifier.cfg" "${dest}"
	fi

	if [ "${CONFIG_INSTALL_RESPOOLER}" == "y" ]; then
		install_include "mmu/addons/respooler.cfg" "${dest}"
	else
		uninstall_include "mmu/addons/respooler.cfg" "${dest}"
	fi

	install_include "mmu/base/\*.cfg" "${dest}"
}

uninstall_printer_includes() {
	log_info "Cleaning MMU references from ${CONFIG_PRINTER_CONFIG}"
	local dest=$1 #${CONFIG_KLIPPER_CONFIG_HOME}/${CONFIG_PRINTER_CONFIG}

	for include in \
		'mmu/optional/mmu_menu.cfg' \
		'mmu/optional/mmu_ercf_compat.cfg' \
		'mmu/optional/client_macros.cfg' \
		'mmu/addons/mmu_erec_cutter.cfg' \
		'mmu/addons/blobifier.cfg' \
		'mmu/addons/respooler.cfg' \
		'mmu_software.cfg' \
		'mmu_sequence.cfg' \
		'mmu_cut_tip.cfg' \
		'mmu_form_tip.cfg' \
		'mmu_parameters.cfg' \
		'mmu_hardware.cfg' \
		'mmu_filametrix.cfg' \
		'mmu.cfg' \
		'mmu/base/\*.cfg' \
		'mmu/addons/\*.cfg'; do
		uninstall_include "${include}" "${dest}"
	done
}

install_update_manager() {
	log_info "Adding update manager to moonraker.conf"

	local dest=$1

	if ! grep -q "\[update_manager happy-hare\]" "${dest}"; then
		echo "" >>"${dest}"
		cat "${SRC}/moonraker_update.txt" >>"${dest}"
		replace_placeholder "happy_hare_home" "${CONFIG_HAPPY_HARE_HOME}" "${dest}"
	else
		log_warning "[update_manager happy-hare] already exists in moonraker.conf - skipping install"
	fi

	# Quick "catch-up" update for new mmu_service
	if ! grep -q "\[mmu_server\]" "${dest}"; then
		echo -e "$(select_section "\[mmu_server\]" "$" "${SRC}/moonraker_update.txt")\n" >>"${dest}"
	else
		log_warning "[mmu_server] already exists in moonraker.conf - skipping install"
	fi

	# Quick "catch-up" update for new toolchange_next_pos pre-processing
	if ! grep -q "enable_toolchange_next_pos" "${dest}"; then
		log_warning "Added new 'enable_toolchange_next_pos' to moonraker.conf"
		insert_after_section "\[mmu_server\]" "" "enable_toolchange_next_pos: True" "${dest}"
	fi

	if ! grep -q "update_spoolman_location" "${dest}"; then
		log_warning "Added new 'update_spoolman_location' to moonraker.conf"
		insert_after_section "\[mmu_server\]" "" "update_spoolman_location: True" "${dest}"
	fi
}

uninstall_update_manager() {
	log_info "Removing update manager from moonraker.conf"
	local dest=$1
	for section in "update_manager happy-hare" "mmu_server"; do
		if ! grep -q "${section}" "${file}"; then
			log_info "[$section] not found in moonraker.conf - skipping removal"
		else
			delete_section "\[${section}\]" "$" "${dest}"
		fi
	done
}

restart_service() {
	name=$1
	service=$2

	log_info "Restarting ${name}..."

	if [ -z "${service}" ]; then
		log_warning "No ${name} service specified - Please restart by hand"
		return
	fi

	if [ "${CONFIG_IS_MIPS}" == "y" ]; then
		set +e
		/etc/init.d/"${service}" restart
		set -e
	else
		sudo systemctl restart "${service}" 2>/dev/null
	fi
}

restart_klipper() {
	restart_service "Klipper" "${CONFIG_SERVICE_KLIPPER}"
}

restart_moonraker() {
	restart_service "Moonraker" "${CONFIG_SERVICE_MOONRAKER}"
}

# These parameters are too complex to encode with Kconfig.
set_extra_parameters() {
	_param_happy_hare_version=${VERSION}

	CONFIG_HW_MMU_VERSION=${CONFIG_HW_MMU_BASE_VERSION}
	if [ "${CONFIG_HW_MMU_TYPE_ERCF_V1_1}" == "y" ]; then
		[ "${CONFIG_HW_EXT_SPRINGY}" == "y" ] && CONFIG_HW_MMU_VERSION+="s"
		[ "${CONFIG_HW_EXT_BINKY}" == "y" ] && CONFIG_HW_MMU_VERSION+="b"
		[ "${CONFIG_HW_EXT_TRIPLE_DECK}" == "y" ] && CONFIG_HW_MMU_VERSION+="t"
	elif [ "${CONFIG_HW_MMU_TYPE_TRADRACK}" == "y" ]; then
		[ "${CONFIG_HW_EXT_BINKY}" == "y" ] && CONFIG_HW_MMU_VERSION+="e"
	fi

	CONFIG_HW_NUM_LEDS=$(calc "${CONFIG_HW_NUM_GATES} * 2 + 1")
	CONFIG_HW_NUM_LEDS_MINUS1=$(calc "${CONFIG_HW_NUM_LEDS} - 1")
	CONFIG_HW_NUM_GATES_PLUS1=$(calc "${CONFIG_HW_NUM_GATES} + 1")
}

build() {
	local src=$1
	local out=$2

	log_info "Building file ${out}..."

	read_default_config
	read_previous_config
	set_extra_parameters
	copy_config_files "$src" "$out"
}

<<<<<<< HEAD
uninstall() {
	uninstall_update_manager "${CONFIG_KLIPPER_CONFIG_HOME}/moonraker.conf"
	uninstall_printer_includes "${CONFIG_KLIPPER_CONFIG_HOME}/${CONFIG_PRINTER_CONFIG}"
=======
questionaire() {
    echo
    echo -e "${INFO}Let me see if I can get you started with initial configuration"
    echo -e "You will still have some manual editing to perform but I will explain that later"
    echo -e "(Note that all this script does is set a lot of the time consuming parameters in the config"
    echo
    echo -e "${PROMPT}${SECTION}What type of MMU are you running?${INPUT}"
    echo -e "1) ERCF v1.1 (inc TripleDecky, Springy, Binky mods)"
    echo -e "2) ERCF v2.0"
    echo -e "3) Tradrack v1.0"
    echo -e "4) Angry Beaver v1.0"
    echo -e "5) Armored Turtle v1.0"
    echo -e "6) 3MS (Modular Multi Material System) v1.0"
    echo -e "7) Other / Custom (or just want starter config files)"
    num=$(prompt_123 "MMU Type?" 7)
    echo
    case $num in
        1) # ERCF v1.1
            HAS_ENCODER=yes
            HAS_SELECTOR=yes
            _hw_mmu_vendor="ERCF"
            _hw_mmu_version="1.1"
            _hw_selector_type=LinearSelector
            _hw_variable_bowden_lengths=0
            _hw_variable_rotation_distances=1
            _hw_require_bowden_move=1
            _hw_gear_gear_ratio="80:20"
            _hw_gear_run_current=0.5
            _hw_gear_hold_current=0.1
            _hw_sel_run_current=0.4
            _hw_sel_hold_current=0.2
            _hw_encoder_resolution=0.7059
            _param_extruder_homing_endstop="collision"
            _param_gate_homing_endstop="encoder"
            _param_gate_parking_distance=23
            _param_servo_buzz_gear_on_down=3
            _param_servo_duration=0.4
            _param_servo_always_active=0
            _param_servo_buzz_gear_on_down=1

            echo
            echo -e "${PROMPT}Some popular upgrade options for ERCF v1.1 can automatically be setup. Let me ask you about them...${INPUT}"
            yn=$(prompt_yn "Are you using the 'Springy' sprung servo selector cart")
            echo
            case $yn in
            y)
                _hw_mmu_version+="s"
                ;;
            esac
            yn=$(prompt_yn "Are you using the improved 'Binky' encoder")
            echo
            case $yn in
            y)
                _hw_mmu_version+="b"
                ;;
            esac
            yn=$(prompt_yn "Are you using the wider 'Triple-Decky' filament blocks")
            echo
            case $yn in
            y)
                _hw_mmu_version+="t"
                ;;
            esac
            ;;

        2) # ERCF v2.0
            HAS_ENCODER=yes
            HAS_SELECTOR=yes
            _hw_mmu_vendor="ERCF"
            _hw_mmu_version="2.0"
            _hw_selector_type=LinearSelector
            _hw_variable_bowden_lengths=0
            _hw_variable_rotation_distances=1
            _hw_require_bowden_move=1
            _hw_gear_gear_ratio="80:20"
            _hw_gear_run_current=0.5
            _hw_gear_hold_current=0.1
            _hw_sel_run_current=0.4
            _hw_sel_hold_current=0.2
            _hw_encoder_resolution=1.0
            _param_extruder_homing_endstop="collision"
            _param_gate_homing_endstop="encoder"
            _param_gate_parking_distance=13 # ThumperBlocks is 11
            _param_servo_buzz_gear_on_down=3
            _param_servo_duration=0.4
            _param_servo_always_active=0
            _param_servo_buzz_gear_on_down=1
            ;;

        3) # Tradrack v1.0
            HAS_ENCODER=no
            HAS_SELECTOR=yes
            _hw_mmu_vendor="Tradrack"
            _hw_mmu_version="1.0"
            _hw_selector_type=LinearSelector
            _hw_variable_bowden_lengths=0
            _hw_variable_rotation_distances=0
            _hw_require_bowden_move=1
            _hw_gear_gear_ratio="50:17"
            _hw_gear_run_current=1.27
            _hw_gear_hold_current=0.2
            _hw_sel_run_current=0.63
            _hw_sel_hold_current=0.2
            _param_extruder_homing_endstop="none"
            _param_gate_homing_endstop="mmu_gate"
            _param_gate_parking_distance=17.5
            _param_servo_buzz_gear_on_down=0
            _param_servo_always_active=1

            echo -e "${PROMPT}Some popular upgrade options for Tradrack v1.0 can automatically be setup. Let me ask you about them...${INPUT}"
            yn=$(prompt_yn "Are you using the 'Binky' encoder modification")
            echo
            case $yn in
            y)
                HAS_ENCODER=yes
                _hw_mmu_version+="e"
                _param_extruder_homing_endstop="collision"
                _param_gate_homing_endstop="encoder"
                _param_gate_parking_distance=48.0
                _param_gate_endstop_to_encoder=31.0
                ;;
            esac
            ;;

        4) # Angry Beaver v1.0
            HAS_ENCODER=no
            HAS_SELECTOR=no
            _hw_mmu_vendor="AngryBeaver"
            _hw_mmu_version="1.0"
            _hw_selector_type=VirtualSelector
            _hw_variable_bowden_lengths=0
            _hw_variable_rotation_distances=1
            _hw_require_bowden_move=0
            _hw_gear_gear_ratio="1:1"
            _hw_gear_run_current=0.7
            _hw_gear_hold_current=0.1
            _param_extruder_homing_endstop="extruder"
            _param_gate_homing_endstop="mmu_gate"
            _param_gate_homing_max=500
            _param_gate_parking_distance=25
            _param_gear_homing_speed=80
            ;;

        5) # Amored Turtle v1.0
            HAS_ENCODER=no
            HAS_SELECTOR=no
            _hw_mmu_vendor="AmoredTurtle"
            _hw_mmu_version="1.0"
            _hw_selector_type=VirtualSelector
            _hw_variable_bowden_lengths=1
            _hw_variable_rotation_distances=1
            _hw_require_bowden_move=1
            _hw_gear_gear_ratio="1:1"
            _hw_gear_run_current=0.7
            _hw_gear_hold_current=0.1
            _param_extruder_homing_endstop="none"
            _param_gate_homing_endstop="post_gate"
            _param_gate_parking_distance=10

            # Macro variable config
            variable_user_pre_unload_extension="MMU_RESPOOLER_START"
            variable_user_post_unload_extension="MMU_RESPOOLER_STOP"
            variable_user_mmu_error_extension="MMU_RESPOOLER_STOP"
            ;;

        6) # 3MS
            HAS_ENCODER=no
            HAS_SELECTOR=no
            _hw_mmu_vendor="3MS"
            _hw_mmu_version="1.0"
            _hw_selector_type=VirtualSelector
            _hw_variable_bowden_lengths=0
            _hw_variable_rotation_distances=1
            _hw_require_bowden_move=0
            _hw_gear_gear_ratio="1:1"
            _hw_gear_run_current=0.7
            _hw_gear_hold_current=0.1
            _param_extruder_homing_endstop="extruder"
            _param_gate_homing_endstop="mmu_gate"
            _param_gate_homing_max=500
            _param_gate_parking_distance=100
            _param_gear_homing_speed=80
            ;;

        7) # Other / Custom
            HAS_ENCODER=yes
            HAS_SELECTOR=yes
            SETUP_LED=yes
            SETUP_SELECTOR_TOUCH=no
            _hw_mmu_vendor="Other"
            _hw_mmu_version="1.0"
            _hw_selector_type=LinearSelector
            _hw_variable_bowden_lengths=0
            _hw_variable_rotation_distances=0
            _hw_require_bowden_move=1
            _hw_gear_gear_ratio="1:1"
            _hw_gear_run_current=0.7
            _hw_gear_hold_current=0.1
            _hw_sel_run_current=0.5
            _hw_sel_hold_current=0.1

            # This isn't meant to be all-inclusive of options. It is just to provide a config starting point that is close
            echo
            echo -e "${PROMPT}${SECTION}Which if these most closely resembles your MMU design (this allows for some tuning of config files)?"
            echo -e "1) Type-A (selector) with Encoder"
            echo -e "2) Type-A (selector), No Encoder"
            echo -e "3) Type-B (mutliple filament drive steppers) with Encoder"
            echo -e "4) Type-B (multiple filament drive steppers) with shared Gate sensor and Encoder"
            echo -e "5) Type-B (multiple filament drive steppers) with shared Gate sensor, No Encoder"
            echo -e "6) Type-B (multiple filament drive steppers) with individual post-gate sensors and Encoder"
            echo -e "7) Type-B (multiple filament drive steppers) with individual post-gate sensors, No Encoder"
            echo -e "8) Just turn on all options and let me configure"
            num=$(prompt_123 "Type?" 8)
            echo
            case $num in
                1)
                    _param_gate_homing_endstop="encoder"
                    _param_extruder_homing_endstop="collision"
                    echo
                    echo -e "${WARNING}    IMPORTANT: Since you have a custom MMU with selector you will need to setup some CAD dimensions in mmu_parameters.cfg... See doc"
                    ;;
                2)
                    HAS_ENCODER=no
                    _param_gate_homing_endstop="gate"
                    _param_extruder_homing_endstop="none"
                    echo
                    echo -e "${WARNING}    IMPORTANT: Since you have a custom MMU with selector you will need to setup some CAD dimensions in mmu_parameters.cfg... See doc"
                    ;;
                3)
                    HAS_SELECTOR=no
                    _hw_selector_type=VirtualSelector
                    _hw_variable_bowden_lengths=1
                    _hw_variable_rotation_distances=1
                    _param_gate_homing_endstop="gate"
                    _param_extruder_homing_endstop="none"
                    ;;
                4)
                    HAS_SELECTOR=no
                    _hw_selector_type=VirtualSelector
                    _hw_variable_bowden_lengths=1
                    _hw_variable_rotation_distances=1
                    _param_gate_homing_endstop="gate"
                    _param_extruder_homing_endstop="none"
                    ;;
                5)
                    HAS_SELECTOR=no
                    HAS_ENCODER=no
                    _hw_selector_type=VirtualSelector
                    _hw_variable_bowden_lengths=1
                    _hw_variable_rotation_distances=1
                    _param_gate_homing_endstop="gate"
                    _param_extruder_homing_endstop="none"
                    ;;
                6)
                    HAS_SELECTOR=no
                    _hw_selector_type=VirtualSelector
                    _hw_variable_bowden_lengths=1
                    _hw_variable_rotation_distances=1
                    _param_gate_homing_endstop="post_gate"
                    _param_extruder_homing_endstop="none"
                    ;;
                7)
                    HAS_SELECTOR=no
                    HAS_ENCODER=no
                    _hw_selector_type=VirtualSelector
                    _hw_variable_bowden_lengths=1
                    _hw_variable_rotation_distances=1
                    _param_gate_homing_endstop="post_gate"
                    _param_extruder_homing_endstop="none"
                    ;;
                8)
                    _param_gate_homing_endstop="gate"
                    _param_extruder_homing_endstop="none"
                    ;;
            esac
            ;;
        esac

    echo
    echo -e "${PROMPT}${SECTION}How many gates (selectors) do you have?${INPUT}"
    while true; do
        read -p "Number of gates? " _hw_num_gates
        if ! [ "${_hw_num_gates}" -ge 1 ] 2> /dev/null ;then
            echo -e "${INFO}Positive integer value only"
      else
           break
       fi
    done

    _hw_brd_type="unknown"
    echo
    echo -e "${PROMPT}${SECTION}Select mcu board type used to control MMU${INPUT}"
    echo -e " 1) BTT MMB v1.0 (with CANbus)"
    echo -e " 2) BTT MMB v1.1 (with CANbus)"
    echo -e " 3) Fysetc Burrows ERB v1"
    echo -e " 4) Fysetc Burrows ERB v2"
    echo -e " 5) Standard EASY-BRD (with SAMD21)"
    echo -e " 6) EASY-BRD with RP2040"
    echo -e " 7) Mellow EASY-BRD v1.x (with CANbus)"
    echo -e " 8) Mellow EASY-BRD v2.x (with CANbus)"
    echo -e " 9) Not in list / Unknown"
    num=$(prompt_123 "MCU type?" 9)
    echo
    case $num in
        1)
            _hw_brd_type="MMB10"
            pattern="Klipper_stm32"
            ;;
        2)
            _hw_brd_type="MMB11"
            pattern="Klipper_stm32"
            ;;
        3)
            _hw_brd_type="ERB"
            pattern="Klipper_rp2040"
            ;;
        4)
            _hw_brd_type="ERBv2"
            pattern="Klipper_rp2040"
            ;;
        5)
            _hw_brd_type="EASY-BRD"
            pattern="Klipper_samd21"
            ;;
        6)
            _hw_brd_type="EASY-BRD-RP2040"
            pattern="Klipper_rp2040"
            ;;
        7)
            _hw_brd_type="MELLOW-EASY-BRD-CAN"
            pattern="Klipper_rp2040"
            ;;
        8)
            _hw_brd_type="MELLOW-EASY-BRD-CANv2"
            pattern="Klipper_rp2040"
            ;;
        9)
            _hw_brd_type="unknown"
            pattern="Klipper_"
            ;;
    esac

    echo
    for line in `ls /dev/serial/by-id 2>/dev/null | grep -E "Klipper_"`; do
        if echo ${line} | grep --quiet "${pattern}"; then
            echo -e "${PROMPT}${SECTION}This looks like your ${EMPHASIZE}${_hw_brd_type}${PROMPT} controller serial port. Is that correct?${INPUT}"
            yn=$(prompt_yn "/dev/serial/by-id/${line}")
            echo
            case $yn in
                y)
                    _hw_serial="/dev/serial/by-id/${line}"
                    break
                    ;;
                n)
                    ;;
            esac
        fi
    done
    if [ "${_hw_serial}" == "" ]; then
        echo
        echo -e "${WARNING}    Couldn't find your serial port, but no worries - I'll configure the default and you can manually change later"
        _hw_serial='/dev/ttyACM1 # Config guess. Run ls -l /dev/serial/by-id and set manually'
    fi

    # Avoid pin duplication. Most type-A MMU's have either encoder or gate. If both, user will have to fix
    if [ "${HAS_ENCODER}" == "yes" ]; then
        eval PIN[${_hw_brd_type},gate_sensor_pin]=""
    else
        eval PIN[${_hw_brd_type},encoder_pin]=""
    fi

    echo
    echo -e "${PROMPT}${SECTION}Would you like to have neopixel LEDs setup now for your MMU?${INPUT}"
    yn=$(prompt_yn "Enable LED support?")
    echo
    case $yn in
        y)
            SETUP_LED=yes
            ;;
        n)
            SETUP_LED=no
            ;;
    esac

    if [ "${HAS_SELECTOR}" == "yes" ]; then
        echo
        echo -e "${PROMPT}${SECTION}Touch selector operation using TMC Stallguard? This allows for additional selector recovery steps but is difficult to tune"
        echo -e "Not recommend if you are new to MMU/Happy Hare & MCU must have DIAG output for steppers. Can configure later${INPUT}"
        yn=$(prompt_yn "Enable selector touch operation")
        echo
        case $yn in
            y)
                if [ "${_hw_brd_type}" == "EASY-BRD" ]; then
                    echo
                    echo -e "${WARNING}    IMPORTANT: Set the J6 jumper pins to 2-3 and 4-5, i.e. .[..][..]  MAKE A NOTE NOW!!"
                fi
                SETUP_SELECTOR_TOUCH=yes
                ;;
            n)
                if [ "${_hw_brd_type}" == "EASY-BRD" ]; then
                    echo
                    echo -e "${WARNING}    IMPORTANT: Set the J6 jumper pins to 1-2 and 4-5, i.e. [..].[..]  MAKE A NOTE NOW!!"
                fi
                SETUP_SELECTOR_TOUCH=no
                ;;
        esac

        if [ "${_hw_mmu_vendor}" == "ERCF" ]; then
            _hw_maximum_servo_angle=180
            _hw_minimum_pulse_width=0.00085
            _hw_maximum_pulse_width=0.00215
            _param_servo_always_active=0

            echo
            echo -e "${PROMPT}${SECTION}Which servo are you using?"
            echo -e "1) MG-90S"
            echo -e "2) Savox SH0255MG"
            echo -e "3) GDW DS041MG"
            echo -e "4) Not listed / Other${INPUT}"
            num=$(prompt_123 "Servo?" 4)
            echo
            case $num in
                1)
                    # MG-90S
                    _param_servo_up_angle=30
                    if [ "${_hw_mmu_version}" == "2.0" ]; then
                        _param_servo_move_angle=61
                    else
                        _param_servo_move_angle=${_param_servo_up_angle}
                    fi
                    _param_servo_down_angle=140
                    ;;
                2)
                    # Savox SH0255MG
                    _param_servo_up_angle=140
                    if [ "${_hw_mmu_version}" == "2.0" ]; then
                        _param_servo_move_angle=109
                    else
                        _param_servo_move_angle=${_param_servo_up_angle}
                    fi
                    _param_servo_down_angle=30
                    ;;
                3)
                    # GDW DS041MG
                    _hw_maximum_servo_angle=180
                    _hw_minimum_pulse_width=0.00050
                    _hw_maximum_pulse_width=0.00250
                    _param_servo_always_active=1
                    _param_servo_up_angle=30
                    if [ "${_hw_mmu_version}" == "2.0" ]; then
                        _param_servo_move_angle=50
                    else
                        _param_servo_move_angle=${servo_up_angle}
                    fi
                    _param_servo_down_angle=100
            esac

        elif [ "${_hw_mmu_vendor}" == "Tradrack" ]; then
            _hw_maximum_servo_angle=131
            _hw_minimum_pulse_width=0.00070
            _hw_maximum_pulse_width=0.00220
            _param_servo_always_active=1

            echo
            echo -e "${PROMPT}${SECTION}Which servo are you using?"
            echo -e "1) PS-1171MG or FT1117M (Tradrack)"
            echo -e "2) Not listed / Other${INPUT}"
            num=$(prompt_123 "Servo?" 2)
            echo
            case $num in
                1)
                    _param_servo_up_angle=145
                    _param_servo_move_angle=${servo_up_angle}
                    _param_servo_down_angle=1
                    ;;
                2)
                    _param_servo_up_angle=145
                    _param_servo_move_angle=${servo_up_angle}
                    _param_servo_down_angle=1
                    ;;
            esac

        else
            _hw_maximum_servo_angle=180
            _hw_minimum_pulse_width=0.001
            _hw_maximum_pulse_width=0.002
            _param_servo_always_active=0
            _param_servo_up_angle=0
            _param_servo_move_angle=0
            _param_servo_down_angle=0
        fi
    fi

    if [ "${HAS_ENCODER}" == "yes" ]; then
        echo
        echo -e "${PROMPT}${SECTION}Clog detection? This uses the MMU encoder movement to detect clogs and can call your filament runout logic${INPUT}"
        yn=$(prompt_yn "Enable clog detection")
        echo
        case $yn in
            y)
                _param_enable_clog_detection=1
                echo -e "${PROMPT}    Would you like MMU to automatically adjust clog detection length (recommended)?${INPUT}"
                yn=$(prompt_yn "    Automatic")
                echo
                if [ "${yn}" == "y" ]; then
                    _param_enable_clog_detection=2
                fi
                ;;
            n)
                _param_enable_clog_detection=0
                ;;
        esac
    else
        _param_enable_clog_detection=0
    fi

    echo
    echo -e "${PROMPT}${SECTION}EndlessSpool? This uses filament runout detection to automate switching to new spool without interruption${INPUT}"
    yn=$(prompt_yn "Enable EndlessSpool")
    echo
    case $yn in
        y)
            _param_enable_endless_spool=1
            ;;
        n)
            _param_enable_endless_spool=0
            ;;
    esac

    echo
    echo -e "${PROMPT}${SECTION}Finally, would you like me to include all the MMU config files into your ${PRINTER_CONFIG} file${INPUT}"
    yn=$(prompt_yn "Add include?")
    echo
    case $yn in
        y)
            INSTALL_PRINTER_INCLUDES=yes
            echo -e "${PROMPT}    Would you like to include Mini 12864 screen menu configuration extension for MMU (only if you have one!)${INPUT}"
            yn=$(prompt_yn "    Include menu")
            echo
            case $yn in
                y)
                    MENU_12864=1
                    ;;
                n)
                    MENU_12864=0
                    ;;
            esac

            echo -e "${PROMPT}    Recommended: Would you like to include the default pause/resume macros supplied with Happy Hare${INPUT}"
            yn=$(prompt_yn "    Include client_macros.cfg")
            echo
            case $yn in
                y)
                    CLIENT_MACROS=1
                    ;;
                n)
                    CLIENT_MACROS=0
                    ;;
            esac

            echo -e "${PROMPT}    Addons: Would you like to include the EREC filament cutter macro (requires EREC servo installation)${INPUT}"
            yn=$(prompt_yn "    Include mmu_erec_cutter.cfg")
            echo
            case $yn in
                y)
                    ADDONS_EREC=1
                    ;;
                n)
                    ADDONS_EREC=0
                    ;;
            esac

            echo -e "${PROMPT}    Addons: Would you like to include the Blobifier purge system (requires Blobifier servo installation)${INPUT}"
            yn=$(prompt_yn "    Include blobifier.cfg")
            echo
            case $yn in
                y)
                    ADDONS_BLOBIFIER=1
                    ;;
                n)
                    ADDONS_BLOBIFIER=0
                    ;;
            esac
            ;;
        n)
            INSTALL_PRINTER_INCLUDES=no
            ;;
    esac

# Too verbose..
#    echo -e "${EMPHASIZE}"
#    echo -e "Summary of hardware config set by questionaire:${INFO}"
#    for var in $(set | grep '^_hw_' | cut -d '=' -f 1); do
#        short_name=$(echo "$var" | sed 's/^_hw_//')
#        eval "echo -e \"$short_name: \${$var}\""
#    done

    echo -e "${INFO}"
    echo "    vvvvvvvvvvvvvvvvvvvvvvvvvvvvvvvvvvvvvvvvvvvvvvvvvvvvvvvvvvvvvvvvvvvvvvvvvvv"
    echo
    echo "    NOTES:"
    echo "    What still needs to be done:"
    echo "    Edit mmu.cfg and mmu_hardware.cfg to get hardware correctly setup"
    if [ "${_hw_brd_type}" == "unknown" ]; then
        echo "        * Edit *.cfg files and substitute all missing pins"
    else
        echo "        * Review all pin configuration and change to match your mcu"
    fi
    echo "        * Verify motor current, especially if using non BOM motors"
    echo "        * Adjust motor direction with '!' on pin if necessary. No way to know here"
    echo "        * Adjust your config for loading and unloading preferences"
    echo -e "${WARNING}"
    echo "    Make sure you that you have these near the top of your printer.cfg:"
    echo "        # Happy Hare"
    echo "        [include mmu/base/*.cfg]"
    echo "        [include mmu/optional/client_macros.cfg]"
    echo "        [include mmu/addons/blobifier.cfg]"
    echo "        [include mmu/addons/mmu_erec_cutter.cfg]"
    echo -e "${INFO}"
    echo "    Later:"
    echo "        * Tweak configurations like speed and distance in mmu_parameters.cfg"
    echo "        * Configure your operational preferences in mmu_macro_vars.cfg"
    echo 
    echo "    Good luck! MMU is complex to setup. Remember Discord is your friend.."
    echo
    echo "    ^^^^^^^^^^^^^^^^^^^^^^^^^^^^^^^^^^^^^^^^^^^^^^^^^^^^^^^^^^^^^^^^^^^^^^^^^^"
    echo
>>>>>>> afab0eaf
}

check_version() {
	FROM_VERSION=${_param_happy_hare_version}
	if [ "${FROM_VERSION}" != "" ]; then
		if [[ "${VERSION}" < "${FROM_VERSION}" ]]; then
			log_warning "Trying to update from version ${FROM_VERSION} to ${VERSION}" \
				"Automatic 'downgrade' to earlier version is not garanteed. If you encounter startup problems you may" \
				"need to manually compare the backed-up 'mmu_parameters.cfg' with current one to restore differences"
			# log_error "Cannot automatically 'upgrade' to earlier version. You must do this by hand"
		elif [[ "${VERSION}" > "${FROM_VERSION}" ]]; then
			log_warning "Upgrading from version ${FROM_VERSION} to ${VERSION}..."
		fi
	fi
	_param_happy_hare_version=${VERSION}
}

print_happy_hare() {
	log_info "$(get_logo "Happy Hare ${CONFIG_F_VERSION} Ready...")"
}
<<<<<<< HEAD

print_unhappy_hare() {
	log_info "${sad_logo}"
}

case $1 in
build)
	build "$2" "$3"
	;;
install-includes)
	install_printer_includes "$2"
	;;
install-update-manager)
	install_update_manager "$2"
	;;
update)
	self_update
	;;
uninstall)
	uninstall
	;;
restart-klipper)
	restart_klipper
	;;
restart-moonraker)
	restart_moonraker
	;;
print-happy-hare)
	print_happy_hare
	;;
print-unhappy-hare)
	print_unhappy_hare
	;;
check-version)
	check_version
	;;
*)
	log_error "
The install and update method for Happy Hare has changed, please use make and the following commands to install, update or uninstall Happy Hare.

For a new install:
    make menuconfig
    make install

To update Happy Hare:
    make menuconfig # Optional if you don't want to change any settings you can skip this step
    make update

To uninstall Happy Hare:
    make uninstall
"
	;;
esac
=======
check_octoprint
verify_home_dirs
check_klipper
cleanup_old_klippy_modules

if [ "$UNINSTALL" -eq 0 ]; then
    if [ "${INSTALL}" -eq 1 ]; then
        echo -e "${TITLE}$(get_logo "Happy Hare interactive installer...")"
        read_default_config  # Parses template file parameters into memory
        questionaire         # Update in memory parameters from questionaire

        if [ "${INSTALL_PRINTER_INCLUDES}" == "yes" ]; then
            install_printer_includes
        fi
    else
        hardware_config="${KLIPPER_CONFIG_HOME}/mmu/base/mmu_hardware.cfg"
        if [ -f "${hardware_config}" ]; then
            echo -e "${TITLE}$(get_logo "Happy Hare upgrading previous install...")"
            read_default_config  # Parses template file parameters into memory
            read_previous_config # Update in memory parameters from previous install
        elif [ "${STARTER}" -eq 0 ]; then
            echo -e "${ERROR}Nothing to upgrade. If you want a new install run with '-i' (interactive) or '-e' (empty config)"
            usage
        else
            # Starter blank install
            echo -e "${TITLE}$(get_logo "Happy Hare generating skeletal config...")"
            read_default_config  # Parses template file parameters into memory
        fi
    fi

    # Important to update version
    FROM_VERSION=${_param_happy_hare_version}
    if [ ! "${FROM_VERSION}" == "" ]; then
        downgrade=$(awk -v to="$VERSION" -v from="$FROM_VERSION" 'BEGIN {print (to < from) ? "1" : "0"}')
        bad_v2v3=$(awk -v to="$VERSION" -v from="$FROM_VERSION" 'BEGIN {print (from < 2.70 && to >= 3.0) ? "1" : "0"}')
        if [ "$downgrade" -eq 1 ]; then
            echo -e "${WARNING}Trying to update from version ${FROM_VERSION} to ${VERSION}"
            echo -e "${ERROR}Automatic 'downgrade' to earlier version is not garanteed. If you encounter startup problems you may"
            echo -e "${ERROR}need to manually compare the backed-up 'mmu_parameters.cfg' with current one to restore differences"
        elif [ "$bad_v2v3" -eq 1 ]; then
            echo -e "${ERROR}Cannot automatically 'upgrade' from version ${FROM_VERSION} to ${VERSION}..."
            echo -e "${ERROR}Please upgrade to v2.7.0 or later before attempting v3.0 upgrade"
            exit 1
        elif [ ! "${FROM_VERSION}" == "${VERSION}" ]; then
            echo -e "${WARNING}Upgrading from version ${FROM_VERSION} to ${VERSION}..."
        fi
    fi
    _param_happy_hare_version=${VERSION}

    copy_config_files        # Copy config files updating from in memory parmameters or h/w settings

    # Special upgrades of mmu_hardware.cfg
    upgrade_mmu_hardware

    # Link in new components
    link_mmu_plugins
    install_update_manager

else
    echo
    echo -e "${WARNING}You have asked me to remove Happy Hare and cleanup"
    echo
    yn=$(prompt_yn "Are you sure you want to proceed with deleting Happy Hare?")
    echo
    case $yn in
        y)
            unlink_mmu_plugins
            uninstall_update_manager
            uninstall_printer_includes
            uninstall_config_files
            echo -e "${INFO}Uninstall complete except for the Happy-Hare directory - you can now safely delete that as well"
            ;;
        n)
            echo -e "${INFO}Well that was a close call!  Everything still intact"
            echo
            exit 0
            ;;
    esac
fi

if [ "$INSTALL" -eq 0 ]; then
    if [ "$VERSION" == "2.70" -a "$FROM_VERSION" != "2.70" ]; then
        restart_moonraker
    fi
    restart_klipper
else
    echo -e "${WARNING}Klipper not restarted automatically because you need to validate and complete config first"
fi

if [ "$UNINSTALL" -eq 1 ]; then
    echo -e "${EMPHASIZE}"
    echo "Done.  Sad to see you go (but maybe you'll be back)..."
    echo -e "${sad_logo}"
else
    echo -e "${TITLE}Done."
    echo -e "$(get_logo "Happy Hare ${F_VERSION} Ready...")"
fi
>>>>>>> afab0eaf
<|MERGE_RESOLUTION|>--- conflicted
+++ resolved
@@ -45,27 +45,27 @@
 DIM="${PURPLE}"
 
 log_color() {
-	for line in "${@:2}"; do
-		echo -e "${1}${line}${OFF}"
-	done
+    for line in "${@:2}"; do
+        echo -e "${1}${line}${OFF}"
+    done
 }
 
 log_warning() {
-	log_color "${WARNING}" "$@"
+    log_color "${WARNING}" "$@"
 }
 
 log_error() {
-	log_color "${ERROR}" "$@"
-	exit 1
+    log_color "${ERROR}" "$@"
+    exit 1
 }
 
 log_info() {
-	log_color "${INFO}" "$@"
+    log_color "${INFO}" "$@"
 }
 
 get_logo() {
-	caption=$1
-	cat <<EOF
+    caption=$1
+    cat <<EOF
  
 (\_/)
 ( *,*)
@@ -75,7 +75,7 @@
 }
 
 sad_logo=$(
-	cat <<EOF
+    cat <<EOF
 
 (\_/)
 ( v,v)
@@ -85,379 +85,224 @@
 )
 
 calc() {
-	awk "BEGIN { print $* }"
+    awk "BEGIN { print $* }"
 }
 
 triangular() {
-	calc "($1 * ($1 + 1) / 2)"
+    calc "($1 * ($1 + 1) / 2)"
 }
 
 # Helper for upgrade logic
 convert_to_boolean_string() {
-	if [ "$1" -eq 1 ] 2>/dev/null; then
-		echo "True"
-	elif [ "$1" -eq 0 ] 2>/dev/null; then
-		echo "False"
-	else
-		echo "$1"
-	fi
+    if [ "$1" -eq 1 ] 2>/dev/null; then
+        echo "True"
+    elif [ "$1" -eq 0 ] 2>/dev/null; then
+        echo "False"
+    else
+        echo "$1"
+    fi
 }
 
 self_update() {
-	[ "$UPDATE_GUARD" ] && return
-	export UPDATE_GUARD=YES
-	clear
-
-	cd "$SCRIPTPATH"
-
-	set +e
-	# timeout is unavailable on MIPS
-	if [ "$IS_MIPS" -ne 1 ]; then
-		BRANCH=$(timeout 3s git branch --show-current)
-	else
-		BRANCH=$(git branch --show-current)
-	fi
-
-	if [ $? -ne 0 ]; then
-		echo -e "${ERROR}Error updating from github"
-		echo -e "${ERROR}You might have an old version of git"
-		echo -e "${ERROR}Skipping automatic update..."
-		set -e
-		return
-	fi
-	set -e
-
-	[ -z "${BRANCH}" ] && {
-		echo -e "${ERROR}Timeout talking to github. Skipping upgrade check"
-		return
-	}
-	echo -e "${B_GREEN}Running on '${BRANCH}' branch"
-
-	# Both check for updates but also help me not loose changes accidently
-	echo -e "${B_GREEN}Checking for updates..."
-	git fetch --quiet
-
-	set +e
-	git diff --quiet --exit-code "origin/$BRANCH"
-	if [ $? -eq 1 ]; then
-		echo -e "${B_GREEN}Found a new version of Happy Hare on github, updating..."
-		[ -n "$(git status --porcelain)" ] && {
-			git stash push -m 'local changes stashed before self update' --quiet
-		}
-		RESTART=1
-	fi
-	set -e
-
-	if [ -n "${N_BRANCH}" ] && [ "${BRANCH}" != "${N_BRANCH}" ]; then
-		BRANCH=${N_BRANCH}
-		echo -e "${B_GREEN}Switching to '${BRANCH}' branch"
-		RESTART=1
-	fi
-
-	if [ -n "${RESTART}" ]; then
-		git checkout "$BRANCH" --quiet
-		git pull --quiet --force
-		GIT_VER=$(git describe --tags)
-		echo -e "${B_GREEN}Now on git version ${GIT_VER}"
-		echo -e "${B_GREEN}Running the new install script..."
-		cd - >/dev/null
-		exec "$SCRIPTNAME" "${ARGS[@]}"
-		exit 0 # Exit this old instance
-	fi
-	GIT_VER=$(git describe --tags)
-	echo -e "${B_GREEN}Already the latest version: ${GIT_VER}"
+    [ "$UPDATE_GUARD" ] && return
+    export UPDATE_GUARD=YES
+    clear
+
+    cd "$SCRIPTPATH"
+
+    set +e
+    # timeout is unavailable on MIPS
+    if [ "$IS_MIPS" -ne 1 ]; then
+        BRANCH=$(timeout 3s git branch --show-current)
+    else
+        BRANCH=$(git branch --show-current)
+    fi
+
+    if [ $? -ne 0 ]; then
+        echo -e "${ERROR}Error updating from github"
+        echo -e "${ERROR}You might have an old version of git"
+        echo -e "${ERROR}Skipping automatic update..."
+        set -e
+        return
+    fi
+    set -e
+
+    [ -z "${BRANCH}" ] && {
+        echo -e "${ERROR}Timeout talking to github. Skipping upgrade check"
+        return
+    }
+    echo -e "${B_GREEN}Running on '${BRANCH}' branch"
+
+    # Both check for updates but also help me not loose changes accidently
+    echo -e "${B_GREEN}Checking for updates..."
+    git fetch --quiet
+
+    set +e
+    git diff --quiet --exit-code "origin/$BRANCH"
+    if [ $? -eq 1 ]; then
+        echo -e "${B_GREEN}Found a new version of Happy Hare on github, updating..."
+        [ -n "$(git status --porcelain)" ] && {
+            git stash push -m 'local changes stashed before self update' --quiet
+        }
+        RESTART=1
+    fi
+    set -e
+
+    if [ -n "${N_BRANCH}" ] && [ "${BRANCH}" != "${N_BRANCH}" ]; then
+        BRANCH=${N_BRANCH}
+        echo -e "${B_GREEN}Switching to '${BRANCH}' branch"
+        RESTART=1
+    fi
+
+    if [ -n "${RESTART}" ]; then
+        git checkout "$BRANCH" --quiet
+        git pull --quiet --force
+        GIT_VER=$(git describe --tags)
+        echo -e "${B_GREEN}Now on git version ${GIT_VER}"
+        echo -e "${B_GREEN}Running the new install script..."
+        cd - >/dev/null
+        exec "$SCRIPTNAME" "${ARGS[@]}"
+        exit 0 # Exit this old instance
+    fi
+    GIT_VER=$(git describe --tags)
+    echo -e "${B_GREEN}Already the latest version: ${GIT_VER}"
 }
 
 # Parse file config settings into memory
 parse_file() {
-	local file="$1"
-	local prefix_filter="$2"
-	local namespace="$3"
-	local checkdup="$4"
-	local checkdup=""
-
-	if [ ! -f "${file}" ]; then
-		log_error "Trying to parse '${file}' but it doesn't exist"
-	fi
-
-	# Read old config files
-	while IFS="" read -r line; do
-		# Remove comments and config sections
-		local line="${line%%[#\[\;]*}"
-
-		if [[ ! "${line}" =~ : ]]; then
-			# Line doesn't contain a parameter
-			continue
-		fi
-
-		local parameter="${line%%:*}"                  # Select parameter before :
-		local parameter="${parameter##*([[:space:]])}" # Remove leading whitespace
-		local parameter="${parameter%%*([[:space:]])}" # Remove trailing whitespace
-
-		if [ -z "${parameter}" ] || ! [[ "${parameter}" =~ ^(${prefix_filter}) ]]; then
-			# Parameter is empty or doesn't match filter
-			continue
-		fi
-
-		local value="${line#*:}" # Select value after :
-		local value="${value##*([[:space:]])}"
-		local value="${value%%*([[:space:]])}"
-
-		if [ -z "${value}" ]; then
-			# Value is empty
-			continue
-		fi
-
-		# If parameter is one of interest and it has a value remember it
-		local combined="${namespace}${parameter}"
-		if [ -n "${checkdup}" ] && [ -n "${!combined+x}" ]; then
-			log_error "${parameter} defined multiple times!"
-		fi
-
-		if [[ "${value}" =~ ^{.*}$ ]]; then
-			eval "${combined}=\$${value}"
-		elif [ "${value:0:1}" = "'" ]; then
-			eval "${combined}=\'${value}\'"
-		else
-			eval "${combined}='${value}'"
-		fi
-	done <"${file}"
+    local file="$1"
+    local prefix_filter="$2"
+    local namespace="$3"
+    local checkdup="$4"
+    local checkdup=""
+
+    if [ ! -f "${file}" ]; then
+        log_error "Trying to parse '${file}' but it doesn't exist"
+    fi
+
+    # Read old config files
+    while IFS="" read -r line; do
+        # Remove comments and config sections
+        local line="${line%%[#\[\;]*}"
+
+        if [[ ! "${line}" =~ : ]]; then
+            # Line doesn't contain a parameter
+            continue
+        fi
+
+        local parameter="${line%%:*}"                  # Select parameter before :
+        local parameter="${parameter##*([[:space:]])}" # Remove leading whitespace
+        local parameter="${parameter%%*([[:space:]])}" # Remove trailing whitespace
+
+        if [ -z "${parameter}" ] || ! [[ "${parameter}" =~ ^(${prefix_filter}) ]]; then
+            # Parameter is empty or doesn't match filter
+            continue
+        fi
+
+        local value="${line#*:}" # Select value after :
+        local value="${value##*([[:space:]])}"
+        local value="${value%%*([[:space:]])}"
+
+        if [ -z "${value}" ]; then
+            # Value is empty
+            continue
+        fi
+
+        # If parameter is one of interest and it has a value remember it
+        local combined="${namespace}${parameter}"
+        if [ -n "${checkdup}" ] && [ -n "${!combined+x}" ]; then
+            log_error "${parameter} defined multiple times!"
+        fi
+
+        if [[ "${value}" =~ ^{.*}$ ]]; then
+            eval "${combined}=\$${value}"
+        elif [ "${value:0:1}" = "'" ]; then
+            eval "${combined}=\'${value}\'"
+        else
+            eval "${combined}='${value}'"
+        fi
+    done <"${file}"
 }
 
 # Copy config file substituting in memory values from past config or initial interview
 update_file() {
-	local dest="$1"
-	local prefix_filter="$2"
-	local namespace="$3"
-
-	echo "Updating ${dest} from ${src}..."
-	# local line_no=0
-	# Read the file line by line
-	while IFS="" read -r line; do
-		local line_no=$((line_no + 1))
-
-		if [[ "${line}" =~ ^[[:space:]]*([#\;\[\]|$) ]]; then
-			# Empty line, section or comment, just copy
-			echo "${line}"
-			continue
-		fi
-
-		local parameter="${line%%:*}"                  # select parameter
-		local parameter="${parameter##*([[:space:]])}" # remove leading spaces
-		local parameter="${parameter%%*([[:space:]])}" # remove trailing spaces
-
-		if [ -z "${parameter}" ] || [[ ! "${parameter}" =~ ^(${prefix_filter}) ]]; then
-			# Parameter doesn't match filter
-			echo "${line}"
-			continue
-		fi
-
-		local namespaced_parameter="${namespace}${parameter}"
-		if [ -n "${!namespaced_parameter}" ]; then
-			# If 'parameter' is set and not empty, evaluate its value
-			local new_value=${!namespaced_parameter}
-			if [ -n "${namespace}" ]; then
-				# Namespaced, use once
-				unset "${namespaced_parameter}"
-			fi
-		elif [ -n "${!parameter}" ]; then
-			# Try non-namespaced name, multi-use
-			local new_value="${!parameter}"
-		else
-			# If 'parameter' is unset or empty leave as token
-			local new_value="{${parameter}}"
-		fi
-
-		if [ -z "${new_value}" ]; then
-			local new_value="''"
-		fi
-
-		local comment="${line#"${line%%*([[:space:]])[#;]*}"}" # extract trailing space + comment
-		echo "${parameter}: ${new_value}${comment}"
-
-	done <"${dest}" >"${dest}.tmp" && mv "${dest}.tmp" "${dest}"
+    local dest="$1"
+    local prefix_filter="$2"
+    local namespace="$3"
+
+    echo "Updating ${dest} from ${src}..."
+    # local line_no=0
+    # Read the file line by line
+    while IFS="" read -r line; do
+        local line_no=$((line_no + 1))
+
+        if [[ "${line}" =~ ^[[:space:]]*([#\;\[\]|$) ]]; then
+            # Empty line, section or comment, just copy
+            echo "${line}"
+            continue
+        fi
+
+        local parameter="${line%%:*}"                  # select parameter
+        local parameter="${parameter##*([[:space:]])}" # remove leading spaces
+        local parameter="${parameter%%*([[:space:]])}" # remove trailing spaces
+
+        if [ -z "${parameter}" ] || [[ ! "${parameter}" =~ ^(${prefix_filter}) ]]; then
+            # Parameter doesn't match filter
+            echo "${line}"
+            continue
+        fi
+
+        local namespaced_parameter="${namespace}${parameter}"
+        if [ -n "${!namespaced_parameter}" ]; then
+            # If 'parameter' is set and not empty, evaluate its value
+            local new_value=${!namespaced_parameter}
+            if [ -n "${namespace}" ]; then
+                # Namespaced, use once
+                unset "${namespaced_parameter}"
+            fi
+        elif [ -n "${!parameter}" ]; then
+            # Try non-namespaced name, multi-use
+            local new_value="${!parameter}"
+        else
+            # If 'parameter' is unset or empty leave as token
+            local new_value="{${parameter}}"
+        fi
+
+        if [ -z "${new_value}" ]; then
+            local new_value="''"
+        fi
+
+        local comment="${line#"${line%%*([[:space:]])[#;]*}"}" # extract trailing space + comment
+        echo "${parameter}: ${new_value}${comment}"
+
+    done <"${dest}" >"${dest}.tmp" && mv "${dest}.tmp" "${dest}"
 }
 
 # Set default parameters from the distribution (reference) config files
 read_default_config() {
-	# log_info "Reading default configuration parameters..."
-	parse_file "config/base/mmu_parameters.cfg" "" "_param_" "checkdup"
-	parse_file "config/base/mmu_macro_vars.cfg" "variable_|filename" "" "checkdup"
-	for file in config/addons/*.cfg; do
-		if ! [[ "${file##*/}" =~ ^my_|_hw.cfg$ ]]; then
-			parse_file "${file}" "variable_" "" "checkdup"
-		fi
-	done
+    # log_info "Reading default configuration parameters..."
+    parse_file "config/base/mmu_parameters.cfg" "" "_param_" "checkdup"
+    parse_file "config/base/mmu_macro_vars.cfg" "variable_|filename" "" "checkdup"
+    for file in config/addons/*.cfg; do
+        if ! [[ "${file##*/}" =~ ^my_|_hw.cfg$ ]]; then
+            parse_file "${file}" "variable_" "" "checkdup"
+        fi
+    done
 }
 
 # Pull parameters from previous installation
 read_previous_config() {
-	local cfg="mmu_parameters.cfg"
-	local dest_cfg=${CONFIG_KLIPPER_CONFIG_HOME}/mmu/base/${cfg}
-
-	if [ -f "${dest_cfg}" ]; then
-		parse_file "${dest_cfg}" "" "_param_"
-	fi
-
-	for cfg in mmu_macro_vars.cfg; do
-		local dest_cfg=${CONFIG_KLIPPER_CONFIG_HOME}/mmu/base/${cfg}
-		if [ -f "${dest_cfg}" ]; then
-			log_info "Reading ${cfg} configuration from previous installation..."
-			if [ "${cfg}" == "mmu_macro_vars.cfg" ]; then
-				parse_file "${dest_cfg}" "variable_|filename"
-			else
-				parse_file "${dest_cfg}" "variable_"
-			fi
-		fi
-	done
-
-	# Get number of gates stored in mmu_hardware.cfg if available
-	local cfg="mmu_hardware.cfg"
-	local cfg=${CONFIG_KLIPPER_CONFIG_HOME}/mmu/base/mmu_hardware.cfg
-	# if [ -f "${dest_cfg}" ]; then
-	# 	CONFIG_HW_NUM_GATES=$(awk -F '[: ]+' '/num_gates:/ {gsub(/[[:space:]]*#.*/, "", $2); print $2}' "${cfg}")
-	# fi
-
-	# TODO namespace config in third-party addons separately
-	if [ -d "${CONFIG_KLIPPER_CONFIG_HOME}/mmu/addons" ]; then
-		for cfg in "${CONFIG_KLIPPER_CONFIG_HOME}"/mmu/addons/*.cfg; do
-			if [[ "${cfg##*/}" =~ _hw ]]; then
-				continue
-			fi
-
-			if [ -f "${dest_cfg}" ]; then
-				log_info "Reading ${cfg##*/} configuration from previous installation..."
-				parse_file "${cfg}" "variable_"
-			fi
-		done
-	fi
-
-	# Upgrade / map / force old parameters...
-	# v2.7.1
-	if [ -n "${variable_pin_park_x_dist}" ]; then
-		variable_pin_park_dist="${variable_pin_park_x_dist}"
-	fi
-	if [ -n "${variable_pin_loc_x_compressed}" ]; then
-		variable_pin_loc_compressed="${variable_pin_loc_x_compressed}"
-	fi
-	if [ -n "${variable_park_xy}" ]; then
-		variable_park_toolchange="${variable_park_xy}, ${_param_z_hop_height_toolchange:-0}, 0, 2"
-		variable_park_error="${variable_park_xy}, ${_param_z_hop_height_error:-0}, 0, 2"
-	fi
-	if [ -n "${variable_lift_speed}" ]; then
-		variable_park_lift_speed="${variable_lift_speed}"
-	fi
-	if [ "${variable_enable_park}" == "False" ]; then
-		variable_enable_park_printing="'pause,cancel'"
-		if [ "${variable_enable_park_runout}" == "True" ]; then
-			variable_enable_park_printing="'toolchange,load,unload,runout,pause,cancel'"
-		fi
-	else
-		variable_enable_park_printing="'toolchange,load,unload,pause,cancel'"
-	fi
-	if [ "${variable_enable_park_standalone}" == "False" ]; then
-		variable_enable_park_standalone="'pause,cancel'"
-	else
-		variable_enable_park_standalone="'toolchange,load,unload,pause,cancel'"
-	fi
-
-	# v2.7.2
-	if [ "${_param_toolhead_residual_filament}" == "0" ] && [ ! "${_param_toolhead_ooze_reduction}" == "0" ]; then
-		_param_toolhead_residual_filament=${_param_toolhead_ooze_reduction}
-		_param_toolhead_ooze_reduction=0
-	fi
-
-	# Blobifer update - Oct 13th 20204
-	if [ -n "${variable_iteration_z_raise}" ]; then
-		log_info "Setting Blobifier variable_z_raise and variable_purge_length_maximum from previous settings"
-		triangulated=$(triangular "${variable_max_iterations_per_blob} - 1")
-		variable_z_raise=$(calc "${variable_iteration_z_raise} * ${variable_max_iterations_per_blob} - ${triangulated} * ${variable_iteration_z_change}")
-		variable_purge_length_maximum=$(calc "${variable_max_iteration_length} * ${variable_max_iterations_per_blob}")
-	fi
-}
-
-per_section() {
-	local start_section=$1
-	local end_section=$2
-	local sed_cmd=$3
-	local in_situ=$4
-	local file=$5
-
-	if ! grep -q "${start_section}" "${file}"; then
-		log_warning "$start_section not found in ${file} - skipping"
-	else
-		local params=""
-		if [ "${in_situ}" == "y" ]; then
-			params+="-i"
-		else
-			params+="-n"
-		fi
-		sed ${params} "
-			/^${start_section}/,/^${end_section}/ { // ! ${sed_cmd}; /${start_section}/ ${sed_cmd}; }
-		" "${file}"
-	fi
-}
-
-# Delete every line from start_section up to end_section (exclusive),
-delete_section() {
-	local start_section=$1
-	local end_section=$2
-	local file=$3
-
-	per_section "${start_section}" "${end_section}" "d" "y" "${file}"
-}
-
-insert_after_section() {
-	local start_section=$1
-	local end_section=$2
-	local insert="${3//$'\n'/\\ \\n}" # Add command split at every newline
-	local file=$4
-
-	sed -i "/^${start_section}/,/^${end_section}/!b; /^${end_section}/ a ${insert}" "${file}"
-}
-
-comment_section() {
-	local start_section=$1
-	local end_section=$2
-	local file=$3
-
-	per_section "${start_section}" "${end_section}" "s/^\([^#]\)/#\1/" "y" "${file}"
-}
-
-<<<<<<< HEAD
-uncomment_section() {
-	local start_section=$1
-	local end_section=$2
-	local file=$3
-
-	per_section "${start_section}" "${end_section}" "s/^#//" "y" "${file}"
-}
-
-select_section() {
-	local start_section=$1
-	local end_section=$2
-	local file=$3
-
-	per_section "${start_section}" "${end_section}" "p" "n" "${file}"
-=======
-# Pull parameters from previous installation
-read_previous_config() {
-    cfg="mmu_parameters.cfg"
-    dest_cfg=${KLIPPER_CONFIG_HOME}/mmu/base/${cfg}
-
-    if [ ! -f "${dest_cfg}" ]; then
-        echo -e "${WARNING}No previous ${cfg} found. Will install default"
-    else
-        echo -e "${INFO}Reading ${cfg} configuration from previous installation..."
+    local cfg="mmu_parameters.cfg"
+    local dest_cfg=${CONFIG_KLIPPER_CONFIG_HOME}/mmu/base/${cfg}
+
+    if [ -f "${dest_cfg}" ]; then
         parse_file "${dest_cfg}" "" "_param_"
     fi
 
     for cfg in mmu_macro_vars.cfg; do
-        dest_cfg=${KLIPPER_CONFIG_HOME}/mmu/base/${cfg}
-        if [ ! -f "${dest_cfg}" ]; then
-            echo -e "${WARNING}No previous ${cfg} found. Will install default"
-        else
-            echo -e "${INFO}Reading ${cfg} configuration from previous installation..."
+        local dest_cfg=${CONFIG_KLIPPER_CONFIG_HOME}/mmu/base/${cfg}
+        if [ -f "${dest_cfg}" ]; then
+            log_info "Reading ${cfg} configuration from previous installation..."
             if [ "${cfg}" == "mmu_macro_vars.cfg" ]; then
                 parse_file "${dest_cfg}" "variable_|filename"
             else
@@ -467,38 +312,39 @@
     done
 
     # Get number of gates stored in mmu_hardware.cfg if available
-    cfg="mmu_hardware.cfg"
-    dest_cfg=${KLIPPER_CONFIG_HOME}/mmu/base/${cfg}
-    if [ -f "${dest_cfg}" ]; then
-        _hw_num_gates=$(sed -n 's/^[[:space:]]*num_gates:[[:space:]]*\([0-9]\+\).*/\1/p' "${dest_cfg}")
-    fi
+    local cfg="mmu_hardware.cfg"
+    local cfg=${CONFIG_KLIPPER_CONFIG_HOME}/mmu/base/mmu_hardware.cfg
+    # if [ -f "${dest_cfg}" ]; then
+    # 	CONFIG_HW_NUM_GATES=$(awk -F '[: ]+' '/num_gates:/ {gsub(/[[:space:]]*#.*/, "", $2); print $2}' "${cfg}")
+    # fi
 
     # TODO namespace config in third-party addons separately
-    if [ -d "${KLIPPER_CONFIG_HOME}/mmu/addons" ]; then
-        for cfg in `cd ${KLIPPER_CONFIG_HOME}/mmu/addons ; ls *.cfg | grep -v "_hw"`; do
-            dest_cfg=${KLIPPER_CONFIG_HOME}/mmu/addons/${cfg}
-            if [ ! -f "${dest_cfg}" ]; then
-                echo -e "${WARNING}No previous ${cfg} found. Will install default"
-            else
-                echo -e "${INFO}Reading ${cfg} configuration from previous installation..."
-                parse_file "${dest_cfg}" "variable_"
+    if [ -d "${CONFIG_KLIPPER_CONFIG_HOME}/mmu/addons" ]; then
+        for cfg in "${CONFIG_KLIPPER_CONFIG_HOME}"/mmu/addons/*.cfg; do
+            if [[ "${cfg##*/}" =~ _hw ]]; then
+                continue
+            fi
+
+            if [ -f "${dest_cfg}" ]; then
+                log_info "Reading ${cfg##*/} configuration from previous installation..."
+                parse_file "${cfg}" "variable_"
             fi
         done
     fi
 
     # Upgrade / map / force old parameters...
     # v2.7.1
-    if [ ! "${variable_pin_park_x_dist}" == "" ]; then
+    if [ -n "${variable_pin_park_x_dist}" ]; then
         variable_pin_park_dist="${variable_pin_park_x_dist}"
     fi
-    if [ ! "${variable_pin_loc_x_compressed}" == "" ]; then
+    if [ -n "${variable_pin_loc_x_compressed}" ]; then
         variable_pin_loc_compressed="${variable_pin_loc_x_compressed}"
     fi
-    if [ ! "${variable_park_xy}" == "" ]; then
+    if [ -n "${variable_park_xy}" ]; then
         variable_park_toolchange="${variable_park_xy}, ${_param_z_hop_height_toolchange:-0}, 0, 2"
         variable_park_error="${variable_park_xy}, ${_param_z_hop_height_error:-0}, 0, 2"
     fi
-    if [ ! "${variable_lift_speed}" == "" ]; then
+    if [ -n "${variable_lift_speed}" ]; then
         variable_park_lift_speed="${variable_lift_speed}"
     fi
     if [ "${variable_enable_park}" == "False" ]; then
@@ -516,37 +362,90 @@
     fi
 
     # v2.7.2
-    if [ "${_param_toolhead_residual_filament}" == "0" -a ! "${_param_toolhead_ooze_reduction}" == "0" ]; then
-        _param_toolhead_residual_filament=$_param_toolhead_ooze_reduction
+    if [ "${_param_toolhead_residual_filament}" == "0" ] && [ ! "${_param_toolhead_ooze_reduction}" == "0" ]; then
+        _param_toolhead_residual_filament=${_param_toolhead_ooze_reduction}
         _param_toolhead_ooze_reduction=0
     fi
 
-    # v2.7.3 - Blobifer update - Oct 13th 20204
-    if [ ! "${variable_iteration_z_raise}" == "" ]; then
-        echo -e "${INFO}Setting Blobifier variable_z_raise and variable_purge_length_maximum from previous settings"
-        variable_z_raise=$(awk -v iter_z_raise="$variable_iteration_z_raise" -v max_iter="$variable_max_iterations_per_blob" -v z_change="$variable_iteration_z_change" 'BEGIN {
-            triangular_value = (max_iter - 1) * max_iter / 2;
-            print iter_z_raise * max_iter - triangular_value * z_change;
-        }')
-        variable_purge_length_maximum=$(awk -v max_len="$variable_max_iteration_length" -v max_iter="$variable_max_iterations_per_blob" 'BEGIN { print max_len * max_iter }')
-    fi
-
-    # v3.0.0
-    if [ "${_param_auto_calibrate_gates}" != "" ]; then
-        _param_autotune_rotation_distance=${_param_auto_calibrate_gates}
-    fi
-    if [ "${_param_auto_calibrate_bowden}" != "" ]; then
-        _param_autotune_bowden_length=${_param_auto_calibrate_bowden}
-    fi
->>>>>>> afab0eaf
+    # Blobifer update - Oct 13th 20204
+    if [ -n "${variable_iteration_z_raise}" ]; then
+        log_info "Setting Blobifier variable_z_raise and variable_purge_length_maximum from previous settings"
+        triangulated=$(triangular "${variable_max_iterations_per_blob} - 1")
+        variable_z_raise=$(calc "${variable_iteration_z_raise} * ${variable_max_iterations_per_blob} - ${triangulated} * ${variable_iteration_z_change}")
+        variable_purge_length_maximum=$(calc "${variable_max_iteration_length} * ${variable_max_iterations_per_blob}")
+    fi
+}
+
+per_section() {
+    local start_section=$1
+    local end_section=$2
+    local sed_cmd=$3
+    local in_situ=$4
+    local file=$5
+
+    if ! grep -q "${start_section}" "${file}"; then
+        log_warning "$start_section not found in ${file} - skipping"
+    else
+        local params=""
+        if [ "${in_situ}" == "y" ]; then
+            params+="-i"
+        else
+            params+="-n"
+        fi
+        sed ${params} "
+			/^${start_section}/,/^${end_section}/ { // ! ${sed_cmd}; /${start_section}/ ${sed_cmd}; }
+		" "${file}"
+    fi
+}
+
+# Delete every line from start_section up to end_section (exclusive),
+delete_section() {
+    local start_section=$1
+    local end_section=$2
+    local file=$3
+
+    per_section "${start_section}" "${end_section}" "d" "y" "${file}"
+}
+
+insert_after_section() {
+    local start_section=$1
+    local end_section=$2
+    local insert="${3//$'\n'/\\ \\n}" # Add command split at every newline
+    local file=$4
+
+    sed -i "/^${start_section}/,/^${end_section}/!b; /^${end_section}/ a ${insert}" "${file}"
+}
+
+comment_section() {
+    local start_section=$1
+    local end_section=$2
+    local file=$3
+
+    per_section "${start_section}" "${end_section}" "s/^\([^#]\)/#\1/" "y" "${file}"
+}
+
+uncomment_section() {
+    local start_section=$1
+    local end_section=$2
+    local file=$3
+
+    per_section "${start_section}" "${end_section}" "s/^#//" "y" "${file}"
+}
+
+select_section() {
+    local start_section=$1
+    local end_section=$2
+    local file=$3
+
+    per_section "${start_section}" "${end_section}" "p" "n" "${file}"
 }
 
 replace_placeholder() {
-	local placeholder=$1
-	local value=$2
-	local file=$3
-
-	sed -i "s|{${placeholder}}|${value}|g" "${file}"
+    local placeholder=$1
+    local value=$2
+    local file=$3
+
+    sed -i "s|{${placeholder}}|${value}|g" "${file}"
 }
 
 # I'd prefer not to attempt to upgrade mmu_hardware.cfg but these will ease pain
@@ -557,7 +456,7 @@
     # v3.0.0: Upgrade mmu_servo to mmu_selector_servo
     found_mmu_servo=$(grep -E -c "^\[mmu_servo mmu_servo\]" ${hardware_cfg} || true)
     if [ "${found_mmu_servo}" -eq 1 ]; then
-        sed "s/\[mmu_servo mmu_servo\]/\[mmu_servo selector_servo\]/g" "${hardware_cfg}" > "${hardware_cfg}.tmp" && mv "${hardware_cfg}.tmp" ${hardware_cfg}
+        sed "s/\[mmu_servo mmu_servo\]/\[mmu_servo selector_servo\]/g" "${hardware_cfg}" >"${hardware_cfg}.tmp" && mv "${hardware_cfg}.tmp" ${hardware_cfg}
         echo -e "${INFO}Updated [mmu_servo mmu_servo] in mmu_hardware.cfg..."
     fi
 
@@ -566,7 +465,7 @@
     # v3.0.0: Remove num_gates in led section
     found_num_gates=$(grep -E -c "^(#?num_gates)" ${hardware_cfg} || true)
     if [ "${found_num_gates}" -gt 0 -a "${found_mmu_machine}" -eq 0 ]; then
-        sed "/^\(#\?num_gates\)/d" "${hardware_cfg}" > "${hardware_cfg}.tmp" && mv "${hardware_cfg}.tmp" ${hardware_cfg}
+        sed "/^\(#\?num_gates\)/d" "${hardware_cfg}" >"${hardware_cfg}.tmp" && mv "${hardware_cfg}.tmp" ${hardware_cfg}
         echo -e "${INFO}Removed 'num_gates' from [mmu_leds] section in mmu_hardware.cfg..."
     fi
 
@@ -574,7 +473,8 @@
     if [ "${found_mmu_machine}" -eq 0 ]; then
 
         # Note params will be comming from mmu_parameters
-        new_section=$(cat <<EOF
+        new_section=$(
+            cat <<EOF
 # MMU MACHINE / TYPE ---------------------------------------------------------------------------------------------------
 # ███╗   ███╗███╗   ███╗██╗   ██╗    ███╗   ███╗ █████╗  ██████╗██╗  ██╗██╗███╗   ██╗███████╗
 # ████╗ ████║████╗ ████║██║   ██║    ████╗ ████║██╔══██╗██╔════╝██║  ██║██║████╗  ██║██╔════╝
@@ -588,1092 +488,360 @@
 mmu_version: ${_param_mmu_version}			# MMU hardware version number (add mod suffix documented above)
 
 EOF
-)
+        )
         awk -v block="$new_section" '
             BEGIN { found = 0 }
             /^[[:space:]]*$/ && !found { print; print block; found = 1; next }
             { print }
-        ' "${hardware_cfg}" > "${hardware_cfg}.tmp" && mv "${hardware_cfg}.tmp" ${hardware_cfg}
+        ' "${hardware_cfg}" >"${hardware_cfg}.tmp" && mv "${hardware_cfg}.tmp" ${hardware_cfg}
 
         echo -e "${INFO}Added new [mmu_machine] section to mmu_hardware.cfg..."
     fi
-}  
+}
 
 copy_config_files() {
-	# Now substitute tokens using given brd_type and Kconfig starting values
-
-	local filename=${1##*/}
-	local src=${1}
-	local dest=${2}
-
-	# Hardware files: Special token substitution -----------------------------------------
-	if [ "${filename}" == "mmu.cfg" ] || [ "${filename}" == "mmu_hardware.cfg" ]; then
-
-		for var in $(declare | grep '^CONFIG_HW_'); do
-			local var=${var%%=*}
-			local pattern="{${var#CONFIG_HW_}}"
-			sed_expr+="s|${pattern,,}|${!var}|g; "
-		done
-
-		for var in $(declare | grep "^CONFIG_PIN_"); do
-			local var=${var%%=*}
-			local pattern="{${var#CONFIG_}}"
-			sed_expr+="s|${pattern,,}|${!var}|g; "
-		done
-
-		sed_expr+="s|{pin_.*}||g; " # Remove any remaining unprocessed pin tokens
-
-		cp --remove-destination "${src}" "${dest}"
-		# Correct shared uart_address for EASY-BRD
-		if [ "${CONFIG_HW_MMU_BOARD_TYPE}" == "EASY-BRD" ]; then
-			# Share uart_pin to avoid duplicate alias problem
-			sed_expr+="s/^uart_pin: mmu:MMU_SEL_UART/uart_pin: mmu:MMU_GEAR_UART/; "
-		else
-			# Remove uart_address lines
-			sed_expr+="/^uart_address:/ d; "
-		fi
-
-		# Do all the token substitution
-
-		sed -i "${sed_expr}" "${dest}"
-
-		if [ "${CONFIG_ENABLE_SELECTOR_TOUCH}" == "y" ]; then
-			uncomment_section "#diag_pin: ^mmu:MMU_GEAR_DIAG" "$" "${dest}"
-			uncomment_section "#extra_endstop_pins" "$" "${dest}"
-			comment_section "uart_address" "" "${dest}"
-		fi
-
-		# Handle LED option - Comment out if disabled (section is last, go comment to end of file)
-		if [ "${file}" == "mmu_hardware.cfg" ] && [ "${CONFIG_ENABLE_LED}" != "y" ]; then
-			comment_section "\[neopixel mmu_leds\]" "$" "${dest}"
-			comment_section "\[mmu_leds\]" "$" "${dest}"
-		fi
-
-		# Handle Encoder option - Delete if not required (section is 25 lines long)
-		if [ "${file}" == "mmu_hardware.cfg" ] && [ "${CONFIG_HW_MMU_HAS_ENCODER}" != "y" ]; then
-			delete_section "# ENCODER" "# FILAMENT SENSORS" "${dest}"
-		fi
-		# Handle Selector options - Delete if not required (sections are 8 and 36 lines respectively)
-		if [ "${file}" == "mmu_hardware.cfg" ] && [ "${CONFIG_HW_MMU_HAS_SELECTOR}" != "y" ]; then
-			delete_section "# SELECTOR SERVO" "# OPTIONAL GANTRY" "${dest}"
-			delete_section "# SELECTOR STEPPER" "# SERVOS" "${dest}"
-
-			additional_gear_section_tmc="$(select_section "\[tmc2209 stepper_mmu_gear_1\]" "$" "${dest}")\n"
-			additional_gear_section_stepper="$(select_section "\[stepper_mmu_gear_1\]" "$" "${dest}")\n"
-
-			gear_sections=""
-			for ((i = 2; i <= $(calc "${CONFIG_HW_NUM_GATES} - 1"); i++)); do
-				gear_sections+="${additional_gear_section_tmc//_1/_${i}}\n"
-				gear_sections+="${additional_gear_section_stepper//_1/_${i}}\n"
-			done
-
-			insert_after_section "\[stepper_mmu_gear_1\]" "$" "${gear_sections}" "${dest}"
-		else
-			# Delete additional gear drivers template section
-			delete_section "# ADDITIONAL FILAMENT DRIVE" "# SELECTOR STEPPER" "${dest}"
-		fi
-	fi
-
-	# Conifguration parameters -----------------------------------------------------------
-	if [ "${filename}" == "mmu_parameters.cfg" ]; then
-		cp --remove-destination "${src}" "${dest}" # Overwrite the symbolic link first
-		update_file "${dest}" "" "_param_"
-
-		# Ensure that supplemental user added params are retained. These are those that are
-		# by default set internally in Happy Hare based on vendor and version settings but
-		# can be overridden.  This set also includes a couple of hidden test parameters.
-		{
-			echo ""
-			echo "# SUPPLEMENTAL USER CONFIG retained after upgrade --------------------------------------------------------------------"
-			echo "#"
-			local supplemental_params="cad_gate0_pos cad_gate_width cad_bypass_offset cad_last_gate_offset cad_block_width cad_bypass_block_width cad_bypass_block_delta cad_selector_tolerance gate_material gate_color gate_spool_id gate_status gate_filament_name gate_temperature gate_speed_override endless_spool_groups tool_to_gate_map"
-			local hidden_params="test_random_failures test_random_failures test_disable_encoder test_force_in_print serious"
-
-			for var in $(declare | grep '^_param_'); do
-				local var=${var%%=*}
-				local param=${var#_param_}
-				for item in ${supplemental_params} ${hidden_params}; do
-					if [ "${item}" == "${param}" ]; then
-						echo "${param}: ${!var}"
-						eval unset "${var}"
-					fi
-				done
-			done
-		} >>"${dest}"
-
-		# If any params are still left warn the user because they will be lost (should have been upgraded)
-		for var in $(declare | grep '^_param_'); do
-			local var=${var%%=*}
-			local param=${var#_param_}
-			echo "Parameter: '${param}: ${!var}' is deprecated and has been removed"
-		done
-	fi
-
-	# Variables macro ---------------------------------------------------------------------
-	if [ "${filename}" == "mmu_macro_vars.cfg" ]; then
-		cp --remove-destination "${src}" "${dest}" # Overwrite the symbolic link first
-		local tx_macros=""
-		if [ "${CONFIG_HW_NUM_GATES}" == "" ] || [ "${CONFIG_HW_NUM_GATES}" == "{num_gates}" ]; then
-			CONFIG_HW_NUM_GATES=12
-		fi
-		for ((i = 0; i <= $(calc "${CONFIG_HW_NUM_GATES} - 1"); i++)); do
-			tx_macros+="[gcode_macro T${i}]\n"
-			tx_macros+="gcode: MMU_CHANGE_TOOL TOOL=${i}\n"
-		done
-
-		replace_placeholder "tx_macros" "${tx_macros}" "${dest}"
-		update_file "${dest}" "variable_|filename"
-	fi
-	# done
-
-	if [ "${filename}" == "mmu_vars.cfg" ]; then
-		cp --remove-destination "${src}" "${dest}"
-	fi
-
-	# Addon config files are always copied (and updated) so they can be edited ----------------
-	# Skipping files with 'my_' prefix for development
-	if [[ ${src#"${OUT}"/config/} =~ ^addons ]]; then
-		# for file in config/addons/*.cfg; do
-		if [[ ! "${filename}" =~ (^my_|_hw\.cfg.*$) ]]; then
-			cp --remove-destination "${src}" "${dest}" # Overwrite the symbolic link first
-			log_info "Installing configuration file ${file}"
-			update_file "${dest}" "variable_"
-		fi
-
-	fi
+    # Now substitute tokens using given brd_type and Kconfig starting values
+
+    local filename=${1##*/}
+    local src=${1}
+    local dest=${2}
+
+    # Hardware files: Special token substitution -----------------------------------------
+    if [ "${filename}" == "mmu.cfg" ] || [ "${filename}" == "mmu_hardware.cfg" ]; then
+
+        for var in $(declare | grep '^CONFIG_HW_'); do
+            local var=${var%%=*}
+            local pattern="{${var#CONFIG_HW_}}"
+            sed_expr+="s|${pattern,,}|${!var}|g; "
+        done
+
+        for var in $(declare | grep "^CONFIG_PIN_"); do
+            local var=${var%%=*}
+            local pattern="{${var#CONFIG_}}"
+            sed_expr+="s|${pattern,,}|${!var}|g; "
+        done
+
+        sed_expr+="s|{pin_.*}||g; " # Remove any remaining unprocessed pin tokens
+
+        cp --remove-destination "${src}" "${dest}"
+        # Correct shared uart_address for EASY-BRD
+        if [ "${CONFIG_HW_MMU_BOARD_TYPE}" == "EASY-BRD" ]; then
+            # Share uart_pin to avoid duplicate alias problem
+            sed_expr+="s/^uart_pin: mmu:MMU_SEL_UART/uart_pin: mmu:MMU_GEAR_UART/; "
+        else
+            # Remove uart_address lines
+            sed_expr+="/^uart_address:/ d; "
+        fi
+
+        # Do all the token substitution
+
+        sed -i "${sed_expr}" "${dest}"
+
+        if [ "${CONFIG_ENABLE_SELECTOR_TOUCH}" == "y" ]; then
+            uncomment_section "#diag_pin: ^mmu:MMU_GEAR_DIAG" "$" "${dest}"
+            uncomment_section "#extra_endstop_pins" "$" "${dest}"
+            comment_section "uart_address" "" "${dest}"
+        fi
+
+        # Handle LED option - Comment out if disabled (section is last, go comment to end of file)
+        if [ "${file}" == "mmu_hardware.cfg" ] && [ "${CONFIG_ENABLE_LED}" != "y" ]; then
+            comment_section "\[neopixel mmu_leds\]" "$" "${dest}"
+            comment_section "\[mmu_leds\]" "$" "${dest}"
+        fi
+
+        # Handle Encoder option - Delete if not required (section is 25 lines long)
+        if [ "${file}" == "mmu_hardware.cfg" ] && [ "${CONFIG_HW_MMU_HAS_ENCODER}" != "y" ]; then
+            delete_section "# ENCODER" "# FILAMENT SENSORS" "${dest}"
+        fi
+        # Handle Selector options - Delete if not required (sections are 8 and 36 lines respectively)
+        if [ "${file}" == "mmu_hardware.cfg" ] && [ "${CONFIG_HW_MMU_HAS_SELECTOR}" != "y" ]; then
+            delete_section "# SELECTOR SERVO" "# OPTIONAL GANTRY" "${dest}"
+            delete_section "# SELECTOR STEPPER" "# SERVOS" "${dest}"
+
+            additional_gear_section_tmc="$(select_section "\[tmc2209 stepper_mmu_gear_1\]" "$" "${dest}")\n"
+            additional_gear_section_stepper="$(select_section "\[stepper_mmu_gear_1\]" "$" "${dest}")\n"
+
+            gear_sections=""
+            for ((i = 2; i <= $(calc "${CONFIG_HW_NUM_GATES} - 1"); i++)); do
+                gear_sections+="${additional_gear_section_tmc//_1/_${i}}\n"
+                gear_sections+="${additional_gear_section_stepper//_1/_${i}}\n"
+            done
+
+            insert_after_section "\[stepper_mmu_gear_1\]" "$" "${gear_sections}" "${dest}"
+        else
+            # Delete additional gear drivers template section
+            delete_section "# ADDITIONAL FILAMENT DRIVE" "# SELECTOR STEPPER" "${dest}"
+        fi
+    fi
+
+    # Conifguration parameters -----------------------------------------------------------
+    if [ "${filename}" == "mmu_parameters.cfg" ]; then
+        cp --remove-destination "${src}" "${dest}" # Overwrite the symbolic link first
+        update_file "${dest}" "" "_param_"
+
+        # Ensure that supplemental user added params are retained. These are those that are
+        # by default set internally in Happy Hare based on vendor and version settings but
+        # can be overridden.  This set also includes a couple of hidden test parameters.
+        {
+            echo ""
+            echo "# SUPPLEMENTAL USER CONFIG retained after upgrade --------------------------------------------------------------------"
+            echo "#"
+            local supplemental_params="cad_gate0_pos cad_gate_width cad_bypass_offset cad_last_gate_offset cad_block_width cad_bypass_block_width cad_bypass_block_delta cad_selector_tolerance gate_material gate_color gate_spool_id gate_status gate_filament_name gate_temperature gate_speed_override endless_spool_groups tool_to_gate_map"
+            local hidden_params="test_random_failures test_random_failures test_disable_encoder test_force_in_print serious"
+
+            for var in $(declare | grep '^_param_'); do
+                local var=${var%%=*}
+                local param=${var#_param_}
+                for item in ${supplemental_params} ${hidden_params}; do
+                    if [ "${item}" == "${param}" ]; then
+                        echo "${param}: ${!var}"
+                        eval unset "${var}"
+                    fi
+                done
+            done
+        } >>"${dest}"
+
+        # If any params are still left warn the user because they will be lost (should have been upgraded)
+        for var in $(declare | grep '^_param_'); do
+            local var=${var%%=*}
+            local param=${var#_param_}
+            echo "Parameter: '${param}: ${!var}' is deprecated and has been removed"
+        done
+    fi
+
+    # Variables macro ---------------------------------------------------------------------
+    if [ "${filename}" == "mmu_macro_vars.cfg" ]; then
+        cp --remove-destination "${src}" "${dest}" # Overwrite the symbolic link first
+        local tx_macros=""
+        if [ "${CONFIG_HW_NUM_GATES}" == "" ] || [ "${CONFIG_HW_NUM_GATES}" == "{num_gates}" ]; then
+            CONFIG_HW_NUM_GATES=12
+        fi
+        for ((i = 0; i <= $(calc "${CONFIG_HW_NUM_GATES} - 1"); i++)); do
+            tx_macros+="[gcode_macro T${i}]\n"
+            tx_macros+="gcode: MMU_CHANGE_TOOL TOOL=${i}\n"
+        done
+
+        replace_placeholder "tx_macros" "${tx_macros}" "${dest}"
+        update_file "${dest}" "variable_|filename"
+    fi
+    # done
+
+    if [ "${filename}" == "mmu_vars.cfg" ]; then
+        cp --remove-destination "${src}" "${dest}"
+    fi
+
+    # Addon config files are always copied (and updated) so they can be edited ----------------
+    # Skipping files with 'my_' prefix for development
+    if [[ ${src#"${OUT}"/config/} =~ ^addons ]]; then
+        # for file in config/addons/*.cfg; do
+        if [[ ! "${filename}" =~ (^my_|_hw\.cfg.*$) ]]; then
+            cp --remove-destination "${src}" "${dest}" # Overwrite the symbolic link first
+            log_info "Installing configuration file ${file}"
+            update_file "${dest}" "variable_"
+        fi
+
+    fi
 }
 
 install_include() {
-	local include=$1
-	local dest=$2
-
-	if ! grep -q "\[include ${include}\]" "${dest}"; then
-		sed -i "1i \[include ${include}\]" "${dest}"
-	fi
+    local include=$1
+    local dest=$2
+
+    if ! grep -q "\[include ${include}\]" "${dest}"; then
+        sed -i "1i \[include ${include}\]" "${dest}"
+    fi
 }
 
 uninstall_include() {
-	local include=$1
-	local dest=$2
-
-	if grep -q "\[include ${include}\]" "${dest}"; then
-		sed -i "/\[include ${include}\]/ d" "${dest}"
-	fi
+    local include=$1
+    local dest=$2
+
+    if grep -q "\[include ${include}\]" "${dest}"; then
+        sed -i "/\[include ${include}\]/ d" "${dest}"
+    fi
 }
 
 # Link in all includes if not already present
 install_printer_includes() {
-	if [ "${CONFIG_INSTALL_INCLUDES}" != "y" ]; then
-		uninstall_printer_includes "$1"
-		return
-	fi
-
-	log_info "Installing MMU references in ${CONFIG_PRINTER_CONFIG}"
-	local dest=$1
-
-	if grep -q "\[include config/hardware/mmu.cfg\]" "${dest}"; then
-		log_warning "This looks like a Klippain config installation - skipping automatic config install. Please add config includes by hand"
-		return
-	fi
-
-	if [ "${CONFIG_INSTALL_12864_MENU}" == "y" ]; then
-		install_include "mmu/optional/mmu_menu.cfg" "${dest}"
-	else
-		uninstall_include "mmu/optional/mmu_menu.cfg" "${dest}"
-	fi
-
-	if [ "${CONFIG_INSTALL_CLIENT_MACROS}" == "y" ]; then
-		install_include "mmu/optional/client_macros.cfg" "${dest}"
-	else
-		uninstall_include "mmu/optional/client_macros.cfg" "${dest}"
-	fi
-
-	if [ "${CONFIG_INSTALL_EREC_CUTTER}" == "y" ]; then
-		install_include "mmu/addons/mmu_erec_cutter.cfg" "${dest}"
-	else
-		uninstall_include "mmu/addons/mmu_erec_cutter.cfg" "${dest}"
-	fi
-
-	if [ "${CONFIG_INSTALL_BLOBIFIER}" == "y" ]; then
-		install_include "mmu/addons/blobifier.cfg" "${dest}"
-	else
-		uninstall_include "mmu/addons/blobifier.cfg" "${dest}"
-	fi
-
-	if [ "${CONFIG_INSTALL_RESPOOLER}" == "y" ]; then
-		install_include "mmu/addons/respooler.cfg" "${dest}"
-	else
-		uninstall_include "mmu/addons/respooler.cfg" "${dest}"
-	fi
-
-	install_include "mmu/base/\*.cfg" "${dest}"
+    if [ "${CONFIG_INSTALL_INCLUDES}" != "y" ]; then
+        uninstall_printer_includes "$1"
+        return
+    fi
+
+    log_info "Installing MMU references in ${CONFIG_PRINTER_CONFIG}"
+    local dest=$1
+
+    if grep -q "\[include config/hardware/mmu.cfg\]" "${dest}"; then
+        log_warning "This looks like a Klippain config installation - skipping automatic config install. Please add config includes by hand"
+        return
+    fi
+
+    if [ "${CONFIG_INSTALL_12864_MENU}" == "y" ]; then
+        install_include "mmu/optional/mmu_menu.cfg" "${dest}"
+    else
+        uninstall_include "mmu/optional/mmu_menu.cfg" "${dest}"
+    fi
+
+    if [ "${CONFIG_INSTALL_CLIENT_MACROS}" == "y" ]; then
+        install_include "mmu/optional/client_macros.cfg" "${dest}"
+    else
+        uninstall_include "mmu/optional/client_macros.cfg" "${dest}"
+    fi
+
+    if [ "${CONFIG_INSTALL_EREC_CUTTER}" == "y" ]; then
+        install_include "mmu/addons/mmu_erec_cutter.cfg" "${dest}"
+    else
+        uninstall_include "mmu/addons/mmu_erec_cutter.cfg" "${dest}"
+    fi
+
+    if [ "${CONFIG_INSTALL_BLOBIFIER}" == "y" ]; then
+        install_include "mmu/addons/blobifier.cfg" "${dest}"
+    else
+        uninstall_include "mmu/addons/blobifier.cfg" "${dest}"
+    fi
+
+    if [ "${CONFIG_INSTALL_RESPOOLER}" == "y" ]; then
+        install_include "mmu/addons/respooler.cfg" "${dest}"
+    else
+        uninstall_include "mmu/addons/respooler.cfg" "${dest}"
+    fi
+
+    install_include "mmu/base/\*.cfg" "${dest}"
 }
 
 uninstall_printer_includes() {
-	log_info "Cleaning MMU references from ${CONFIG_PRINTER_CONFIG}"
-	local dest=$1 #${CONFIG_KLIPPER_CONFIG_HOME}/${CONFIG_PRINTER_CONFIG}
-
-	for include in \
-		'mmu/optional/mmu_menu.cfg' \
-		'mmu/optional/mmu_ercf_compat.cfg' \
-		'mmu/optional/client_macros.cfg' \
-		'mmu/addons/mmu_erec_cutter.cfg' \
-		'mmu/addons/blobifier.cfg' \
-		'mmu/addons/respooler.cfg' \
-		'mmu_software.cfg' \
-		'mmu_sequence.cfg' \
-		'mmu_cut_tip.cfg' \
-		'mmu_form_tip.cfg' \
-		'mmu_parameters.cfg' \
-		'mmu_hardware.cfg' \
-		'mmu_filametrix.cfg' \
-		'mmu.cfg' \
-		'mmu/base/\*.cfg' \
-		'mmu/addons/\*.cfg'; do
-		uninstall_include "${include}" "${dest}"
-	done
+    log_info "Cleaning MMU references from ${CONFIG_PRINTER_CONFIG}"
+    local dest=$1 #${CONFIG_KLIPPER_CONFIG_HOME}/${CONFIG_PRINTER_CONFIG}
+
+    for include in \
+        'mmu/optional/mmu_menu.cfg' \
+        'mmu/optional/mmu_ercf_compat.cfg' \
+        'mmu/optional/client_macros.cfg' \
+        'mmu/addons/mmu_erec_cutter.cfg' \
+        'mmu/addons/blobifier.cfg' \
+        'mmu/addons/respooler.cfg' \
+        'mmu_software.cfg' \
+        'mmu_sequence.cfg' \
+        'mmu_cut_tip.cfg' \
+        'mmu_form_tip.cfg' \
+        'mmu_parameters.cfg' \
+        'mmu_hardware.cfg' \
+        'mmu_filametrix.cfg' \
+        'mmu.cfg' \
+        'mmu/base/\*.cfg' \
+        'mmu/addons/\*.cfg'; do
+        uninstall_include "${include}" "${dest}"
+    done
 }
 
 install_update_manager() {
-	log_info "Adding update manager to moonraker.conf"
-
-	local dest=$1
-
-	if ! grep -q "\[update_manager happy-hare\]" "${dest}"; then
-		echo "" >>"${dest}"
-		cat "${SRC}/moonraker_update.txt" >>"${dest}"
-		replace_placeholder "happy_hare_home" "${CONFIG_HAPPY_HARE_HOME}" "${dest}"
-	else
-		log_warning "[update_manager happy-hare] already exists in moonraker.conf - skipping install"
-	fi
-
-	# Quick "catch-up" update for new mmu_service
-	if ! grep -q "\[mmu_server\]" "${dest}"; then
-		echo -e "$(select_section "\[mmu_server\]" "$" "${SRC}/moonraker_update.txt")\n" >>"${dest}"
-	else
-		log_warning "[mmu_server] already exists in moonraker.conf - skipping install"
-	fi
-
-	# Quick "catch-up" update for new toolchange_next_pos pre-processing
-	if ! grep -q "enable_toolchange_next_pos" "${dest}"; then
-		log_warning "Added new 'enable_toolchange_next_pos' to moonraker.conf"
-		insert_after_section "\[mmu_server\]" "" "enable_toolchange_next_pos: True" "${dest}"
-	fi
-
-	if ! grep -q "update_spoolman_location" "${dest}"; then
-		log_warning "Added new 'update_spoolman_location' to moonraker.conf"
-		insert_after_section "\[mmu_server\]" "" "update_spoolman_location: True" "${dest}"
-	fi
+    log_info "Adding update manager to moonraker.conf"
+
+    local dest=$1
+
+    if ! grep -q "\[update_manager happy-hare\]" "${dest}"; then
+        echo "" >>"${dest}"
+        cat "${SRC}/moonraker_update.txt" >>"${dest}"
+        replace_placeholder "happy_hare_home" "${CONFIG_HAPPY_HARE_HOME}" "${dest}"
+    else
+        log_warning "[update_manager happy-hare] already exists in moonraker.conf - skipping install"
+    fi
+
+    # Quick "catch-up" update for new mmu_service
+    if ! grep -q "\[mmu_server\]" "${dest}"; then
+        echo -e "$(select_section "\[mmu_server\]" "$" "${SRC}/moonraker_update.txt")\n" >>"${dest}"
+    else
+        log_warning "[mmu_server] already exists in moonraker.conf - skipping install"
+    fi
+
+    # Quick "catch-up" update for new toolchange_next_pos pre-processing
+    if ! grep -q "enable_toolchange_next_pos" "${dest}"; then
+        log_warning "Added new 'enable_toolchange_next_pos' to moonraker.conf"
+        insert_after_section "\[mmu_server\]" "" "enable_toolchange_next_pos: True" "${dest}"
+    fi
+
+    if ! grep -q "update_spoolman_location" "${dest}"; then
+        log_warning "Added new 'update_spoolman_location' to moonraker.conf"
+        insert_after_section "\[mmu_server\]" "" "update_spoolman_location: True" "${dest}"
+    fi
 }
 
 uninstall_update_manager() {
-	log_info "Removing update manager from moonraker.conf"
-	local dest=$1
-	for section in "update_manager happy-hare" "mmu_server"; do
-		if ! grep -q "${section}" "${file}"; then
-			log_info "[$section] not found in moonraker.conf - skipping removal"
-		else
-			delete_section "\[${section}\]" "$" "${dest}"
-		fi
-	done
+    log_info "Removing update manager from moonraker.conf"
+    local dest=$1
+    for section in "update_manager happy-hare" "mmu_server"; do
+        if ! grep -q "${section}" "${file}"; then
+            log_info "[$section] not found in moonraker.conf - skipping removal"
+        else
+            delete_section "\[${section}\]" "$" "${dest}"
+        fi
+    done
 }
 
 restart_service() {
-	name=$1
-	service=$2
-
-	log_info "Restarting ${name}..."
-
-	if [ -z "${service}" ]; then
-		log_warning "No ${name} service specified - Please restart by hand"
-		return
-	fi
-
-	if [ "${CONFIG_IS_MIPS}" == "y" ]; then
-		set +e
-		/etc/init.d/"${service}" restart
-		set -e
-	else
-		sudo systemctl restart "${service}" 2>/dev/null
-	fi
+    name=$1
+    service=$2
+
+    log_info "Restarting ${name}..."
+
+    if [ -z "${service}" ]; then
+        log_warning "No ${name} service specified - Please restart by hand"
+        return
+    fi
+
+    if [ "${CONFIG_IS_MIPS}" == "y" ]; then
+        set +e
+        /etc/init.d/"${service}" restart
+        set -e
+    else
+        sudo systemctl restart "${service}" 2>/dev/null
+    fi
 }
 
 restart_klipper() {
-	restart_service "Klipper" "${CONFIG_SERVICE_KLIPPER}"
+    restart_service "Klipper" "${CONFIG_SERVICE_KLIPPER}"
 }
 
 restart_moonraker() {
-	restart_service "Moonraker" "${CONFIG_SERVICE_MOONRAKER}"
+    restart_service "Moonraker" "${CONFIG_SERVICE_MOONRAKER}"
 }
 
 # These parameters are too complex to encode with Kconfig.
 set_extra_parameters() {
-	_param_happy_hare_version=${VERSION}
-
-	CONFIG_HW_MMU_VERSION=${CONFIG_HW_MMU_BASE_VERSION}
-	if [ "${CONFIG_HW_MMU_TYPE_ERCF_V1_1}" == "y" ]; then
-		[ "${CONFIG_HW_EXT_SPRINGY}" == "y" ] && CONFIG_HW_MMU_VERSION+="s"
-		[ "${CONFIG_HW_EXT_BINKY}" == "y" ] && CONFIG_HW_MMU_VERSION+="b"
-		[ "${CONFIG_HW_EXT_TRIPLE_DECK}" == "y" ] && CONFIG_HW_MMU_VERSION+="t"
-	elif [ "${CONFIG_HW_MMU_TYPE_TRADRACK}" == "y" ]; then
-		[ "${CONFIG_HW_EXT_BINKY}" == "y" ] && CONFIG_HW_MMU_VERSION+="e"
-	fi
-
-	CONFIG_HW_NUM_LEDS=$(calc "${CONFIG_HW_NUM_GATES} * 2 + 1")
-	CONFIG_HW_NUM_LEDS_MINUS1=$(calc "${CONFIG_HW_NUM_LEDS} - 1")
-	CONFIG_HW_NUM_GATES_PLUS1=$(calc "${CONFIG_HW_NUM_GATES} + 1")
+    _param_happy_hare_version=${VERSION}
+
+    CONFIG_HW_MMU_VERSION=${CONFIG_HW_MMU_BASE_VERSION}
+    if [ "${CONFIG_HW_MMU_TYPE_ERCF_V1_1}" == "y" ]; then
+        [ "${CONFIG_HW_EXT_SPRINGY}" == "y" ] && CONFIG_HW_MMU_VERSION+="s"
+        [ "${CONFIG_HW_EXT_BINKY}" == "y" ] && CONFIG_HW_MMU_VERSION+="b"
+        [ "${CONFIG_HW_EXT_TRIPLE_DECK}" == "y" ] && CONFIG_HW_MMU_VERSION+="t"
+    elif [ "${CONFIG_HW_MMU_TYPE_TRADRACK}" == "y" ]; then
+        [ "${CONFIG_HW_EXT_BINKY}" == "y" ] && CONFIG_HW_MMU_VERSION+="e"
+    fi
+
+    CONFIG_HW_NUM_LEDS=$(calc "${CONFIG_HW_NUM_GATES} * 2 + 1")
+    CONFIG_HW_NUM_LEDS_MINUS1=$(calc "${CONFIG_HW_NUM_LEDS} - 1")
+    CONFIG_HW_NUM_GATES_PLUS1=$(calc "${CONFIG_HW_NUM_GATES} + 1")
 }
 
 build() {
-	local src=$1
-	local out=$2
-
-	log_info "Building file ${out}..."
-
-	read_default_config
-	read_previous_config
-	set_extra_parameters
-	copy_config_files "$src" "$out"
-}
-
-<<<<<<< HEAD
+    local src=$1
+    local out=$2
+
+    log_info "Building file ${out}..."
+
+    read_default_config
+    read_previous_config
+    set_extra_parameters
+    copy_config_files "$src" "$out"
+}
+
 uninstall() {
-	uninstall_update_manager "${CONFIG_KLIPPER_CONFIG_HOME}/moonraker.conf"
-	uninstall_printer_includes "${CONFIG_KLIPPER_CONFIG_HOME}/${CONFIG_PRINTER_CONFIG}"
-=======
-questionaire() {
-    echo
-    echo -e "${INFO}Let me see if I can get you started with initial configuration"
-    echo -e "You will still have some manual editing to perform but I will explain that later"
-    echo -e "(Note that all this script does is set a lot of the time consuming parameters in the config"
-    echo
-    echo -e "${PROMPT}${SECTION}What type of MMU are you running?${INPUT}"
-    echo -e "1) ERCF v1.1 (inc TripleDecky, Springy, Binky mods)"
-    echo -e "2) ERCF v2.0"
-    echo -e "3) Tradrack v1.0"
-    echo -e "4) Angry Beaver v1.0"
-    echo -e "5) Armored Turtle v1.0"
-    echo -e "6) 3MS (Modular Multi Material System) v1.0"
-    echo -e "7) Other / Custom (or just want starter config files)"
-    num=$(prompt_123 "MMU Type?" 7)
-    echo
-    case $num in
-        1) # ERCF v1.1
-            HAS_ENCODER=yes
-            HAS_SELECTOR=yes
-            _hw_mmu_vendor="ERCF"
-            _hw_mmu_version="1.1"
-            _hw_selector_type=LinearSelector
-            _hw_variable_bowden_lengths=0
-            _hw_variable_rotation_distances=1
-            _hw_require_bowden_move=1
-            _hw_gear_gear_ratio="80:20"
-            _hw_gear_run_current=0.5
-            _hw_gear_hold_current=0.1
-            _hw_sel_run_current=0.4
-            _hw_sel_hold_current=0.2
-            _hw_encoder_resolution=0.7059
-            _param_extruder_homing_endstop="collision"
-            _param_gate_homing_endstop="encoder"
-            _param_gate_parking_distance=23
-            _param_servo_buzz_gear_on_down=3
-            _param_servo_duration=0.4
-            _param_servo_always_active=0
-            _param_servo_buzz_gear_on_down=1
-
-            echo
-            echo -e "${PROMPT}Some popular upgrade options for ERCF v1.1 can automatically be setup. Let me ask you about them...${INPUT}"
-            yn=$(prompt_yn "Are you using the 'Springy' sprung servo selector cart")
-            echo
-            case $yn in
-            y)
-                _hw_mmu_version+="s"
-                ;;
-            esac
-            yn=$(prompt_yn "Are you using the improved 'Binky' encoder")
-            echo
-            case $yn in
-            y)
-                _hw_mmu_version+="b"
-                ;;
-            esac
-            yn=$(prompt_yn "Are you using the wider 'Triple-Decky' filament blocks")
-            echo
-            case $yn in
-            y)
-                _hw_mmu_version+="t"
-                ;;
-            esac
-            ;;
-
-        2) # ERCF v2.0
-            HAS_ENCODER=yes
-            HAS_SELECTOR=yes
-            _hw_mmu_vendor="ERCF"
-            _hw_mmu_version="2.0"
-            _hw_selector_type=LinearSelector
-            _hw_variable_bowden_lengths=0
-            _hw_variable_rotation_distances=1
-            _hw_require_bowden_move=1
-            _hw_gear_gear_ratio="80:20"
-            _hw_gear_run_current=0.5
-            _hw_gear_hold_current=0.1
-            _hw_sel_run_current=0.4
-            _hw_sel_hold_current=0.2
-            _hw_encoder_resolution=1.0
-            _param_extruder_homing_endstop="collision"
-            _param_gate_homing_endstop="encoder"
-            _param_gate_parking_distance=13 # ThumperBlocks is 11
-            _param_servo_buzz_gear_on_down=3
-            _param_servo_duration=0.4
-            _param_servo_always_active=0
-            _param_servo_buzz_gear_on_down=1
-            ;;
-
-        3) # Tradrack v1.0
-            HAS_ENCODER=no
-            HAS_SELECTOR=yes
-            _hw_mmu_vendor="Tradrack"
-            _hw_mmu_version="1.0"
-            _hw_selector_type=LinearSelector
-            _hw_variable_bowden_lengths=0
-            _hw_variable_rotation_distances=0
-            _hw_require_bowden_move=1
-            _hw_gear_gear_ratio="50:17"
-            _hw_gear_run_current=1.27
-            _hw_gear_hold_current=0.2
-            _hw_sel_run_current=0.63
-            _hw_sel_hold_current=0.2
-            _param_extruder_homing_endstop="none"
-            _param_gate_homing_endstop="mmu_gate"
-            _param_gate_parking_distance=17.5
-            _param_servo_buzz_gear_on_down=0
-            _param_servo_always_active=1
-
-            echo -e "${PROMPT}Some popular upgrade options for Tradrack v1.0 can automatically be setup. Let me ask you about them...${INPUT}"
-            yn=$(prompt_yn "Are you using the 'Binky' encoder modification")
-            echo
-            case $yn in
-            y)
-                HAS_ENCODER=yes
-                _hw_mmu_version+="e"
-                _param_extruder_homing_endstop="collision"
-                _param_gate_homing_endstop="encoder"
-                _param_gate_parking_distance=48.0
-                _param_gate_endstop_to_encoder=31.0
-                ;;
-            esac
-            ;;
-
-        4) # Angry Beaver v1.0
-            HAS_ENCODER=no
-            HAS_SELECTOR=no
-            _hw_mmu_vendor="AngryBeaver"
-            _hw_mmu_version="1.0"
-            _hw_selector_type=VirtualSelector
-            _hw_variable_bowden_lengths=0
-            _hw_variable_rotation_distances=1
-            _hw_require_bowden_move=0
-            _hw_gear_gear_ratio="1:1"
-            _hw_gear_run_current=0.7
-            _hw_gear_hold_current=0.1
-            _param_extruder_homing_endstop="extruder"
-            _param_gate_homing_endstop="mmu_gate"
-            _param_gate_homing_max=500
-            _param_gate_parking_distance=25
-            _param_gear_homing_speed=80
-            ;;
-
-        5) # Amored Turtle v1.0
-            HAS_ENCODER=no
-            HAS_SELECTOR=no
-            _hw_mmu_vendor="AmoredTurtle"
-            _hw_mmu_version="1.0"
-            _hw_selector_type=VirtualSelector
-            _hw_variable_bowden_lengths=1
-            _hw_variable_rotation_distances=1
-            _hw_require_bowden_move=1
-            _hw_gear_gear_ratio="1:1"
-            _hw_gear_run_current=0.7
-            _hw_gear_hold_current=0.1
-            _param_extruder_homing_endstop="none"
-            _param_gate_homing_endstop="post_gate"
-            _param_gate_parking_distance=10
-
-            # Macro variable config
-            variable_user_pre_unload_extension="MMU_RESPOOLER_START"
-            variable_user_post_unload_extension="MMU_RESPOOLER_STOP"
-            variable_user_mmu_error_extension="MMU_RESPOOLER_STOP"
-            ;;
-
-        6) # 3MS
-            HAS_ENCODER=no
-            HAS_SELECTOR=no
-            _hw_mmu_vendor="3MS"
-            _hw_mmu_version="1.0"
-            _hw_selector_type=VirtualSelector
-            _hw_variable_bowden_lengths=0
-            _hw_variable_rotation_distances=1
-            _hw_require_bowden_move=0
-            _hw_gear_gear_ratio="1:1"
-            _hw_gear_run_current=0.7
-            _hw_gear_hold_current=0.1
-            _param_extruder_homing_endstop="extruder"
-            _param_gate_homing_endstop="mmu_gate"
-            _param_gate_homing_max=500
-            _param_gate_parking_distance=100
-            _param_gear_homing_speed=80
-            ;;
-
-        7) # Other / Custom
-            HAS_ENCODER=yes
-            HAS_SELECTOR=yes
-            SETUP_LED=yes
-            SETUP_SELECTOR_TOUCH=no
-            _hw_mmu_vendor="Other"
-            _hw_mmu_version="1.0"
-            _hw_selector_type=LinearSelector
-            _hw_variable_bowden_lengths=0
-            _hw_variable_rotation_distances=0
-            _hw_require_bowden_move=1
-            _hw_gear_gear_ratio="1:1"
-            _hw_gear_run_current=0.7
-            _hw_gear_hold_current=0.1
-            _hw_sel_run_current=0.5
-            _hw_sel_hold_current=0.1
-
-            # This isn't meant to be all-inclusive of options. It is just to provide a config starting point that is close
-            echo
-            echo -e "${PROMPT}${SECTION}Which if these most closely resembles your MMU design (this allows for some tuning of config files)?"
-            echo -e "1) Type-A (selector) with Encoder"
-            echo -e "2) Type-A (selector), No Encoder"
-            echo -e "3) Type-B (mutliple filament drive steppers) with Encoder"
-            echo -e "4) Type-B (multiple filament drive steppers) with shared Gate sensor and Encoder"
-            echo -e "5) Type-B (multiple filament drive steppers) with shared Gate sensor, No Encoder"
-            echo -e "6) Type-B (multiple filament drive steppers) with individual post-gate sensors and Encoder"
-            echo -e "7) Type-B (multiple filament drive steppers) with individual post-gate sensors, No Encoder"
-            echo -e "8) Just turn on all options and let me configure"
-            num=$(prompt_123 "Type?" 8)
-            echo
-            case $num in
-                1)
-                    _param_gate_homing_endstop="encoder"
-                    _param_extruder_homing_endstop="collision"
-                    echo
-                    echo -e "${WARNING}    IMPORTANT: Since you have a custom MMU with selector you will need to setup some CAD dimensions in mmu_parameters.cfg... See doc"
-                    ;;
-                2)
-                    HAS_ENCODER=no
-                    _param_gate_homing_endstop="gate"
-                    _param_extruder_homing_endstop="none"
-                    echo
-                    echo -e "${WARNING}    IMPORTANT: Since you have a custom MMU with selector you will need to setup some CAD dimensions in mmu_parameters.cfg... See doc"
-                    ;;
-                3)
-                    HAS_SELECTOR=no
-                    _hw_selector_type=VirtualSelector
-                    _hw_variable_bowden_lengths=1
-                    _hw_variable_rotation_distances=1
-                    _param_gate_homing_endstop="gate"
-                    _param_extruder_homing_endstop="none"
-                    ;;
-                4)
-                    HAS_SELECTOR=no
-                    _hw_selector_type=VirtualSelector
-                    _hw_variable_bowden_lengths=1
-                    _hw_variable_rotation_distances=1
-                    _param_gate_homing_endstop="gate"
-                    _param_extruder_homing_endstop="none"
-                    ;;
-                5)
-                    HAS_SELECTOR=no
-                    HAS_ENCODER=no
-                    _hw_selector_type=VirtualSelector
-                    _hw_variable_bowden_lengths=1
-                    _hw_variable_rotation_distances=1
-                    _param_gate_homing_endstop="gate"
-                    _param_extruder_homing_endstop="none"
-                    ;;
-                6)
-                    HAS_SELECTOR=no
-                    _hw_selector_type=VirtualSelector
-                    _hw_variable_bowden_lengths=1
-                    _hw_variable_rotation_distances=1
-                    _param_gate_homing_endstop="post_gate"
-                    _param_extruder_homing_endstop="none"
-                    ;;
-                7)
-                    HAS_SELECTOR=no
-                    HAS_ENCODER=no
-                    _hw_selector_type=VirtualSelector
-                    _hw_variable_bowden_lengths=1
-                    _hw_variable_rotation_distances=1
-                    _param_gate_homing_endstop="post_gate"
-                    _param_extruder_homing_endstop="none"
-                    ;;
-                8)
-                    _param_gate_homing_endstop="gate"
-                    _param_extruder_homing_endstop="none"
-                    ;;
-            esac
-            ;;
-        esac
-
-    echo
-    echo -e "${PROMPT}${SECTION}How many gates (selectors) do you have?${INPUT}"
-    while true; do
-        read -p "Number of gates? " _hw_num_gates
-        if ! [ "${_hw_num_gates}" -ge 1 ] 2> /dev/null ;then
-            echo -e "${INFO}Positive integer value only"
-      else
-           break
-       fi
-    done
-
-    _hw_brd_type="unknown"
-    echo
-    echo -e "${PROMPT}${SECTION}Select mcu board type used to control MMU${INPUT}"
-    echo -e " 1) BTT MMB v1.0 (with CANbus)"
-    echo -e " 2) BTT MMB v1.1 (with CANbus)"
-    echo -e " 3) Fysetc Burrows ERB v1"
-    echo -e " 4) Fysetc Burrows ERB v2"
-    echo -e " 5) Standard EASY-BRD (with SAMD21)"
-    echo -e " 6) EASY-BRD with RP2040"
-    echo -e " 7) Mellow EASY-BRD v1.x (with CANbus)"
-    echo -e " 8) Mellow EASY-BRD v2.x (with CANbus)"
-    echo -e " 9) Not in list / Unknown"
-    num=$(prompt_123 "MCU type?" 9)
-    echo
-    case $num in
-        1)
-            _hw_brd_type="MMB10"
-            pattern="Klipper_stm32"
-            ;;
-        2)
-            _hw_brd_type="MMB11"
-            pattern="Klipper_stm32"
-            ;;
-        3)
-            _hw_brd_type="ERB"
-            pattern="Klipper_rp2040"
-            ;;
-        4)
-            _hw_brd_type="ERBv2"
-            pattern="Klipper_rp2040"
-            ;;
-        5)
-            _hw_brd_type="EASY-BRD"
-            pattern="Klipper_samd21"
-            ;;
-        6)
-            _hw_brd_type="EASY-BRD-RP2040"
-            pattern="Klipper_rp2040"
-            ;;
-        7)
-            _hw_brd_type="MELLOW-EASY-BRD-CAN"
-            pattern="Klipper_rp2040"
-            ;;
-        8)
-            _hw_brd_type="MELLOW-EASY-BRD-CANv2"
-            pattern="Klipper_rp2040"
-            ;;
-        9)
-            _hw_brd_type="unknown"
-            pattern="Klipper_"
-            ;;
-    esac
-
-    echo
-    for line in `ls /dev/serial/by-id 2>/dev/null | grep -E "Klipper_"`; do
-        if echo ${line} | grep --quiet "${pattern}"; then
-            echo -e "${PROMPT}${SECTION}This looks like your ${EMPHASIZE}${_hw_brd_type}${PROMPT} controller serial port. Is that correct?${INPUT}"
-            yn=$(prompt_yn "/dev/serial/by-id/${line}")
-            echo
-            case $yn in
-                y)
-                    _hw_serial="/dev/serial/by-id/${line}"
-                    break
-                    ;;
-                n)
-                    ;;
-            esac
-        fi
-    done
-    if [ "${_hw_serial}" == "" ]; then
-        echo
-        echo -e "${WARNING}    Couldn't find your serial port, but no worries - I'll configure the default and you can manually change later"
-        _hw_serial='/dev/ttyACM1 # Config guess. Run ls -l /dev/serial/by-id and set manually'
-    fi
-
-    # Avoid pin duplication. Most type-A MMU's have either encoder or gate. If both, user will have to fix
-    if [ "${HAS_ENCODER}" == "yes" ]; then
-        eval PIN[${_hw_brd_type},gate_sensor_pin]=""
-    else
-        eval PIN[${_hw_brd_type},encoder_pin]=""
-    fi
-
-    echo
-    echo -e "${PROMPT}${SECTION}Would you like to have neopixel LEDs setup now for your MMU?${INPUT}"
-    yn=$(prompt_yn "Enable LED support?")
-    echo
-    case $yn in
-        y)
-            SETUP_LED=yes
-            ;;
-        n)
-            SETUP_LED=no
-            ;;
-    esac
-
-    if [ "${HAS_SELECTOR}" == "yes" ]; then
-        echo
-        echo -e "${PROMPT}${SECTION}Touch selector operation using TMC Stallguard? This allows for additional selector recovery steps but is difficult to tune"
-        echo -e "Not recommend if you are new to MMU/Happy Hare & MCU must have DIAG output for steppers. Can configure later${INPUT}"
-        yn=$(prompt_yn "Enable selector touch operation")
-        echo
-        case $yn in
-            y)
-                if [ "${_hw_brd_type}" == "EASY-BRD" ]; then
-                    echo
-                    echo -e "${WARNING}    IMPORTANT: Set the J6 jumper pins to 2-3 and 4-5, i.e. .[..][..]  MAKE A NOTE NOW!!"
-                fi
-                SETUP_SELECTOR_TOUCH=yes
-                ;;
-            n)
-                if [ "${_hw_brd_type}" == "EASY-BRD" ]; then
-                    echo
-                    echo -e "${WARNING}    IMPORTANT: Set the J6 jumper pins to 1-2 and 4-5, i.e. [..].[..]  MAKE A NOTE NOW!!"
-                fi
-                SETUP_SELECTOR_TOUCH=no
-                ;;
-        esac
-
-        if [ "${_hw_mmu_vendor}" == "ERCF" ]; then
-            _hw_maximum_servo_angle=180
-            _hw_minimum_pulse_width=0.00085
-            _hw_maximum_pulse_width=0.00215
-            _param_servo_always_active=0
-
-            echo
-            echo -e "${PROMPT}${SECTION}Which servo are you using?"
-            echo -e "1) MG-90S"
-            echo -e "2) Savox SH0255MG"
-            echo -e "3) GDW DS041MG"
-            echo -e "4) Not listed / Other${INPUT}"
-            num=$(prompt_123 "Servo?" 4)
-            echo
-            case $num in
-                1)
-                    # MG-90S
-                    _param_servo_up_angle=30
-                    if [ "${_hw_mmu_version}" == "2.0" ]; then
-                        _param_servo_move_angle=61
-                    else
-                        _param_servo_move_angle=${_param_servo_up_angle}
-                    fi
-                    _param_servo_down_angle=140
-                    ;;
-                2)
-                    # Savox SH0255MG
-                    _param_servo_up_angle=140
-                    if [ "${_hw_mmu_version}" == "2.0" ]; then
-                        _param_servo_move_angle=109
-                    else
-                        _param_servo_move_angle=${_param_servo_up_angle}
-                    fi
-                    _param_servo_down_angle=30
-                    ;;
-                3)
-                    # GDW DS041MG
-                    _hw_maximum_servo_angle=180
-                    _hw_minimum_pulse_width=0.00050
-                    _hw_maximum_pulse_width=0.00250
-                    _param_servo_always_active=1
-                    _param_servo_up_angle=30
-                    if [ "${_hw_mmu_version}" == "2.0" ]; then
-                        _param_servo_move_angle=50
-                    else
-                        _param_servo_move_angle=${servo_up_angle}
-                    fi
-                    _param_servo_down_angle=100
-            esac
-
-        elif [ "${_hw_mmu_vendor}" == "Tradrack" ]; then
-            _hw_maximum_servo_angle=131
-            _hw_minimum_pulse_width=0.00070
-            _hw_maximum_pulse_width=0.00220
-            _param_servo_always_active=1
-
-            echo
-            echo -e "${PROMPT}${SECTION}Which servo are you using?"
-            echo -e "1) PS-1171MG or FT1117M (Tradrack)"
-            echo -e "2) Not listed / Other${INPUT}"
-            num=$(prompt_123 "Servo?" 2)
-            echo
-            case $num in
-                1)
-                    _param_servo_up_angle=145
-                    _param_servo_move_angle=${servo_up_angle}
-                    _param_servo_down_angle=1
-                    ;;
-                2)
-                    _param_servo_up_angle=145
-                    _param_servo_move_angle=${servo_up_angle}
-                    _param_servo_down_angle=1
-                    ;;
-            esac
-
-        else
-            _hw_maximum_servo_angle=180
-            _hw_minimum_pulse_width=0.001
-            _hw_maximum_pulse_width=0.002
-            _param_servo_always_active=0
-            _param_servo_up_angle=0
-            _param_servo_move_angle=0
-            _param_servo_down_angle=0
-        fi
-    fi
-
-    if [ "${HAS_ENCODER}" == "yes" ]; then
-        echo
-        echo -e "${PROMPT}${SECTION}Clog detection? This uses the MMU encoder movement to detect clogs and can call your filament runout logic${INPUT}"
-        yn=$(prompt_yn "Enable clog detection")
-        echo
-        case $yn in
-            y)
-                _param_enable_clog_detection=1
-                echo -e "${PROMPT}    Would you like MMU to automatically adjust clog detection length (recommended)?${INPUT}"
-                yn=$(prompt_yn "    Automatic")
-                echo
-                if [ "${yn}" == "y" ]; then
-                    _param_enable_clog_detection=2
-                fi
-                ;;
-            n)
-                _param_enable_clog_detection=0
-                ;;
-        esac
-    else
-        _param_enable_clog_detection=0
-    fi
-
-    echo
-    echo -e "${PROMPT}${SECTION}EndlessSpool? This uses filament runout detection to automate switching to new spool without interruption${INPUT}"
-    yn=$(prompt_yn "Enable EndlessSpool")
-    echo
-    case $yn in
-        y)
-            _param_enable_endless_spool=1
-            ;;
-        n)
-            _param_enable_endless_spool=0
-            ;;
-    esac
-
-    echo
-    echo -e "${PROMPT}${SECTION}Finally, would you like me to include all the MMU config files into your ${PRINTER_CONFIG} file${INPUT}"
-    yn=$(prompt_yn "Add include?")
-    echo
-    case $yn in
-        y)
-            INSTALL_PRINTER_INCLUDES=yes
-            echo -e "${PROMPT}    Would you like to include Mini 12864 screen menu configuration extension for MMU (only if you have one!)${INPUT}"
-            yn=$(prompt_yn "    Include menu")
-            echo
-            case $yn in
-                y)
-                    MENU_12864=1
-                    ;;
-                n)
-                    MENU_12864=0
-                    ;;
-            esac
-
-            echo -e "${PROMPT}    Recommended: Would you like to include the default pause/resume macros supplied with Happy Hare${INPUT}"
-            yn=$(prompt_yn "    Include client_macros.cfg")
-            echo
-            case $yn in
-                y)
-                    CLIENT_MACROS=1
-                    ;;
-                n)
-                    CLIENT_MACROS=0
-                    ;;
-            esac
-
-            echo -e "${PROMPT}    Addons: Would you like to include the EREC filament cutter macro (requires EREC servo installation)${INPUT}"
-            yn=$(prompt_yn "    Include mmu_erec_cutter.cfg")
-            echo
-            case $yn in
-                y)
-                    ADDONS_EREC=1
-                    ;;
-                n)
-                    ADDONS_EREC=0
-                    ;;
-            esac
-
-            echo -e "${PROMPT}    Addons: Would you like to include the Blobifier purge system (requires Blobifier servo installation)${INPUT}"
-            yn=$(prompt_yn "    Include blobifier.cfg")
-            echo
-            case $yn in
-                y)
-                    ADDONS_BLOBIFIER=1
-                    ;;
-                n)
-                    ADDONS_BLOBIFIER=0
-                    ;;
-            esac
-            ;;
-        n)
-            INSTALL_PRINTER_INCLUDES=no
-            ;;
-    esac
-
-# Too verbose..
-#    echo -e "${EMPHASIZE}"
-#    echo -e "Summary of hardware config set by questionaire:${INFO}"
-#    for var in $(set | grep '^_hw_' | cut -d '=' -f 1); do
-#        short_name=$(echo "$var" | sed 's/^_hw_//')
-#        eval "echo -e \"$short_name: \${$var}\""
-#    done
-
-    echo -e "${INFO}"
-    echo "    vvvvvvvvvvvvvvvvvvvvvvvvvvvvvvvvvvvvvvvvvvvvvvvvvvvvvvvvvvvvvvvvvvvvvvvvvvv"
-    echo
-    echo "    NOTES:"
-    echo "    What still needs to be done:"
-    echo "    Edit mmu.cfg and mmu_hardware.cfg to get hardware correctly setup"
-    if [ "${_hw_brd_type}" == "unknown" ]; then
-        echo "        * Edit *.cfg files and substitute all missing pins"
-    else
-        echo "        * Review all pin configuration and change to match your mcu"
-    fi
-    echo "        * Verify motor current, especially if using non BOM motors"
-    echo "        * Adjust motor direction with '!' on pin if necessary. No way to know here"
-    echo "        * Adjust your config for loading and unloading preferences"
-    echo -e "${WARNING}"
-    echo "    Make sure you that you have these near the top of your printer.cfg:"
-    echo "        # Happy Hare"
-    echo "        [include mmu/base/*.cfg]"
-    echo "        [include mmu/optional/client_macros.cfg]"
-    echo "        [include mmu/addons/blobifier.cfg]"
-    echo "        [include mmu/addons/mmu_erec_cutter.cfg]"
-    echo -e "${INFO}"
-    echo "    Later:"
-    echo "        * Tweak configurations like speed and distance in mmu_parameters.cfg"
-    echo "        * Configure your operational preferences in mmu_macro_vars.cfg"
-    echo 
-    echo "    Good luck! MMU is complex to setup. Remember Discord is your friend.."
-    echo
-    echo "    ^^^^^^^^^^^^^^^^^^^^^^^^^^^^^^^^^^^^^^^^^^^^^^^^^^^^^^^^^^^^^^^^^^^^^^^^^^"
-    echo
->>>>>>> afab0eaf
+    uninstall_update_manager "${CONFIG_KLIPPER_CONFIG_HOME}/moonraker.conf"
+    uninstall_printer_includes "${CONFIG_KLIPPER_CONFIG_HOME}/${CONFIG_PRINTER_CONFIG}"
 }
 
 check_version() {
-	FROM_VERSION=${_param_happy_hare_version}
-	if [ "${FROM_VERSION}" != "" ]; then
-		if [[ "${VERSION}" < "${FROM_VERSION}" ]]; then
-			log_warning "Trying to update from version ${FROM_VERSION} to ${VERSION}" \
-				"Automatic 'downgrade' to earlier version is not garanteed. If you encounter startup problems you may" \
-				"need to manually compare the backed-up 'mmu_parameters.cfg' with current one to restore differences"
-			# log_error "Cannot automatically 'upgrade' to earlier version. You must do this by hand"
-		elif [[ "${VERSION}" > "${FROM_VERSION}" ]]; then
-			log_warning "Upgrading from version ${FROM_VERSION} to ${VERSION}..."
-		fi
-	fi
-	_param_happy_hare_version=${VERSION}
-}
-
-print_happy_hare() {
-	log_info "$(get_logo "Happy Hare ${CONFIG_F_VERSION} Ready...")"
-}
-<<<<<<< HEAD
-
-print_unhappy_hare() {
-	log_info "${sad_logo}"
-}
-
-case $1 in
-build)
-	build "$2" "$3"
-	;;
-install-includes)
-	install_printer_includes "$2"
-	;;
-install-update-manager)
-	install_update_manager "$2"
-	;;
-update)
-	self_update
-	;;
-uninstall)
-	uninstall
-	;;
-restart-klipper)
-	restart_klipper
-	;;
-restart-moonraker)
-	restart_moonraker
-	;;
-print-happy-hare)
-	print_happy_hare
-	;;
-print-unhappy-hare)
-	print_unhappy_hare
-	;;
-check-version)
-	check_version
-	;;
-*)
-	log_error "
-The install and update method for Happy Hare has changed, please use make and the following commands to install, update or uninstall Happy Hare.
-
-For a new install:
-    make menuconfig
-    make install
-
-To update Happy Hare:
-    make menuconfig # Optional if you don't want to change any settings you can skip this step
-    make update
-
-To uninstall Happy Hare:
-    make uninstall
-"
-	;;
-esac
-=======
-check_octoprint
-verify_home_dirs
-check_klipper
-cleanup_old_klippy_modules
-
-if [ "$UNINSTALL" -eq 0 ]; then
-    if [ "${INSTALL}" -eq 1 ]; then
-        echo -e "${TITLE}$(get_logo "Happy Hare interactive installer...")"
-        read_default_config  # Parses template file parameters into memory
-        questionaire         # Update in memory parameters from questionaire
-
-        if [ "${INSTALL_PRINTER_INCLUDES}" == "yes" ]; then
-            install_printer_includes
-        fi
-    else
-        hardware_config="${KLIPPER_CONFIG_HOME}/mmu/base/mmu_hardware.cfg"
-        if [ -f "${hardware_config}" ]; then
-            echo -e "${TITLE}$(get_logo "Happy Hare upgrading previous install...")"
-            read_default_config  # Parses template file parameters into memory
-            read_previous_config # Update in memory parameters from previous install
-        elif [ "${STARTER}" -eq 0 ]; then
-            echo -e "${ERROR}Nothing to upgrade. If you want a new install run with '-i' (interactive) or '-e' (empty config)"
-            usage
-        else
-            # Starter blank install
-            echo -e "${TITLE}$(get_logo "Happy Hare generating skeletal config...")"
-            read_default_config  # Parses template file parameters into memory
-        fi
-    fi
-
     # Important to update version
     FROM_VERSION=${_param_happy_hare_version}
     if [ ! "${FROM_VERSION}" == "" ]; then
@@ -1692,53 +860,61 @@
         fi
     fi
     _param_happy_hare_version=${VERSION}
-
-    copy_config_files        # Copy config files updating from in memory parmameters or h/w settings
-
-    # Special upgrades of mmu_hardware.cfg
-    upgrade_mmu_hardware
-
-    # Link in new components
-    link_mmu_plugins
-    install_update_manager
-
-else
-    echo
-    echo -e "${WARNING}You have asked me to remove Happy Hare and cleanup"
-    echo
-    yn=$(prompt_yn "Are you sure you want to proceed with deleting Happy Hare?")
-    echo
-    case $yn in
-        y)
-            unlink_mmu_plugins
-            uninstall_update_manager
-            uninstall_printer_includes
-            uninstall_config_files
-            echo -e "${INFO}Uninstall complete except for the Happy-Hare directory - you can now safely delete that as well"
-            ;;
-        n)
-            echo -e "${INFO}Well that was a close call!  Everything still intact"
-            echo
-            exit 0
-            ;;
-    esac
-fi
-
-if [ "$INSTALL" -eq 0 ]; then
-    if [ "$VERSION" == "2.70" -a "$FROM_VERSION" != "2.70" ]; then
-        restart_moonraker
-    fi
+}
+
+print_happy_hare() {
+    log_info "$(get_logo "Happy Hare ${CONFIG_F_VERSION} Ready...")"
+}
+
+print_unhappy_hare() {
+    log_info "${sad_logo}"
+}
+
+case $1 in
+build)
+    build "$2" "$3"
+    ;;
+install-includes)
+    install_printer_includes "$2"
+    ;;
+install-update-manager)
+    install_update_manager "$2"
+    ;;
+update)
+    self_update
+    ;;
+uninstall)
+    uninstall
+    ;;
+restart-klipper)
     restart_klipper
-else
-    echo -e "${WARNING}Klipper not restarted automatically because you need to validate and complete config first"
-fi
-
-if [ "$UNINSTALL" -eq 1 ]; then
-    echo -e "${EMPHASIZE}"
-    echo "Done.  Sad to see you go (but maybe you'll be back)..."
-    echo -e "${sad_logo}"
-else
-    echo -e "${TITLE}Done."
-    echo -e "$(get_logo "Happy Hare ${F_VERSION} Ready...")"
-fi
->>>>>>> afab0eaf
+    ;;
+restart-moonraker)
+    restart_moonraker
+    ;;
+print-happy-hare)
+    print_happy_hare
+    ;;
+print-unhappy-hare)
+    print_unhappy_hare
+    ;;
+check-version)
+    check_version
+    ;;
+*)
+    log_error "
+The install and update method for Happy Hare has changed, please use make and the following commands to install, update or uninstall Happy Hare.
+
+For a new install:
+    make menuconfig
+    make install
+
+To update Happy Hare:
+    make menuconfig # Optional if you don't want to change any settings you can skip this step
+    make update
+
+To uninstall Happy Hare:
+    make uninstall
+"
+    ;;
+esac