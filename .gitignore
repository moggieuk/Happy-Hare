--- conflicted
+++ resolved
@@ -1,11 +1,8 @@
 my_*.cfg
-<<<<<<< HEAD
 out/
 out_*/
 *.config
 *.config.*
 __pycache__/
 *.pyc
-=======
-.DS_Store
->>>>>>> 41871c50
+.DS_Store