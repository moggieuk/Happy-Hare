--- conflicted
+++ resolved
@@ -33,11 +33,7 @@
 -->
 </p>
 
-<<<<<<< HEAD
 Happy Hare is the original open-source filament changer controller for multi-color printing. Its philosophy is to provide a universal control system that adapts to your choice of MMU (Multi-Material Unit). If you switch MMUs, the software transitions seamlessly with you. Currently, it fully supports **ERCF**, **Tradrack**, **Box Turtle**, **Angry Beaver**, **Night Owl**, **3MS**, **3D Chameleon**, **QuattroBox**, **PicoMMU**, **MMX**, **ViViD**, **KMS** and various custom designs.
-=======
-Happy Hare is the original open-source filament changer controller for multi-color printing. Its philosophy is to provide a universal control system that adapts to your choice of MMU (Multi-Material Unit). If you switch MMUs, the software transitions seamlessly with you. Currently, it fully supports **ERCF**, **Tradrack**, **Box Turtle**, **Angry Beaver**, **Night Owl**, **3MS**, **3D Chameleon**, **QuattroBox**, **PicoMMU**, **KMS**, **BTT ViViD** and various custom designs.
->>>>>>> b7c67a46
 
 The system is implemented as a Klipper extension (primarily using Python modules) to control MMUs and AFCs. It also provides functionality that can be customized through Klipper macros. With extensive configuration options for personalization, it includes an installer to simplify the initial setup for popular MMU and MCU types. For details about the different conceptual types of MMUs and the functions of their various sensors, refer to the [conceptual MMU guide](https://github.com/moggieuk/Happy-Hare/wiki/Conceptual-MMU). This guide is particularly useful for customized setups. For the best experience, pair it with the [KlipperScreen for Happy Hare](https://github.com/moggieuk/KlipperScreen-Happy-Hare-Edition) project, at least until Mainsail integration is completed. Extensive documentation is available in the [Wiki](https://github.com/moggieuk/Happy-Hare/wiki).
 
@@ -70,13 +66,8 @@
   - Quattro Box
   - PicoMMU
   - MMX
-<<<<<<< HEAD
   - ViViD (BTT)
   - KMS
-=======
-  - KSM
-  - BTT ViViD
->>>>>>> b7c67a46
   - Custom...
 - Klipperscreen and Mainsail/Fluidd UI
 - Support for all type of sensor: pre-gate, post-gear, combiner gate sensors, extruder entry sensors, toolhead sensors
