--- conflicted
+++ resolved
@@ -4,11 +4,7 @@
 </p>
 
 <p align="center">
-<<<<<<< HEAD
-Universal MMU driver/manager for Klipper
-=======
 Universal Automated Filament Changer / MMU driver for Klipper
->>>>>>> e3b59097
 </p>
 
 <p align="center">
@@ -27,11 +23,7 @@
     <img src="https://img.shields.io/github/commit-activity/y/moggieuk/Happy-Hare"></a> &nbsp;
 </p>
 
-<<<<<<< HEAD
 Happy Hare started life and as alternative software control for the ERCF ecosystem - the original open source filament changer for multi-colored printing. However it has long been rearchitected to support most types of MMU's connected to the Klipper ecosystem. That includes **ERCF**, **Tradrack**, **Box Turtle**, **Angry Beaver**, **Night Owl**, **3MS**, other custom designs. It has extensive configuration to allow for customization and using the installer simplifies initial setup for common MMU types. The three conceptual types of MMUs and the function and operation of their various sensors can be [found here](https://github.com/moggieuk/Happy-Hare/wiki/Conceptual-MMU) and should be consulted for any customized setup.  It is best partnered with [KlipperScreen for Happy Hare](https://github.com/moggieuk/KlipperScreen-Happy-Hare-Edition) projet at least until the Mainsail integration is complete :-)
-=======
-Happy Hare is the second edition of what started life and as alternative software control for the ERCF v1.1 ecosystem - the original open source filament changer for multi-colored printing. However it has now been rearchitected to support most types of MMU's connected to the Klipper ecosystem. That includes **ERCF**, **Tradrack**, **Box Turtle**, **Night Owl**, **Angry Beaver**, **3MS** and other custom designs (Prusa MMU3 and 3DChameleon are in the works). It has extensive configuration to allow for customization and using the installer simplifies initial setup for common MMU types. The three conceptual types of MMUs and the function and operation of their various sensors can be [found here](https://github.com/moggieuk/Happy-Hare/wiki/Conceptual-MMU) and should be consulted for any customized setup.  It is best partnered with [KlipperScreen for Happy Hare](https://github.com/moggieuk/KlipperScreen-Happy-Hare-Edition) projet at least until the Mainsail integration is complete :-)
->>>>>>> e3b59097
 
 Some folks have asked about making a donation to cover the cost of the all the coffee I'm drinking (actually it's been G&T lately!). Although I'm not doing this for any financial reward this is a BIG undertaking (9000 lines of python, 5000 lines of doc, 4000 lines of macros/config). I have put hundreds of hours into this project and if you find value and feel inclined a donation to PayPal https://www.paypal.me/moggieuk will certainly be spent making your life with your favorate MMU more enjoyable. Thank you!
 <p align="center"><a href="https://www.paypal.me/moggieuk"><img src="https://github.com/moggieuk/Happy-Hare/wiki/resources/donate.svg" width="30%"></a></p>
@@ -42,13 +34,8 @@
 
 ## ![#f03c15](https://github.com/moggieuk/Happy-Hare/wiki/resources/f03c15.png) ![#c5f015](https://github.com/moggieuk/Happy-Hare/wiki/resources/c5f015.png) ![#1589F0](https://github.com/moggieuk/Happy-Hare/wiki/resources/1589F0.png) A few of the features:
 
-<<<<<<< HEAD
-- Support any brand of MMU and user defined monsters (ERCF, Tradrack, Box Turtle, Angry Beaver, Night Owl, 3MS, Custom)
-- Synchronized movement of extruder and gear motors (with feedback control) to overcome friction and even work with FLEX materials!
-=======
-- Support almost any brand of Automated Filament Changer / MMU and user defined monsters
+- Support almost any brand of MMU and user defined monsters (ERCF, Tradrack, Box Turtle, Angry Beaver, Night Owl, 3MS, Custom)
 - Synchronized movement of extruder and gear motors (with sync feedback control) to overcome friction and even work with FLEX materials!
->>>>>>> e3b59097
 - Sophisticated multi-homing options including extruder!
 - Implements a Tool-to-Gate mapping so that the physical spool can be mapped to any tool
 - EndlessSpool allowing a spool to automatically be mapped and take over from a spool that runs out
