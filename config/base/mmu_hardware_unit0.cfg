########################################################################################################################
# Happy Hare MMU Software
#
# EDIT THIS FILE BASED ON YOUR SETUP
#
# Copyright (C) 2022-2025  moggieuk#6538 (discord)
#                          moggieuk@hotmail.com
# This file may be distributed under the terms of the GNU GPLv3 license.
#
# Goal: Happy Hare MMU hardware config file for a physical MMU unit
#
# (\_/)
# ( *,*)
# (")_(") Happy Hare Ready
#


# MCU -----------------------------------------------------------------------------------------------------------------
# ███╗   ███╗ ██████╗██╗   ██╗
# ████╗ ████║██╔════╝██║   ██║
# ██╔████╔██║██║     ██║   ██║
# ██║╚██╔╝██║██║     ██║   ██║
# ██║ ╚═╝ ██║╚██████╗╚██████╔╝
# ╚═╝     ╚═╝ ╚═════╝ ╚═════╝ 
#
# Define MCU(s) used to connect with this MMU unit and setup temperature monitoring
#
# Serial connections are defined similar to:
#    serial: /dev/serial/by-id/usb-Klipper_stm32g0b1xx_4F0034000A50425539393020-if00
# CANbus similar to:
#    canbus_uuid: 1234567890
#
[mcu [[PARAM_UNIT_NAME]]]
serial: [[PARAM_SERIAL]]

[temperature_sensor MCU_mmu_[[PARAM_UNIT_NAME]]]
sensor_type: temperature_mcu
sensor_mcu: [[PARAM_UNIT_NAME]]

[% if PARAM_SERIAL_BUFFER %]
[mcu buffer0]
serial: [[PARAM_SERIAL_BUFFER]]

[temperature_sensor MCU_buffer]
sensor_type: temperature_mcu
sensor_mcu: buffer
[% endif %]


# MMU UNIT ------------------------------------------------------------------------------------------------------------
# ███╗   ███╗███╗   ███╗██╗   ██╗    ██╗   ██╗███╗   ██╗██╗████████╗
# ████╗ ████║████╗ ████║██║   ██║    ██║   ██║████╗  ██║██║╚══██╔══╝
# ██╔████╔██║██╔████╔██║██║   ██║    ██║   ██║██╔██╗ ██║██║   ██║   
# ██║╚██╔╝██║██║╚██╔╝██║██║   ██║    ██║   ██║██║╚██╗██║██║   ██║   
# ██║ ╚═╝ ██║██║ ╚═╝ ██║╚██████╔╝    ╚██████╔╝██║ ╚████║██║   ██║   
# ╚═╝     ╚═╝╚═╝     ╚═╝ ╚═════╝      ╚═════╝ ╚═╝  ╚═══╝╚═╝   ╚═╝   
#
# A mmu_unit is a physical MMU. It describes the type, characteristics and capabilities (often defined by vendor).
# The name of the unit is used to locate other compoents including it's toolhead steppers, optional encoder
# and espooler. You should create a [mmu_unit XXX] section for every MMU connected to this printer. The XXX
# name should appear in the 'units' on the [mmu_machine] and be used in the mmu_toolhead and accessary name
# as illustrated
#
[mmu_unit [[PARAM_UNIT_NAME]]]

num_gates: [[PARAM_NUM_GATES]]			# Number of gates/lanes *this* mmu_unit

# MMU Vendor & Version is used to automatically configure some parameters and validate configuration
# If custom set to "Other" and uncomment the additional parameters below
#
# 3D Chameleon  1.0
# 3MS           1.0
# AngryBeaver   1.0
# BoxTurtle     1.0
# ERCF          1.1  add "s" suffix for Springy, "b" for Binky, "t" for Triple-Decky
#                    e.g. "1.1sb" for v1.1 with Springy mod and Binky encoder
# ERCF          2.0  community edition ERCFv2
# KMS           1.0
# MMX           1.0
# NightOwl      1.0
# Pico          1.0
# Prusa         3.0  NOT YET SUPPORTED - COMMING SOON
# Tradrack      1.0  add "e" if encoder is fitted (assumed to be Binky)
# VVD           1.0  BTT ViViD
# Other              Generic setup that will require further customization below
#
vendor: [[PARAM_MMU_VENDOR]]			# MMU family
version: [[PARAM_MMU_VERSION]]			# MMU hardware version number (add mod suffix documented above)
#
# The following attributes are set internally from vendor/version above. Only uncomment to customize the vendor
# default if you known what you are doing or for custom ("Other") designs
#
#selector_type: [[PARAM_SELECTOR_TYPE]]		# E.g. LinearSelector (type-A), VirtualSelector (type-B), MacroSelector, RotarySelector, ...
#variable_bowden_lengths: [[PARAM_VARIABLE_BOWDEN_LENGTHS]]		# 1 = If MMU design has different bowden lengths per gate, 0 = bowden length is the same
#variable_rotation_distances: [[PARAM_VARIABLE_ROTATION_DISTANCES]]		# 1 = If MMU design has dissimilar drive/BMG gears, thus rotation distance, 0 = One drive gear (e.g. Tradrack)
#require_bowden_move: [[PARAM_REQUIRE_BOWDEN_MOVE]]			# 1 = If MMU design has bowden move that is included in load/unload, 0 = zero length bowden (skip bowden move)
#filament_always_gripped: [[PARAM_FILAMENT_ALWAYS_GRIPPED]]		# 1 = Filament is always trapped by MMU (most type-B designs), 0 = MMU can release filament
#has_bypass: [[PARAM_HAS_BYPASS]]				# 1 = Bypass gate available, 0 = No filament bypass possible

#display_name: My Precious		# Display name of mmu_unit in UI's. Defaults to the vendor name
[% if MMU_HAS_ENCODER %]
encoder: [[PARAM_ENCODER_NAME]]				# Name of encoder if fitted (can be shared with other mmu_units)
[% endif %]
<<<<<<< HEAD
[% if MMU_HAS_SYNC_FEEDBACK_BUFFER %]
buffer: [[PARAM_SYNC_FEEDBACK_BUFFER_NAME]]				# Name of sync-feeback buffer if fitted (can be shared with other mmu_units))
[% endif %]

=======
>>>>>>> 9a2b2c04

[% if MMU_HAS_SYNC_FEEDBACK_BUFFER %]
buffer: [[PARAM_SYNC_FEEDBACK_BUFFER_NAME]]				# Name of sync-feeback buffer if fitted (can be shared with other mmu_units))
[% endif %]

# MMU TOOLHEAD ========================================================================================================
# ███╗   ███╗███╗   ███╗██╗   ██╗    ████████╗ ██████╗  ██████╗ ██╗     ██╗  ██╗███████╗ █████╗ ██████╗ 
# ████╗ ████║████╗ ████║██║   ██║    ╚══██╔══╝██╔═══██╗██╔═══██╗██║     ██║  ██║██╔════╝██╔══██╗██╔══██╗
# ██╔████╔██║██╔████╔██║██║   ██║       ██║   ██║   ██║██║   ██║██║     ███████║█████╗  ███████║██║  ██║
# ██║╚██╔╝██║██║╚██╔╝██║██║   ██║       ██║   ██║   ██║██║   ██║██║     ██╔══██║██╔══╝  ██╔══██║██║  ██║
# ██║ ╚═╝ ██║██║ ╚═╝ ██║╚██████╔╝       ██║   ╚██████╔╝╚██████╔╝███████╗██║  ██║███████╗██║  ██║██████╔╝
# ╚═╝     ╚═╝╚═╝     ╚═╝ ╚═════╝        ╚═╝    ╚═════╝  ╚═════╝ ╚══════╝╚═╝  ╚═╝╚══════╝╚═╝  ╚═╝╚═════╝ 
#
# Each mmu_unit has a "toolhead" that is similar to a printer toolhead and created automatically based on hardware
# described below. It is always composed of one or more filament drive (gear) steppers, optionally, depending on type,
# a selector stepper and/or a servo
#
# Note about "touch" endstops: Happy Hare provides extremely flexible homing options using both single steppers or
# synced steppers. The "touch" option leverages stallguard and thus requires the appropriate 'diag_pin' and stallguard
# parameters set on the TMC driver section. If you have the diag_pin exposed, it is harmless to define this because
# they will only be used when explicitly needed and configured.
#
# Touch option for each stepper provides these benefits / possibilities (experimental):
#  - on extruder stepper allows for the automatic detection of the nozzle!
#  - on selector stepper allows for the automatic detection of filament stuck in the gate and subsequent recovery
#  - on gear stepper allows for the automatic detection of the extruder entrance
#
# In summary, "touch" homing with your MMU is an advanced option that requires patience and careful tuning. Everything
# works with regular endstops and there are workaround options for certain homing points (like extruder entry) in
# the absence of any endstop. I'm really interested in creative setups. Ping me on Discord (moggieuk#6538)


# FILAMENT DRIVE GEAR STEPPER(S) --------------------------------------------------------------------------------------
#  ██████╗ ███████╗ █████╗ ██████╗
# ██╔════╝ ██╔════╝██╔══██╗██╔══██╗
# ██║  ███╗█████╗  ███████║██████╔╝
# ██║   ██║██╔══╝  ██╔══██║██╔══██╗
# ╚██████╔╝███████╗██║  ██║██║  ██║
#  ╚═════╝ ╚══════╝╚═╝  ╚═╝╚═╝  ╚═╝
#
# Note that 'toolhead' & 'mmu_gear' endstops will automatically be added if a toolhead sensor or gate sensor is defined
#
[tmc2209 stepper_mmu_gear_[[PARAM_UNIT_NAME]]]
uart_pin: [[PIN_GEAR_UART]]
[% if BOARD_TYPE_EASY_BRD and not BOOL_ENABLE_SELECTOR_TOUCH %]
uart_address: 0 			# Only for old EASY-BRD mcu
[% endif %]
run_current: [[PARAM_GEAR_RUN_CURRENT]]
hold_current: [[PARAM_GEAR_HOLD_CURRENT]]			# Recommend to be small if not using "touch" or move (TMC stallguard)
interpolate: True
sense_resistor: 0.110			# Usually 0.11, 0.15 for BTT TMC2226
stealthchop_threshold: 0		# Spreadcycle has more torque and better at speed

# Uncomment two lines below if you have TMC and want the ability to use filament "touch" homing with gear stepper
#diag_pin: [[PIN_GEAR_DIAG]]		# Set to MCU pin connected to TMC DIAG pin for gear stepper
#driver_SGTHRS: 60			# 255 is most sensitive value, 0 is least sensitive

[stepper_mmu_gear_[[PARAM_UNIT_NAME]]]
step_pin: [[PIN_GEAR_STEP]]
dir_pin: [[PIN_GEAR_DIR]]
enable_pin: [[PIN_GEAR_ENABLE]]
rotation_distance: [[PARAM_GEAR_ROTATION_DISTANCE]]		# Typically 22.73 for Bondtech. Overriden by 'mmu_gear_rotation_distance' in mmu_vars.cfg
gear_ratio: [[PARAM_GEAR_GEAR_RATIO]]			# E.g. ERCF 80:20, Tradrack 50:17
microsteps: 16 				# Recommend 16. Increase only if you "step compress" issues when syncing
full_steps_per_rotation: 200		# 200 for 1.8 degree, 400 for 0.9 degree

# Uncomment the two lines below to enable filament "touch" homing option with gear motor
#extra_endstop_pins: tmc2209_stepper_mmu_gear:virtual_endstop
#extra_endstop_names: mmu_gear_touch

[% if not MMU_HAS_SELECTOR and not MMU_HAS_SERVO %]
# ADDITIONAL FILAMENT DRIVE GEAR STEPPERS FOR TYPE-B MMU's ------------------------------------------------------------
# Note that common parameters are inherited from base stepper_mmu_gear, but can be uniquely specified here too
#
# Filament Drive Gear_1 --------------------------
[% for i in range(1, PARAM_NUM_GATES|int) %]
[tmc2209 stepper_mmu_gear_[[PARAM_UNIT_NAME]]_[[i]]]
uart_pin: [[ (PIN_GEAR_UART_|d)[i] ]]

[stepper_mmu_gear_[[i]]]
step_pin: [[ (PIN_GEAR_STEP_|d)[i] ]]
dir_pin: [[ (PIN_GEAR_DIR_|d)[i] ]]
enable_pin: [[ (PIN_GEAR_ENABLE_|d)[i] ]]
# diag_pin: [[ (PIN_GEAR_DIAG_|d)[i] ]]		# TODO: Is this required? 
[% endfor %]
[% endif %]



[% if MMU_HAS_SELECTOR %]
# SELECTOR STEPPER ----------------------------------------------------------------------------------------------------
# ███████╗███████╗██╗     ███████╗ ██████╗████████╗ ██████╗ ██████╗ 
# ██╔════╝██╔════╝██║     ██╔════╝██╔════╝╚══██╔══╝██╔═══██╗██╔══██╗
# ███████╗█████╗  ██║     █████╗  ██║        ██║   ██║   ██║██████╔╝
# ╚════██║██╔══╝  ██║     ██╔══╝  ██║        ██║   ██║   ██║██╔══██╗
# ███████║███████╗███████╗███████╗╚██████╗   ██║   ╚██████╔╝██║  ██║
# ╚══════╝╚══════╝╚══════╝╚══════╝ ╚═════╝   ╚═╝    ╚═════╝ ╚═╝  ╚═╝
#
# Consult doc if you want to setup selector for "touch" homing instead or physical endstop
#
[tmc2209 stepper_mmu_selector_[[PARAM_UNIT_NAME]]]
uart_pin: [[PIN_SELECTOR_UART]]
[% if BOARD_TYPE_EASY_BRD %]
uart_address: 1 			# Only for old EASY-BRD mcu
[% endif %]
run_current: [[PARAM_SELECTOR_RUN_CURRENT]]
hold_current: [[PARAM_SELECTOR_HOLD_CURRENT]]			# Can be small if not using "touch" movement (TMC stallguard)
interpolate: True
sense_resistor: 0.110
stealthchop_threshold: 100		# Stallguard "touch" movement (slower speeds) best done with stealthchop

# Uncomment two lines below if you have TMC and want to use selector "touch" movement
[% if BOOLENABLE_SELECTOR_TOUCH and PIN_SELECTOR_DIAG|d != "" %]
diag_pin: [[PIN_SELECTOR_DIAG]] 		# Set to MCU pin connected to TMC DIAG pin for selector stepper
driver_SGTHRS: 75			# 255 is most sensitive value, 0 is least sensitive
[% else %]
#diag_pin: [[PIN_SELECTOR_DIAG]] 		# Set to MCU pin connected to TMC DIAG pin for selector stepper
#driver_SGTHRS: 75			# 255 is most sensitive value, 0 is least sensitive
[% endif %]

[stepper_mmu_selector_[[PARAM_UNIT_NAME]]]
step_pin: [[PIN_SELECTOR_STEP]]
dir_pin: [[PIN_SELECTOR_DIR]]
enable_pin: [[PIN_SELECTOR_ENABLE]],
rotation_distance: [[PARAM_SELECTOR_ROTATION_DISTANCE]]
gear_ratio: [[PARAM_SELECTOR_GEAR_RATIO]]
microsteps: 16 				# Don't need high fidelity
full_steps_per_rotation: 200		# 200 for 1.8 degree, 400 for 0.9 degree
endstop_pin: [[PIN_SELECTOR_ENDSTOP]]	# Selector microswitch
endstop_name: mmu_sel_home
#homing_retract_dist: 0			# Uncomment ONLY if default endstop above is using stallguard

# Uncomment two lines below to give option of selector "touch" movement
[% if BOOLENABLE_SELECTOR_TOUCH and PIN_SELECTOR_DIAG|d != "" %]
extra_endstop_pins: tmc2209_stepper_mmu_selector:virtual_endstop
extra_endstop_names: mmu_sel_touch
[% else %]
#extra_endstop_pins: tmc2209_stepper_mmu_selector:virtual_endstop
#extra_endstop_names: mmu_sel_touch
[% endif %]



[% if MMU_HAS_SERVO %]
# SELECTOR SERVO ------------------------------------------------------------------------------------------------------
# ███████╗███████╗██╗            ███████╗███████╗██████╗ ██╗   ██╗ ██████╗ 
# ██╔════╝██╔════╝██║            ██╔════╝██╔════╝██╔══██╗██║   ██║██╔═══██╗
# ███████╗█████╗  ██║            ███████╗█████╗  ██████╔╝██║   ██║██║   ██║
# ╚════██║██╔══╝  ██║            ╚════██║██╔══╝  ██╔══██╗╚██╗ ██╔╝██║   ██║
# ███████║███████╗███████╗██╗    ███████║███████╗██║  ██║ ╚████╔╝ ╚██████╔╝
# ╚══════╝╚══════╝╚══════╝╚═╝    ╚══════╝╚══════╝╚═╝  ╚═╝  ╚═══╝   ╚═════╝ 
#
# Basic servo PWM setup. Note that if these values are changed then any calibrated angles will also change
#
[mmu_servo [[PARAM_UNIT_NAME]]]
pin: [[PIN_SELECTOR_SERVO]]
maximum_servo_angle: [[PARAM_SERVO_MAX_ANGLE]]
minimum_pulse_width: [[PARAM_SERVO_MIN_PULSE_WIDTH]]
maximum_pulse_width: [[PARAM_SERVO_MAX_PULSE_WIDTH]]
[% endif %] ;; MMU_HAS_SERVO

[% endif %] ;; MMU_HAS_SELECTOR 

# END OF MMU TOOLHEAD ^^^^^^^^^^^^^^^^^^^^^^^^^^^^^^^^^^^^^^^^^^^^^^^^^^^^^^^^^^^^^^^^^^^^^^^^^^^^^^^^^^^^^^^^^^^^^^^^^



# FILAMENT SENSORS ----------------------------------------------------------------------------------------------------
# ███████╗███████╗███╗   ██╗███████╗ ██████╗ ██████╗ ███████╗
# ██╔════╝██╔════╝████╗  ██║██╔════╝██╔═══██╗██╔══██╗██╔════╝
# ███████╗█████╗  ██╔██╗ ██║███████╗██║   ██║██████╔╝███████╗
# ╚════██║██╔══╝  ██║╚██╗██║╚════██║██║   ██║██╔══██╗╚════██║
# ███████║███████╗██║ ╚████║███████║╚██████╔╝██║  ██║███████║
# ╚══════╝╚══════╝╚═╝  ╚═══╝╚══════╝ ╚═════╝ ╚═╝  ╚═╝╚══════╝
#
# Define the pins for optional sensors in the filament path. A single [mmu_sensors] section is defined to cover ALL
# the gates of the mmu_unit and gate numbers always start with 0. All but the pre-gate sensors will be automatically
# setup as both endstops (for homing) and sensors for visibility purposes
#
#   'pre_gate_switch_pin_X'  .. 'mmu_pre_gate_X' sensor detects filament at entry to MMU. X=gate number (0..N)
#   'post_gear_switch_pin_X' .. 'mmu_gear_X' post gear sensor for each filament
#   'gate_switch_pin'        .. 'mmu_gate' shared sensor detects filament past the gate of this MMU
#
# Configuration is flexible: Simply define pins for any sensor you want to enable, if pin is empty it will be
# ignored or you can also just comment out what you are not using.
#
[mmu_sensors [[PARAM_UNIT_NAME]]]
[% for i in range(0, PARAM_NUM_GATES|int) %]
pre_gate_switch_pin_[[i]]: [[ (PIN_PRE_GATE_|d)[i] ]] 
[% endfor %]

[% for i in range(0, PARAM_NUM_GATES|int) %]
post_gear_switch_pin_[[i]]: [[ (PIN_POST_GEAR_|d)[i] ]] 
[% endfor %]

gate_switch_pin: [[PIN_GATE_SENSOR]]



[% if MMU_HAS_ESPOOLER %]
# ESPOOLER (OPTIONAL) -------------------------------------------------------------------------------------------------
# ███████╗███████╗██████╗  ██████╗  ██████╗ ██╗     ███████╗██████╗
# ██╔════╝██╔════╝██╔══██╗██╔═══██╗██╔═══██╗██║     ██╔════╝██╔══██╗
# █████╗  ███████╗██████╔╝██║   ██║██║   ██║██║     █████╗  ██████╔╝
# ██╔══╝  ╚════██║██╔═══╝ ██║   ██║██║   ██║██║     ██╔══╝  ██╔══██╗
# ███████╗███████║██║     ╚██████╔╝╚██████╔╝███████╗███████╗██║  ██║
# ╚══════╝╚══════╝╚═╝      ╚═════╝  ╚═════╝ ╚══════╝╚══════╝╚═╝  ╚═╝
#
# An espooler controls DC motors (typically N20) that are able to rewind a filament spool and optionally provide
# forward assist to overcome spooler rotation friction. This should define pins for each of the gates on your mmu
# starting with '_0'. 
# An empty pin can be deleted, commented or simply left blank. If you mcu has a separate "enable" pin
#
[mmu_espooler [[PARAM_UNIT_NAME]]]
pwm: 1                                          # 1=PWM control (typical), 0=digital on/off control
#hardware_pwm: 0                                # See klipper doc
#cycle_time: 0.100                              # See klipper doc
scale: 1                                        # Scales the PWM output range
#value: 0					# See klipper doc
#shutdown_value: 0				# See klipper doc

[% for i in range(0, PARAM_NUM_GATES|int) %]
respool_motor_pin_[[i]]: [[ (PIN_ESPOOLER_RWD_|d)[i] ]]	# PWM (or digital) pin for rewind/respool movement
assist_motor_pin_[[i]]: [[ (PIN_ESPOOLER_FWD_|d)[i] ]]	# PWM (or digital) pin for forward motor movement
enable_motor_pin_[[i]]: [[ (PIN_ESPOOLER_EN_|d)[i] ]]	# Digital output for Afc mcu
assist_trigger_pin_[[i]]: [[ (PIN_ESPOOLER_TRIG_|d)[i] ]]	# Trigger pin for sensing need to assist during print

[% endfor %]



[% endif %] ;; MMU_HAS_ESPOOLER
[% if MMU_HAS_LEDS %]
# LED SUPPORT (OPTIONAL) -----------------------------------------------------------------------------------------------
# ██╗     ███████╗██████╗ ███████╗
# ██║     ██╔════╝██╔══██╗██╔════╝
# ██║     █████╗  ██║  ██║███████╗
# ██║     ██╔══╝  ██║  ██║╚════██║
# ███████╗███████╗██████╔╝███████║
# ╚══════╝╚══════╝╚═════╝ ╚══════╝
#
# Define mmu leds, both the "neopixel" config and [mmu_led] to define their purpose
#
# (comment out this section if you don't have leds or have them defined elsewhere)
#
[neopixel mmu_leds]
pin: [[PIN_NEOPIXEL]]
chain_count: [[PARAM_CHAIN_COUNT]]			# Count much be feasible e.g. N-leds per gate plus extra segments
color_order: [[PARAM_COLOR_ORDER]]		# Set based on your particular neopixel specification (can be comma separated list)

# MMU LED EFFECT SEGMENTS ----------------------------------------------------------------------------------------------
# Define neopixel LEDs for your MMU. The chain_count must be large enough for your desired ranges:
#   exit   .. this set of LEDs, one for every gate, usually would be mounted at the exit point of the gate
#   entry  .. this set of LEDs, one for every gate, could be mounted at the entry point of filament into this MMU/buffer
#   status .. these LED. represents the status of the MMU (and selected filament). More than one status LED is possible
#   logo   .. these LEDs don't change during operation and are designed lighting a logo. Multiple logo LEDs are possible
#
# Note that all sets are optional. You can opt to just have the 'exit' set for example. The advantage to having
# both entry and exit LEDs is, for example, so that 'entry' can display gate status while 'exit' displays the color
# 
# The animation effects requires the installation of Julian Schill's awesome LED effect module otherwise the LEDs
# will be static:
#   https://github.com/julianschill/klipper-led_effect
#
# LED's are indexed in the chain from 1..N. Thus to set up LED's on 'exit' and a single 'status' LED on a 4 gate MMU:
#
#    exit_leds:   neopixel:mmu_leds (1,2,3,4)
#    status_leds: neopixel:mmu_leds (5)
#
# In this example no 'entry' set is configured. Note that constructs like "mmu_leds (1-3,4)" are also valid
#
# The range is completely flexible and can be comprised of different led strips, individual LEDs, or combinations of
# both on different pins. In addition, the ordering is flexible based on your wiring, thus (1-4) and (4-1) both
# represent the same LED range but mapped to increasing or decreasing gates respectively. E.g if you have two Box
# Turtle MMUs, one with a chain of LEDs wired in reverse order and another with individual LEDs, to define 8 exit LEDs:
#
#   exit_leds: neopixel:bt_1 (4-1)
#              neopixel:bt_2a
#              neopixel:bt_2b
#              neopixel:bt_2c
#              neopixel:bt_2d
#
# Note the use of separate lines for each part of the definition,
#
# ADVANCED: Happy Hare provides a convenience wrapper [mmu_led_effect] that not only creates an effect on each of the
# [mmu_leds] specified segments as a whole but also each individual LED for atomic control. See mmu_leds.cfg for examples
#
# (comment out this whole section if you don't have/want leds; uncomment/edit LEDs fitted on your MMU)
#
[mmu_leds [[PARAM_UNIT_NAME]]]
exit_leds:   [[PARAM_EXIT_LEDS]]
entry_leds:  [[PARAM_ENTRY_LEDS]]
status_leds: [[PARAM_STATUS_LEDS]]
logo_leds:   [[PARAM_LOGO_LEDS]]
frame_rate: 24

# Default effects for LED segments when not providing action status
#    off              - LED's off
#    on               - LED's white
#    gate_status      - indicate gate availability / status            (printer.mmu.gate_status)
#    filament_color   - display filament color defined in gate map     (printer.mmu.gate_color_rgb)
#    slicer_color     - display slicer defined set color for each gate (printer.mmu.slicer_color_rgb)
#   (r,g,b)           - display static r,g,b color e.g. "0,0,0.3" for dim blue
#    _effect_         - display the named led effect
#
enabled: True				# True = LEDs are enabled at startup (MMU_LED can control), False = Disabled
animation: True				# True = Use led-animation-effects, False = Static LEDs
exit_effect: gate_status		#    off|gate_status|filament_color|slicer_color|r,g,b|_effect_
entry_effect: filament_color		#    off|gate_status|filament_color|slicer_color|r,g,b|_effect_
status_effect: filament_color		# on|off|gate_status|filament_color|slicer_color|r,g,b|_effect_
logo_effect: (0, 0, 0.3)		#    off                                        |r,g,b|_effect_
white_light: (1, 1, 1)			# RGB color for static white light
black_light: (.01, 0, .02)		# RGB color used to represent "black" (filament)
empty_light: (0, 0, 0)			# RGB color used to represent empty gate

# Default effects (animation: True) / static rbg (animation False) to apply to actions
#   effect_name, (r,b,g)
#
# IMPORTANT: Effects must be from [mmu_led_effects] set defined in mmu_hardware.cfg
#
effect_loading:            mmu_blue_clockwise_slow, (0, 0, 0.4)
effect_loading_extruder:   mmu_blue_clockwise_fast, (0, 0, 1)
effect_unloading:          mmu_blue_anticlock_slow, (0, 0, 1)
effect_unloading_extruder: mmu_blue_anticlock_fast, (0, 0, 1)
effect_heating:            mmu_breathing_red,       (0.3, 0, 0)
effect_selecting:          mmu_white_fast,          (0.2, 0.2, 0.2)
effect_checking:           mmu_white_fast,          (0.8, 0.8, 0.8)
effect_initialized:        mmu_rainbow,             (0.5, 0.2, 0)
effect_error:              mmu_strobe,              (1, 0, 0)
effect_complete:           mmu_sparkle,             (0.3, 0.3, 0.3)
effect_gate_available:     mmu_static_green,        (0, 0.5, 0)
effect_gate_unknown:       mmu_static_orange,       (0.5, 0.2, 0)
effect_gate_empty:         mmu_static_black,        (0, 0, 0)
effect_gate_selected:      mmu_static_blue,         (0, 0, 1)



<<<<<<< HEAD
[% endif %] [# MMU_HAS_LEDS #]
=======
[% endif %] ;; MMU_HAS_LEDS
>>>>>>> 9a2b2c04
[% if MMU_HAS_SYNC_FEEDBACK_BUFFER %]
# SYNC FEEDBACK SENSOR / BUFFER ---------------------------------------------------------------------------------------
# ██████╗ ██╗   ██╗███████╗███████╗███████╗██████╗
# ██╔══██╗██║   ██║██╔════╝██╔════╝██╔════╝██╔══██╗
# ██████╔╝██║   ██║█████╗  █████╗  █████╗  ██████╔╝
# ██╔══██╗██║   ██║██╔══╝  ██╔══╝  ██╔══╝  ██╔══██╗
# ██████╔╝╚██████╔╝██║     ██║     ███████╗██║  ██║
# ╚═════╝  ╚═════╝ ╚═╝     ╚═╝     ╚══════╝╚═╝  ╚═╝
#
# Sync feedback sensors often called "buffers" are used to synchronize MMU gear stepper movement with the extruder.
# They will typically have a tension switch (most important) or both tension and compression. Note that compression
# switch is useful for use as a endstop to detect hitting the extruder entrance
#
#   'sync_feedback_tension_pin'     .. pin for switch activated when filament is under tension
#   'sync_feedback_compression_pin' .. pin for switch activated when filament is under compression
#
# Configuration is flexible: Simply define pins for any sensor you want to enable, if pin is empty it will be
# ignored or you can also just comment out what you are not using.
#
[mmu_buffer [[PARAM_UNIT_NAME]]]
sync_feedback_tension_pin: [[PIN_SYNC_FEEDBACK_TENSION]]
sync_feedback_compression_pin: [[PIN_SYNC_FEEDBACK_COMPRESSION]]



<<<<<<< HEAD
[% endif %] [# MMU_HAS_SYNC_FEEDBACK_BUFFER #]
=======
[% endif %] ;; MMU_HAS_SYNC_FEEDBACK_BUFFER
>>>>>>> 9a2b2c04
[% if MMU_HAS_ENCODER %]
# ENCODER (OPTIONAL) --------------------------------------------------------------------------------------------------
# ███████╗███╗   ██╗ ██████╗ ██████╗ ██████╗ ███████╗██████╗ 
# ██╔════╝████╗  ██║██╔════╝██╔═══██╗██╔══██╗██╔════╝██╔══██╗
# █████╗  ██╔██╗ ██║██║     ██║   ██║██║  ██║█████╗  ██████╔╝
# ██╔══╝  ██║╚██╗██║██║     ██║   ██║██║  ██║██╔══╝  ██╔══██╗
# ███████╗██║ ╚████║╚██████╗╚██████╔╝██████╔╝███████╗██║  ██║
# ╚══════╝╚═╝  ╚═══╝ ╚═════╝ ╚═════╝ ╚═════╝ ╚══════╝╚═╝  ╚═╝
#
# Encoder measures distance, monitors for runout and clogging and constantly calculates % flow rate
# Note that the encoder_resolution set here is a default to get started. It will be correcly set after calibration
# with the value stored in mmu_vars.cfg
#
# The encoder resolution will be calibrated but it needs a default approximation 
# If BMG gear based:
#   resolution = bmg_circumfrance / (2 * teeth)
# 24 / (2 * 17) = 0.7059 for TRCT5000 based sensor
# 24 / (2 * 12) = 1.0 for Binky with 12 tooth disc
#
[mmu_encoder [[PARAM_UNIT_NAME]]]
encoder_pin: [[PIN_ENCODER]]
encoder_resolution: [[PARAM_ENCODER_RESOLUTION]]		# This is just a starter value. Overriden by calibrated 'mmu_encoder_resolution' in mmm_vars.cfg
desired_headroom: 5.0		# The clog/runout headroom that MMU attempts to maintain (closest point to triggering runout)
average_samples: 4		# The "damping" effect of last measurement (higher value means slower automatic clog_length reduction)
flowrate_samples: 20		# How many "movements" of the extruder to measure average flowrate over



[% endif %] ;; MMU_HAS_ENCODER
# ADDITIONAL HARDWARE -------------------------------------------------------------------------------------------------
# ███╗   ███╗██╗███████╗ ██████╗    ██╗  ██╗ █████╗ ██████╗ ██████╗ ██╗    ██╗ █████╗ ██████╗ ███████╗
# ████╗ ████║██║██╔════╝██╔════╝    ██║  ██║██╔══██╗██╔══██╗██╔══██╗██║    ██║██╔══██╗██╔══██╗██╔════╝
# ██╔████╔██║██║███████╗██║         ███████║███████║██████╔╝██║  ██║██║ █╗ ██║███████║██████╔╝█████╗  
# ██║╚██╔╝██║██║╚════██║██║         ██╔══██║██╔══██║██╔══██╗██║  ██║██║███╗██║██╔══██║██╔══██╗██╔══╝  
# ██║ ╚═╝ ██║██║███████║╚██████╗    ██║  ██║██║  ██║██║  ██║██████╔╝╚███╔███╔╝██║  ██║██║  ██║███████╗
# ╚═╝     ╚═╝╚═╝╚══════╝ ╚═════╝    ╚═╝  ╚═╝╚═╝  ╚═╝╚═╝  ╚═╝╚═════╝  ╚══╝╚══╝ ╚═╝  ╚═╝╚═╝  ╚═╝╚══════╝
#
# Define any additional hardware for this MMU unit, e.g. heaters, enclosure temperature probes, etc
#
[[PARAM_MISC_HARDWARE]]<|MERGE_RESOLUTION|>--- conflicted
+++ resolved
@@ -44,7 +44,8 @@
 [temperature_sensor MCU_buffer]
 sensor_type: temperature_mcu
 sensor_mcu: buffer
-[% endif %]
+
+[% endif %] ;; PARAM_SERIAL_BUFFER
 
 
 # MMU UNIT ------------------------------------------------------------------------------------------------------------
@@ -101,17 +102,11 @@
 [% if MMU_HAS_ENCODER %]
 encoder: [[PARAM_ENCODER_NAME]]				# Name of encoder if fitted (can be shared with other mmu_units)
 [% endif %]
-<<<<<<< HEAD
 [% if MMU_HAS_SYNC_FEEDBACK_BUFFER %]
 buffer: [[PARAM_SYNC_FEEDBACK_BUFFER_NAME]]				# Name of sync-feeback buffer if fitted (can be shared with other mmu_units))
 [% endif %]
 
-=======
->>>>>>> 9a2b2c04
-
-[% if MMU_HAS_SYNC_FEEDBACK_BUFFER %]
-buffer: [[PARAM_SYNC_FEEDBACK_BUFFER_NAME]]				# Name of sync-feeback buffer if fitted (can be shared with other mmu_units))
-[% endif %]
+
 
 # MMU TOOLHEAD ========================================================================================================
 # ███╗   ███╗███╗   ███╗██╗   ██╗    ████████╗ ██████╗  ██████╗ ██╗     ██╗  ██╗███████╗ █████╗ ██████╗ 
@@ -193,8 +188,8 @@
 enable_pin: [[ (PIN_GEAR_ENABLE_|d)[i] ]]
 # diag_pin: [[ (PIN_GEAR_DIAG_|d)[i] ]]		# TODO: Is this required? 
 [% endfor %]
-[% endif %]
-
+
+[% endif %] ;; not MMU_HAS_SELECTOR and not MMU_HAS_SERVO
 
 
 [% if MMU_HAS_SELECTOR %]
@@ -250,7 +245,6 @@
 [% endif %]
 
 
-
 [% if MMU_HAS_SERVO %]
 # SELECTOR SERVO ------------------------------------------------------------------------------------------------------
 # ███████╗███████╗██╗            ███████╗███████╗██████╗ ██╗   ██╗ ██████╗ 
@@ -267,8 +261,9 @@
 maximum_servo_angle: [[PARAM_SERVO_MAX_ANGLE]]
 minimum_pulse_width: [[PARAM_SERVO_MIN_PULSE_WIDTH]]
 maximum_pulse_width: [[PARAM_SERVO_MAX_PULSE_WIDTH]]
+
+
 [% endif %] ;; MMU_HAS_SERVO
-
 [% endif %] ;; MMU_HAS_SELECTOR 
 
 # END OF MMU TOOLHEAD ^^^^^^^^^^^^^^^^^^^^^^^^^^^^^^^^^^^^^^^^^^^^^^^^^^^^^^^^^^^^^^^^^^^^^^^^^^^^^^^^^^^^^^^^^^^^^^^^^
@@ -336,7 +331,6 @@
 assist_trigger_pin_[[i]]: [[ (PIN_ESPOOLER_TRIG_|d)[i] ]]	# Trigger pin for sensing need to assist during print
 
 [% endfor %]
-
 
 
 [% endif %] ;; MMU_HAS_ESPOOLER
@@ -445,11 +439,7 @@
 
 
 
-<<<<<<< HEAD
-[% endif %] [# MMU_HAS_LEDS #]
-=======
 [% endif %] ;; MMU_HAS_LEDS
->>>>>>> 9a2b2c04
 [% if MMU_HAS_SYNC_FEEDBACK_BUFFER %]
 # SYNC FEEDBACK SENSOR / BUFFER ---------------------------------------------------------------------------------------
 # ██████╗ ██╗   ██╗███████╗███████╗███████╗██████╗
@@ -475,11 +465,7 @@
 
 
 
-<<<<<<< HEAD
-[% endif %] [# MMU_HAS_SYNC_FEEDBACK_BUFFER #]
-=======
 [% endif %] ;; MMU_HAS_SYNC_FEEDBACK_BUFFER
->>>>>>> 9a2b2c04
 [% if MMU_HAS_ENCODER %]
 # ENCODER (OPTIONAL) --------------------------------------------------------------------------------------------------
 # ███████╗███╗   ██╗ ██████╗ ██████╗ ██████╗ ███████╗██████╗ 
