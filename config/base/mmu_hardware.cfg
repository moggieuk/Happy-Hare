########################################################################################################################
# Happy Hare MMU Software
#
# EDIT THIS FILE BASED ON YOUR SETUP
#
# Copyright (C) 2022  moggieuk#6538 (discord) moggieuk@hotmail.com
# This file may be distributed under the terms of the GNU GPLv3 license.
#
# Goal: Happy Hare MMU hardware config file with config for {brd_type} MCU board
#
# (\_/)
# ( *,*)
# (")_(") Happy Hare Ready
#
#
# Notes about setup of common external mcus can be found here:
#  https://github.com/moggieuk/Happy-Hare/blob/main/doc/mcu_notes.md
# 
# Note about "touch" endstops: Happy Hare provides extremely flexible homing options using both single steppers or
# synced steppers. The "touch" option leverages stallguard and thus requires the appropriate 'diag_pin' and stallguard
# parameters set on the TMC driver section. If you have the diag_pin exposed, it is harmless to define this because
# they will only be used when explicitly needed and configured.
#
# Touch option for each stepper provides these benefits / possibilities (experimental):
#  - on extruder stepper allows for the automatic detection of the nozzle!
#  - on selector stepper allows for the automatic detection of filament stuck in the gate and subsequent recovery
#  - on gear stepper allows for the automatic detection of the extruder entrance
#
# These sound wonderful right?  They are, but there are caveats:
#  - Some external mcu's are terrible at detecting stallguard and often result in an "undervoltage error"
#    It is generally possible to get selector touch (TMC2209) tuned especially if you set 'stealthchop_threshold'
#    to a value greater than homing speeds and less than move speed. I.e. the stepper runs in stealthchop mode when
#    homing. [klipper experts will know that it switches the chip mode automatically to stealthchop and then back for
#    Stallguard2 support, however the automatic switching back to spreadcycle at the end homing move seems to provoke
#    the error condition and setting 'shealthchop_threshold' appropriately avoids this condition. More than you wanted
#    to know I'm sure!
#  - I have not had much luck with touch (stallguard) on the gear stepper with EASY-BRD and ERB mcu's and you really
#    want the extra torque of spreadcycle so adjusting 'stealthchop_threshold' is not really an option
#  - Enabling on the extruder stepper is viable but you will likley have to change jumpers on your main mcu to expose
#    the DIAG pin for whichever driver the extruder stepper is connected to.
#
# In summary, "touch" homing with your MMU is an advanced option that requires patience and careful tuning. Everything
# works with regular endstops and there are workaround options for certain homing points (like extruder entry) in
# the absence of any endstop. I'm really interested in creative setups. Ping me on Discord (moggieuk#6538)
#
# See 'mmu.cfg' for serial definition and pins aliaes
#
# HOMING CAPABLE EXTRUDER (VERY ADVANCED) -----------------------------------------------------------------------------
# With Happy Hare installed even the extruder can be homed. You will find the usual 'endstop' parameters can be added
# to your '[extruder]' section.  Useless you have some clever load cell attached to your nozzle it only really makes
# sense to configure stallguard style "touch" homing. To do this add lines similar to this to your existing
# '[extruder]' definition in printer.cfg.
#
#    [extruder]
#    endstop_pin: tmc2209_extruder:virtual_endstop
#
# Also be sure to add the appropriate stallguard config to the TMC section, e.g.
#
#    [tmc2209 extruder]
#    diag_pin: E_DIAG		# Set to MCU pin connected to TMC DIAG pin for extruder
#    driver_SGTHRS: 100		# 255 is most sensitive value, 0 is least sensitive
#
# Happy Hare will take care of the rest and add a 'mmu_ext_touch' endstop automatically
#


# MMU MACHINE / TYPE ---------------------------------------------------------------------------------------------------
# ███╗   ███╗███╗   ███╗██╗   ██╗    ███╗   ███╗ █████╗  ██████╗██╗  ██╗██╗███╗   ██╗███████╗
# ████╗ ████║████╗ ████║██║   ██║    ████╗ ████║██╔══██╗██╔════╝██║  ██║██║████╗  ██║██╔════╝
# ██╔████╔██║██╔████╔██║██║   ██║    ██╔████╔██║███████║██║     ███████║██║██╔██╗ ██║█████╗  
# ██║╚██╔╝██║██║╚██╔╝██║██║   ██║    ██║╚██╔╝██║██╔══██║██║     ██╔══██║██║██║╚██╗██║██╔══╝  
# ██║ ╚═╝ ██║██║ ╚═╝ ██║╚██████╔╝    ██║ ╚═╝ ██║██║  ██║╚██████╗██║  ██║██║██║ ╚████║███████╗
# ╚═╝     ╚═╝╚═╝     ╚═╝ ╚═════╝     ╚═╝     ╚═╝╚═╝  ╚═╝ ╚═════╝╚═╝  ╚═╝╚═╝╚═╝  ╚═══╝╚══════╝
[mmu_machine]
num_gates: {num_gates}			# Number of selectable gates on MMU

# MMU Vendor & Version is used to automatically configure some parameters and validate configuration
# If custom set to "Other" and uncomment the additional parameters below
#
# ERCF          1.1  add "s" suffix for Springy, "b" for Binky, "t" for Triple-Decky
#                    e.g. "1.1sb" for v1.1 with Springy mod and Binky encoder
# ERCF          2.0  community edition ERCFv2
# Tradrack      1.0  add "e" if encoder is fitted (assumed to be Binky)
# AngryBeaver   1.0
# BoxTurtle     1.0
# NightOwl      1.0
# 3MS           1.0
# 3D Chameleon  1.0
# Prusa         3.0  NOT YET SUPPORTED - COMMING SOON
# Other              Generic setup that may require further customization of 'cad' parameters. See doc in mmu_parameters.cfg
#
mmu_vendor: {mmu_vendor}			# MMU family
mmu_version: {mmu_version}			# MMU hardware version number (add mod suffix documented above)

# These are set automatically from vendor/version above. Only uncomment and set for custom designs ("Other")
#selector_type: {selector_type}		# LinearSelector (type-A) or VirtualSelector (type-B)
#variable_bowden_lengths: {variable_bowden_lengths}		# 1 = If MMU design has different bowden lengths per gate, 0 = bowden length is the same
#variable_rotation_distances: {variable_rotation_distances}		# 1 = If MMU design has disimilar drive/BMG gears, thus rotation distance, 0 = One drive gear (e.g. Tradrack)
#require_bowden_move: {require_bowden_move}		# 1 = If MMU design has bowden move that is included in load/unload, 0 = zero length bowden (skip bowden move)
#filament_always_gripped: {filament_always_gripped}		# 1 = Filament is always trapped by MMU (most type-B designs), 0 = MMU can release filament
#has_bypass: {has_bypass}		# 1 = Bypass gate available, 0 = No filament bypass possible

# FILAMENT DRIVE GEAR STEPPER(S)  --------------------------------------------------------------------------------------
#  ██████╗ ███████╗ █████╗ ██████╗ 
# ██╔════╝ ██╔════╝██╔══██╗██╔══██╗
# ██║  ███╗█████╗  ███████║██████╔╝
# ██║   ██║██╔══╝  ██╔══██║██╔══██╗
# ╚██████╔╝███████╗██║  ██║██║  ██║
#  ╚═════╝ ╚══════╝╚═╝  ╚═╝╚═╝  ╚═╝
# Note that 'toolhead' & 'mmu_gear' endstops will automatically be added if a toolhead sensor or gate sensor is defined
#
# The default values are tested with the ERCF BOM NEMA14 motor. Please adapt these values to the motor you are using
# Example : for NEMA17 motors, you'll usually use higher current
#
[tmc2209 stepper_mmu_gear]
uart_pin: mmu:MMU_GEAR_UART
uart_address: 0 			# Only for EASY-BRD
run_current: {gear_run_current}			# ERCF BOM NEMA14 motor
hold_current: {gear_hold_current}			# Recommend to be small if not using "touch" or move (TMC stallguard)
interpolate: True
sense_resistor: 0.110			# Usually 0.11, 0.15 for BTT TMC2226
stealthchop_threshold: 0		# Spreadcycle has more torque and better at speed
#
# Uncomment two lines below if you have TMC and want the ability to use filament "touch" homing with gear stepper
#diag_pin: ^mmu:MMU_GEAR_DIAG		# Set to MCU pin connected to TMC DIAG pin for gear stepper
#driver_SGTHRS: 60			# 255 is most sensitive value, 0 is least sensitive

[stepper_mmu_gear]
step_pin: mmu:MMU_GEAR_STEP
dir_pin: !mmu:MMU_GEAR_DIR
enable_pin: !mmu:MMU_GEAR_ENABLE
rotation_distance: 22.7316868		# Bondtech 5mm Drive Gears. Overriden by 'mmu_gear_rotation_distance' in mmu_vars.cfg
gear_ratio: {gear_gear_ratio}			# E.g. ERCF 80:20, Tradrack 50:17
microsteps: 16 				# Recommend 16. Increase only if you "step compress" issues when syncing
full_steps_per_rotation: 200		# 200 for 1.8 degree, 400 for 0.9 degree
#
# Uncomment the two lines below to enable filament "touch" homing option with gear motor
#extra_endstop_pins: tmc2209_stepper_mmu_gear:virtual_endstop
#extra_endstop_names: mmu_gear_touch

<<<<<<< HEAD
{cfg_gear_steppers}
=======
# ADDITIONAL FILAMENT DRIVE GEAR STEPPERS FOR TYPE-B MMU's -------------------------------------------------------------
# Note that common parameters are inherited from base stepper_mmu_gear, but can be uniquely specified here too
#
# Filament Drive Gear_1 --------------------------
[tmc2209 stepper_mmu_gear_1]
uart_pin: mmu:MMU_GEAR_UART_1

[stepper_mmu_gear_1]
step_pin: mmu:MMU_GEAR_STEP_1
dir_pin: !mmu:MMU_GEAR_DIR_1
enable_pin: !mmu:MMU_GEAR_ENABLE_1


# SELECTOR STEPPER  ----------------------------------------------------------------------------------------------------
# ███████╗███████╗██╗     ███████╗ ██████╗████████╗ ██████╗ ██████╗ 
# ██╔════╝██╔════╝██║     ██╔════╝██╔════╝╚══██╔══╝██╔═══██╗██╔══██╗
# ███████╗█████╗  ██║     █████╗  ██║        ██║   ██║   ██║██████╔╝
# ╚════██║██╔══╝  ██║     ██╔══╝  ██║        ██║   ██║   ██║██╔══██╗
# ███████║███████╗███████╗███████╗╚██████╗   ██║   ╚██████╔╝██║  ██║
# ╚══════╝╚══════╝╚══════╝╚══════╝ ╚═════╝   ╚═╝    ╚═════╝ ╚═╝  ╚═╝
# Consult doc if you want to setup selector for "touch" homing instead or physical endstop
#
[tmc2209 stepper_mmu_selector]
uart_pin: mmu:MMU_SEL_UART
uart_address: 1 			# Only for EASY-BRD
run_current: {sel_run_current}			# ERCF BOM NEMA17 motor
hold_current: {sel_hold_current}			# Can be small if not using "touch" movement (TMC stallguard)
interpolate: True
sense_resistor: 0.110
stealthchop_threshold: 100		# Stallguard "touch" movement (slower speeds) best done with stealthchop
#
# Uncomment two lines below if you have TMC and want to use selector "touch" movement
#diag_pin: ^mmu:MMU_SEL_DIAG 		# Set to MCU pin connected to TMC DIAG pin for selector stepper
#driver_SGTHRS: 75			# 255 is most sensitive value, 0 is least sensitive

[stepper_mmu_selector]
step_pin: mmu:MMU_SEL_STEP
dir_pin: !mmu:MMU_SEL_DIR
enable_pin: !mmu:MMU_SEL_ENABLE
rotation_distance: 40
microsteps: 16 				# Don't need high fidelity
full_steps_per_rotation: 200		# 200 for 1.8 degree, 400 for 0.9 degree
endstop_pin: ^mmu:MMU_SEL_ENDSTOP	# Selector microswitch
endstop_name: mmu_sel_home
# Uncomment this line only if default endstop above is using stallguard
#homing_retract_dist: 0
#
# Uncomment two lines below to give option of selector "touch" movement
#extra_endstop_pins: tmc2209_stepper_mmu_selector:virtual_endstop
#extra_endstop_names: mmu_sel_touch
>>>>>>> 27c1c42f

{cfg_selector_stepper}

# SERVOS ---------------------------------------------------------------------------------------------------------------
# ███████╗███████╗██████╗ ██╗   ██╗ ██████╗ ███████╗
# ██╔════╝██╔════╝██╔══██╗██║   ██║██╔═══██╗██╔════╝
# ███████╗█████╗  ██████╔╝██║   ██║██║   ██║███████╗
# ╚════██║██╔══╝  ██╔══██╗╚██╗ ██╔╝██║   ██║╚════██║
# ███████║███████╗██║  ██║ ╚████╔╝ ╚██████╔╝███████║
# ╚══════╝╚══════╝╚═╝  ╚═╝  ╚═══╝   ╚═════╝ ╚══════╝
# Basic servo PWM setup. If these values are changed then the angles defined for different positions will also change
{cfg_selector_servo}
#
# OPTIONAL GANTRY SERVO FOR TOOLHEAD FILAMENT CUTTER ------------------------------------------------------------------
#
# (uncomment this section if you have a ganty servo for toolhead cutter pin)
#[mmu_servo mmu_gantry_servo]
#pin: {pin_gantry_servo}
#maximum_servo_angle:180
#minimum_pulse_width: 0.00075
#maximum_pulse_width: 0.00225
#initial_angle: 180

{cfg_encoder}

# FILAMENT SENSORS -----------------------------------------------------------------------------------------------------
# ███████╗███████╗███╗   ██╗███████╗ ██████╗ ██████╗ ███████╗
# ██╔════╝██╔════╝████╗  ██║██╔════╝██╔═══██╗██╔══██╗██╔════╝
# ███████╗█████╗  ██╔██╗ ██║███████╗██║   ██║██████╔╝███████╗
# ╚════██║██╔══╝  ██║╚██╗██║╚════██║██║   ██║██╔══██╗╚════██║
# ███████║███████╗██║ ╚████║███████║╚██████╔╝██║  ██║███████║
# ╚══════╝╚══════╝╚═╝  ╚═══╝╚══════╝ ╚═════╝ ╚═╝  ╚═╝╚══════╝
# Define the pins for optional sensors in the filament path. All but the pre-gate sensors will be automatically setup as
# both endstops (for homing) and sensors for visibility purposes.
#
# 'pre_gate_switch_pin_X'  .. 'mmu_pre_gate_X' sensor detects filament at entry to MMU. X=gate number (0..N)
# 'gate_switch_pin'        .. 'mmu_gate' shared sensor detects filament past the gate of the MMU
#     or
# 'post_gear_switch_pin_X' .. 'mmu_gear_X' post gear sensor for each filament
# 'extruder_switch_pin'    .. 'extruder' sensor detects filament just before the extruder entry
# 'toolhead_switch_pin'    .. 'toolhead' sensor detects filament after extruder entry
#
# Sync motor feedback will typically have a tension switch (more important) or both tension and compression
# 'sync_feedback_tension_pin'     .. pin for switch activated when filament is under tension
# 'sync_feedback_compression_pin' .. pin for switch activated when filament is under compression
#
# Configuration is flexable: Simply define pins for any sensor you want to enable, if pin is not set (or the alias is empty)
# it will be ignored. You can also just comment out what you are not using.
#
[mmu_sensors]
pre_gate_switch_pin_0: ^mmu:MMU_PRE_GATE_0

post_gear_switch_pin_0: ^mmu:MMU_POST_GEAR_0

gate_switch_pin: ^mmu:MMU_GATE_SENSOR

extruder_switch_pin: {pin_extruder_sensor}
toolhead_switch_pin: {pin_toolhead_sensor}

sync_feedback_tension_pin: {pin_sync_feedback_tension}
sync_feedback_compression_pin: {pin_sync_feedback_compression}

{cfg_leds}<|MERGE_RESOLUTION|>--- conflicted
+++ resolved
@@ -138,60 +138,7 @@
 #extra_endstop_pins: tmc2209_stepper_mmu_gear:virtual_endstop
 #extra_endstop_names: mmu_gear_touch
 
-<<<<<<< HEAD
 {cfg_gear_steppers}
-=======
-# ADDITIONAL FILAMENT DRIVE GEAR STEPPERS FOR TYPE-B MMU's -------------------------------------------------------------
-# Note that common parameters are inherited from base stepper_mmu_gear, but can be uniquely specified here too
-#
-# Filament Drive Gear_1 --------------------------
-[tmc2209 stepper_mmu_gear_1]
-uart_pin: mmu:MMU_GEAR_UART_1
-
-[stepper_mmu_gear_1]
-step_pin: mmu:MMU_GEAR_STEP_1
-dir_pin: !mmu:MMU_GEAR_DIR_1
-enable_pin: !mmu:MMU_GEAR_ENABLE_1
-
-
-# SELECTOR STEPPER  ----------------------------------------------------------------------------------------------------
-# ███████╗███████╗██╗     ███████╗ ██████╗████████╗ ██████╗ ██████╗ 
-# ██╔════╝██╔════╝██║     ██╔════╝██╔════╝╚══██╔══╝██╔═══██╗██╔══██╗
-# ███████╗█████╗  ██║     █████╗  ██║        ██║   ██║   ██║██████╔╝
-# ╚════██║██╔══╝  ██║     ██╔══╝  ██║        ██║   ██║   ██║██╔══██╗
-# ███████║███████╗███████╗███████╗╚██████╗   ██║   ╚██████╔╝██║  ██║
-# ╚══════╝╚══════╝╚══════╝╚══════╝ ╚═════╝   ╚═╝    ╚═════╝ ╚═╝  ╚═╝
-# Consult doc if you want to setup selector for "touch" homing instead or physical endstop
-#
-[tmc2209 stepper_mmu_selector]
-uart_pin: mmu:MMU_SEL_UART
-uart_address: 1 			# Only for EASY-BRD
-run_current: {sel_run_current}			# ERCF BOM NEMA17 motor
-hold_current: {sel_hold_current}			# Can be small if not using "touch" movement (TMC stallguard)
-interpolate: True
-sense_resistor: 0.110
-stealthchop_threshold: 100		# Stallguard "touch" movement (slower speeds) best done with stealthchop
-#
-# Uncomment two lines below if you have TMC and want to use selector "touch" movement
-#diag_pin: ^mmu:MMU_SEL_DIAG 		# Set to MCU pin connected to TMC DIAG pin for selector stepper
-#driver_SGTHRS: 75			# 255 is most sensitive value, 0 is least sensitive
-
-[stepper_mmu_selector]
-step_pin: mmu:MMU_SEL_STEP
-dir_pin: !mmu:MMU_SEL_DIR
-enable_pin: !mmu:MMU_SEL_ENABLE
-rotation_distance: 40
-microsteps: 16 				# Don't need high fidelity
-full_steps_per_rotation: 200		# 200 for 1.8 degree, 400 for 0.9 degree
-endstop_pin: ^mmu:MMU_SEL_ENDSTOP	# Selector microswitch
-endstop_name: mmu_sel_home
-# Uncomment this line only if default endstop above is using stallguard
-#homing_retract_dist: 0
-#
-# Uncomment two lines below to give option of selector "touch" movement
-#extra_endstop_pins: tmc2209_stepper_mmu_selector:virtual_endstop
-#extra_endstop_names: mmu_sel_touch
->>>>>>> 27c1c42f
 
 {cfg_selector_stepper}
 
