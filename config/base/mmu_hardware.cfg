########################################################################################################################
# Happy Hare MMU Software
#
# EDIT THIS FILE BASED ON YOUR SETUP
#
# Copyright (C) 2022-2025  moggieuk#6538 (discord)
#                          moggieuk@hotmail.com
# This file may be distributed under the terms of the GNU GPLv3 license.
#
<<<<<<< HEAD
# Goal: Happy Hare MMU hardware config file with config for [[PARAM_BOARD_TYPE]] MCU board
=======
# Goal: Define the logical MMU machine composed of one or more physical MMU units
>>>>>>> dad7245b
#
# (\_/)
# ( *,*)
# (")_(") Happy Hare Ready
#



# MMU MACHINE ---------------------------------------------------------------------------------------------------------
# ███╗   ███╗███╗   ███╗██╗   ██╗    ███╗   ███╗ █████╗  ██████╗██╗  ██╗██╗███╗   ██╗███████╗
# ████╗ ████║████╗ ████║██║   ██║    ████╗ ████║██╔══██╗██╔════╝██║  ██║██║████╗  ██║██╔════╝
# ██╔████╔██║██╔████╔██║██║   ██║    ██╔████╔██║███████║██║     ███████║██║██╔██╗ ██║█████╗  
# ██║╚██╔╝██║██║╚██╔╝██║██║   ██║    ██║╚██╔╝██║██╔══██║██║     ██╔══██║██║██║╚██╗██║██╔══╝  
# ██║ ╚═╝ ██║██║ ╚═╝ ██║╚██████╔╝    ██║ ╚═╝ ██║██║  ██║╚██████╗██║  ██║██║██║ ╚████║███████╗
# ╚═╝     ╚═╝╚═╝     ╚═╝ ╚═════╝     ╚═╝     ╚═╝╚═╝  ╚═╝ ╚═════╝╚═╝  ╚═╝╚═╝╚═╝  ╚═══╝╚══════╝
#
# A mmu_machine is a logical collection of one or more potentially disimilar MMU units aggregated together to
# act like and be managed as one. MMU's can be physically combined using a bowden splitter/combiner.
# The gates of each MMU will form a contiguous sequence starting from 0 for the first mmu_unit defined.
#
# HOMING CAPABLE EXTRUDER ('homing_extruder')
# With Happy Hare installed even the extruder can be homed. You will find the usual 'endstop' parameters can be added
# to your '[extruder]' section.  Useless you have some clever load cell attached to your nozzle it only really makes
# sense to configure stallguard style "touch" homing. To do this add lines similar to this to your existing
# '[extruder]' definition in printer.cfg.
#
#    [extruder]
#    endstop_pin: tmc2209_extruder:virtual_endstop
#
# Also be sure to add the appropriate stallguard config to the TMC section, e.g.
#
#    [tmc2209 extruder]
#    diag_pin: E_DIAG		# Set to MCU pin connected to TMC DIAG pin for extruder
#    driver_SGTHRS: 100		# 255 is most sensitive value, 0 is least sensitive
#
# Happy Hare will take care of the rest and add a 'mmu_ext_touch' endstop automatically
#
[mmu_machine]
units: unit0			# Comma separated list of mmu unit config names. E.g unit0, unit1

<<<<<<< HEAD
# Number of selectable gate on (each) MMU. Generally this is a single number, but with multi-mmu (type-B) setups
# it can be a comma separated list of the number of gates per unit.
# E.g. 'num_gates: 4,4,2' for a 2xBox Turtle and 1xNight Owl multiplexed setup
#
num_gates: [[PARAM_NUM_GATES]]

# MMU Vendor & Version is used to automatically configure some parameters and validate configuration
# If custom set to "Other" and uncomment the additional parameters below
#
# ERCF          1.1  add "s" suffix for Springy, "b" for Binky, "t" for Triple-Decky
#                    e.g. "1.1sb" for v1.1 with Springy mod and Binky encoder
# ERCF          2.0  community edition ERCFv2
# ERCF          2.5
# Tradrack      1.0  add "e" if encoder is fitted (assumed to be Binky)
# AngryBeaver   1.0
# BoxTurtle     1.0
# NightOwl      1.0
# 3MS           1.0
# 3D Chameleon  1.0
# Pico          1.0
# Prusa         3.0  NOT YET SUPPORTED - COMING SOON
# Other              Generic setup that may require further customization of 'cad' parameters. See doc in mmu_parameters.cfg
#
mmu_vendor: [[PARAM_MMU_VENDOR]]			# MMU family
mmu_version: [[PARAM_MMU_VERSION]]			# MMU hardware version number (add mod suffix documented above)

# The following attributes are set internally from vendor/version above. Only uncomment to customize the vendor
# default or for custom ("Other") designs
#
#selector_type: [[PARAM_SELECTOR_TYPE]]		# E.g. LinearSelector (type-A), VirtualSelector (type-B), MacroSelector, RotarySelector, ...
#variable_bowden_lengths: [[PARAM_VARIABLE_BOWDEN_LENGTHS]]		# 1 = If MMU design has different bowden lengths per gate, 0 = bowden length is the same
#variable_rotation_distances: [[PARAM_VARIABLE_ROTATION_DISTANCES]]		# 1 = If MMU design has dissimilar drive/BMG gears, thus rotation distance, 0 = One drive gear (e.g. Tradrack)
#require_bowden_move: [[PARAM_REQUIRE_BOWDEN_MOVE]]			# 1 = If MMU design has bowden move that is included in load/unload, 0 = zero length bowden (skip bowden move)
#filament_always_gripped: [[PARAM_FILAMENT_ALWAYS_GRIPPED]]		# 1 = Filament is always trapped by MMU (most type-B designs), 0 = MMU can release filament
#has_bypass: [[PARAM_HAS_BYPASS]]				# 1 = Bypass gate available, 0 = No filament bypass possible

# Uncomment to change the display name in UI's.  Defaults to the vendor name
#display_name: My Precious

homing_extruder: 1			# CAUTION: Normally this should be 1. 0 will disable the homing extruder capability


# FILAMENT DRIVE GEAR STEPPER(S)  --------------------------------------------------------------------------------------
#  ██████╗ ███████╗ █████╗ ██████╗ 
# ██╔════╝ ██╔════╝██╔══██╗██╔══██╗
# ██║  ███╗█████╗  ███████║██████╔╝
# ██║   ██║██╔══╝  ██╔══██║██╔══██╗
# ╚██████╔╝███████╗██║  ██║██║  ██║
#  ╚═════╝ ╚══════╝╚═╝  ╚═╝╚═╝  ╚═╝
# Note that 'toolhead' & 'mmu_gear' endstops will automatically be added if a toolhead sensor or gate sensor is defined
#
# The default values are tested with the ERCF BOM NEMA14 motor. Please adapt these values to the motor you are using
# Example : for NEMA17 motors, you'll usually use higher current
#
[tmc2209 stepper_mmu_gear]
uart_pin: [[PIN_GEAR_UART]]
[% if BOARD_TYPE_EASY_BRD and not ENABLE_SELECTOR_TOUCH %]
uart_address: 0 			# Only for old EASY-BRD mcu
[% endif %]
run_current: [[PARAM_GEAR_RUN_CURRENT]]			# ERCF BOM NEMA14 motor
hold_current: [[PARAM_GEAR_HOLD_CURRENT]]			# Recommend to be small if not using "touch" or move (TMC stallguard)
interpolate: True
sense_resistor: 0.110			# Usually 0.11, 0.15 for BTT TMC2226
stealthchop_threshold: 0		# Spreadcycle has more torque and better at speed
#
# Uncomment two lines below if you have TMC and want the ability to use filament "touch" homing with gear stepper
#diag_pin: [[PIN_GEAR_DIAG]]		# Set to MCU pin connected to TMC DIAG pin for gear stepper
#driver_SGTHRS: 60			# 255 is most sensitive value, 0 is least sensitive

[stepper_mmu_gear]
step_pin: [[PIN_GEAR_STEP]]
dir_pin: [[PIN_GEAR_DIR]]
enable_pin: [[PIN_GEAR_ENABLE]]
rotation_distance: [[PARAM_GEAR_ROTATION_DISTANCE]]		# Typically Bondtech. Overriden by 'mmu_gear_rotation_distance' in mmu_vars.cfg
gear_ratio: [[PARAM_GEAR_GEAR_RATIO]]			# E.g. ERCF 80:20, Tradrack 50:17
microsteps: 16 				# Recommend 16. Increase only if you "step compress" issues when syncing
full_steps_per_rotation: 200		# 200 for 1.8 degree, 400 for 0.9 degree
#
# Uncomment the two lines below to enable filament "touch" homing option with gear motor
#extra_endstop_pins: tmc2209_stepper_mmu_gear:virtual_endstop
#extra_endstop_names: mmu_gear_touch

[% if not MMU_HAS_SELECTOR and not MMU_HAS_SERVO %]
# ADDITIONAL FILAMENT DRIVE GEAR STEPPERS FOR TYPE-B MMU's -------------------------------------------------------------
# Note that common parameters are inherited from base stepper_mmu_gear, but can be uniquely specified here too
#
# Filament Drive Gear --------------------------
[% for i in range(1, PARAM_NUM_GATES|int) %]
[tmc2209 stepper_mmu_gear_[[i]]]
uart_pin: [[ (PIN_GEAR_UART_|d)[i] ]]

[stepper_mmu_gear_[[i]]]
step_pin: [[ (PIN_GEAR_STEP_|d)[i] ]]
dir_pin: [[ (PIN_GEAR_DIR_|d)[i] ]]
enable_pin: [[ (PIN_GEAR_ENABLE_|d)[i] ]]
# diag_pin: [[ (PIN_GEAR_DIAG_|d)[i] ]]		# TODO: Is this required? 
[% endfor %]
[% endif %]
=======
extruder_name: extruder		# Name of extruder that MMU is attached to. Defaults to 'extruder'
homing_extruder: 1		# CAUTION: Normally this should be 1. 0 will disable the homing extruder capability

# Filament sensors ALWAYS SHARED BY ALL mmu_units:
# (comment out if not fitted)
#
# These sensors are on the toolhead and often controlled by the main printer mcu since there can only be one.
#   'extruder_switch_pin'    .. 'extruder' sensor detects filament just before the extruder entry
#   'toolhead_switch_pin'    .. 'toolhead' sensor detects filament after extruder entry
#
extruder_switch_pin: {extruder_sensor_pin}
toolhead_switch_pin: {toolhead_sensor_pin}

>>>>>>> dad7245b

[% if MMU_HAS_SELECTOR %]

# ADDITIONAL MISCELLANEOUS MMU HARDWARE FITTED TO PRINTER =============================================================
# ███╗   ███╗██╗███████╗ ██████╗    ██╗  ██╗ █████╗ ██████╗ ██████╗ ██╗    ██╗ █████╗ ██████╗ ███████╗
# ████╗ ████║██║██╔════╝██╔════╝    ██║  ██║██╔══██╗██╔══██╗██╔══██╗██║    ██║██╔══██╗██╔══██╗██╔════╝
# ██╔████╔██║██║███████╗██║         ███████║███████║██████╔╝██║  ██║██║ █╗ ██║███████║██████╔╝█████╗  
# ██║╚██╔╝██║██║╚════██║██║         ██╔══██║██╔══██║██╔══██╗██║  ██║██║███╗██║██╔══██║██╔══██╗██╔══╝  
# ██║ ╚═╝ ██║██║███████║╚██████╗    ██║  ██║██║  ██║██║  ██║██████╔╝╚███╔███╔╝██║  ██║██║  ██║███████╗
# ╚═╝     ╚═╝╚═╝╚══════╝ ╚═════╝    ╚═╝  ╚═╝╚═╝  ╚═╝╚═╝  ╚═╝╚═════╝  ╚══╝╚══╝ ╚═╝  ╚═╝╚═╝  ╚═╝╚══════╝
#
<<<<<<< HEAD
[tmc2209 stepper_mmu_selector]
uart_pin: [[PIN_SELECTOR_UART]]
[% if BOARD_TYPE_EASY_BRD and not ENABLE_SELECTOR_TOUCH %]
uart_address: 1 			# Only for old EASY-BRD mcu
[% endif %]
run_current: [[PARAM_SELECTOR_RUN_CURRENT]]			# ERCF BOM NEMA17 motor
hold_current: [[PARAM_SELECTOR_HOLD_CURRENT]]			# Can be small if not using "touch" movement (TMC stallguard)
interpolate: True
sense_resistor: 0.110
stealthchop_threshold: 100		# Stallguard "touch" movement (slower speeds) best done with stealthchop
#
# Uncomment two lines below if you have TMC and want to use selector "touch" movement
[% if ENABLE_SELECTOR_TOUCH and PIN_SELECTOR_DIAG|d != "" %]
diag_pin: [[PIN_SELECTOR_DIAG]] 		# Set to MCU pin connected to TMC DIAG pin for selector stepper
driver_SGTHRS: 75			# 255 is most sensitive value, 0 is least sensitive
[% else %]
#diag_pin: [[PIN_SELECTOR_DIAG]] 		# Set to MCU pin connected to TMC DIAG pin for selector stepper
#driver_SGTHRS: 75			# 255 is most sensitive value, 0 is least sensitive
[% endif %]

[stepper_mmu_selector]
step_pin: [[PIN_SELECTOR_STEP]]
dir_pin: [[PIN_SELECTOR_DIR]]
enable_pin: [[PIN_SELECTOR_ENABLE]],
rotation_distance: 40
microsteps: 16 				# Don't need high fidelity
full_steps_per_rotation: 200		# 200 for 1.8 degree, 400 for 0.9 degree
endstop_pin: [[PIN_SELECTOR_ENDSTOP]]	# Selector microswitch
endstop_name: mmu_sel_home
#
# Uncomment two lines below to give option of selector "touch" movement
[% if ENABLE_SELECTOR_TOUCH and PIN_SELECTOR_DIAG|d != "" %]
extra_endstop_pins: tmc2209_stepper_mmu_selector:virtual_endstop
extra_endstop_names: mmu_sel_touch
[% else %]
#extra_endstop_pins: tmc2209_stepper_mmu_selector:virtual_endstop
#extra_endstop_names: mmu_sel_touch
[% endif %]

[% endif %] # MMU_HAS_SELECTOR

# SERVOS ---------------------------------------------------------------------------------------------------------------
# ███████╗███████╗██████╗ ██╗   ██╗ ██████╗ ███████╗
# ██╔════╝██╔════╝██╔══██╗██║   ██║██╔═══██╗██╔════╝
# ███████╗█████╗  ██████╔╝██║   ██║██║   ██║███████╗
# ╚════██║██╔══╝  ██╔══██╗╚██╗ ██╔╝██║   ██║╚════██║
# ███████║███████╗██║  ██║ ╚████╔╝ ╚██████╔╝███████║
# ╚══════╝╚══════╝╚═╝  ╚═╝  ╚═══╝   ╚═════╝ ╚══════╝
# Basic servo PWM setup. If these values are changed then the angles defined for different positions will also change
[% if MMU_HAS_SERVO %]
#
# SELECTOR SERVO -------------------------------------------------------------------------------------------------------
#
[mmu_servo selector_servo]
pin: [[PIN_SELECTOR_SERVO]]
maximum_servo_angle: [[PARAM_SERVO_MAX_ANGLE]]
minimum_pulse_width: [[PARAM_SERVO_MIN_PULSE_WIDTH]]
maximum_pulse_width: [[PARAM_SERVO_MAX_PULSE_WIDTH]]
[% endif %]
#
# OPTIONAL GANTRY SERVO FOR TOOLHEAD FILAMENT CUTTER ------------------------------------------------------------------
#
=======
# Any additional hardware fitted to printer related to MMU should be defined here.
# E.g. gantry servo, blobifer servo, etc

# GANTRY SERVO FOR TOOLHEAD FILAMENT CUTTER ---------------------------------------------------------------------------
>>>>>>> dad7245b
# (uncomment this section if you have a gantry servo for toolhead cutter pin)
#
#[mmu_servo mmu_gantry_servo]
#pin: [[PIN_GANTRY_SERVO]]
#maximum_servo_angle:180
#minimum_pulse_width: 0.00075
#maximum_pulse_width: 0.00225
#initial_angle: 180



# LED EFFECTS ---------------------------------------------------------------------------------------------------------
# ██╗     ███████╗██████╗     ███████╗███████╗███████╗███████╗ ██████╗████████╗███████╗
# ██║     ██╔════╝██╔══██╗    ██╔════╝██╔════╝██╔════╝██╔════╝██╔════╝╚══██╔══╝██╔════╝
# ██║     █████╗  ██║  ██║    █████╗  █████╗  █████╗  █████╗  ██║        ██║   ███████╗
# ██║     ██╔══╝  ██║  ██║    ██╔══╝  ██╔══╝  ██╔══╝  ██╔══╝  ██║        ██║   ╚════██║
# ███████╗███████╗██████╔╝    ███████╗██║     ██║     ███████╗╚██████╗   ██║   ███████║
# ╚══════╝╚══════╝╚═════╝     ╚══════╝╚═╝     ╚═╝     ╚══════╝ ╚═════╝   ╚═╝   ╚══════╝
#
# These are the default effects that may be assigned to actions in the [mmu_leds] section for each mmu_unit. Note
# that 'define_on' is optional and if sepcified can be used to restrict effect creation to the desired segments
#
<<<<<<< HEAD
[mmu_sensors]
[% for i in range(0, PARAM_NUM_GATES|int) %]
pre_gate_switch_pin_[[i]]: [[ (PIN_PRE_GATE_|d)[i] ]] 
[% endfor %]

[% for i in range(0, PARAM_NUM_GATES|int) %]
post_gear_switch_pin_[[i]]: [[ (PIN_POST_GEAR_|d)[i] ]] 
[% endfor %]

# These sensors can be replicated in a multi-mmu, type-B setup (see num_gates comment).
# If so, then use a comma separated list of per-unit pins instead of single pin
gate_switch_pin: [[PIN_GATE_SENSOR]]
sync_feedback_tension_pin: [[PIN_SYNC_FEEDBACK_TENSION]]
sync_feedback_compression_pin: [[PIN_SYNC_FEEDBACK_COMPRESSION]]

# These sensors are on the toolhead and often controlled by the main printer mcu
extruder_switch_pin: [[PIN_EXTRUDER_SENSOR]]
toolhead_switch_pin: [[PIN_TOOLHEAD_SENSOR]]

[% if MMU_HAS_ENCODER %]

# ENCODER -------------------------------------------------------------------------------------------------------------
# ███████╗███╗   ██╗ ██████╗ ██████╗ ██████╗ ███████╗██████╗ 
# ██╔════╝████╗  ██║██╔════╝██╔═══██╗██╔══██╗██╔════╝██╔══██╗
# █████╗  ██╔██╗ ██║██║     ██║   ██║██║  ██║█████╗  ██████╔╝
# ██╔══╝  ██║╚██╗██║██║     ██║   ██║██║  ██║██╔══╝  ██╔══██╗
# ███████╗██║ ╚████║╚██████╗╚██████╔╝██████╔╝███████╗██║  ██║
# ╚══════╝╚═╝  ╚═══╝ ╚═════╝ ╚═════╝ ╚═════╝ ╚══════╝╚═╝  ╚═╝
# Encoder measures distance, monitors for runout and clogging and constantly calculates % flow rate
# Note that the encoder_resolution set here is purely a default to get started. It will be correcly set after calibration
# with the value stored in mmu_vars.cfg
#
# The encoder resolution will be calibrated but it needs a default approximation 
# If BMG gear based:
#   resolution = bmg_circumfrance / (2 * teeth)
# 24 / (2 * 17) = 0.7059 for TRCT5000 based sensor
# 24 / (2 * 12) = 1.0 for Binky with 12 tooth disc
#
[mmu_encoder mmu_encoder]
encoder_pin: [[PIN_ENCODER]]
encoder_resolution: [[PARAM_ENCODER_RESOLUTION]]			# This is just a starter value. Overriden by calibrated 'mmu_encoder_resolution' in mmm_vars.cfg
desired_headroom: 5.0			# The clog/runout headroom that MMU attempts to maintain (closest point to triggering runout)
average_samples: 4			# The "damping" effect of last measurement (higher value means slower automatic clog_length reduction)
flowrate_samples: 20			# How many "movements" of the extruder to measure average flowrate over

[% endif %] # MMU_HAS_ENCODER

[% if MMU_HAS_ESPOOLER %]

# ESPOOLER (OPTIONAL) -------------------------------------------------------------------------------------------------
# ███████╗███████╗██████╗  ██████╗  ██████╗ ██╗     ███████╗██████╗
# ██╔════╝██╔════╝██╔══██╗██╔═══██╗██╔═══██╗██║     ██╔════╝██╔══██╗
# █████╗  ███████╗██████╔╝██║   ██║██║   ██║██║     █████╗  ██████╔╝
# ██╔══╝  ╚════██║██╔═══╝ ██║   ██║██║   ██║██║     ██╔══╝  ██╔══██╗
# ███████╗███████║██║     ╚██████╔╝╚██████╔╝███████╗███████╗██║  ██║
# ╚══════╝╚══════╝╚═╝      ╚═════╝  ╚═════╝ ╚══════╝╚══════╝╚═╝  ╚═╝
#
# An espooler controls DC motors (typically N20) that are able to rewind a filament spool and optionally provide
# forward assist to overcome spooler rotation friction. This should define pins for each of the gates on your mmu
# starting with '_0'. 
# An empty pin can be deleted, commented or simply left blank. If you mcu has a separate "enable" pin
#
[mmu_espooler mmu_espooler]
pwm: 1                                          # 1=PWM control (typical), 0=digital on/off control
#hardware_pwm: 0                                # See klipper doc
#cycle_time: 0.100                              # See klipper doc
scale: 1                                        # Scales the PWM output range
#value: 0					# See klipper doc
#shutdown_value: 0				# See klipper doc

[% for i in range(0, PARAM_NUM_GATES|int) %]
respool_motor_pin_[[i]]: [[i]]=[[ (PIN_ESPOOLER_RWD_|d)[i] ]]	# PWM (or digital) pin for rewind/respool movement
assist_motor_pin_[[i]]: [[ (PIN_ESPOOLER_FWD_|d)[i] ]]	# PWM (or digital) pin for forward motor movement
enable_motor_pin_[[i]]: [[ (PIN_ESPOOLER_EN_|d)[i] ]]	# Digital output for Afc mcu
assist_trigger_pin_[[i]]: [[ (PIN_ESPOOLER_TRIG_|d)[i] ]]	# Trigger pin for sensing need to assist during print
[% endfor %]

[% endif %] # MMU_HAS_ESPOOLER

[% if MMU_HAS_LEDS %]

# MMU OPTIONAL NEOPIXEL LED SUPPORT ------------------------------------------------------------------------------------
# ██╗     ███████╗██████╗ ███████╗
# ██║     ██╔════╝██╔══██╗██╔════╝
# ██║     █████╗  ██║  ██║███████╗
# ██║     ██╔══╝  ██║  ██║╚════██║
# ███████╗███████╗██████╔╝███████║
# ╚══════╝╚══════╝╚═════╝ ╚══════╝
# Define the led connection, type and length
#
# (comment out this section if you don't have leds or have them defined elsewhere)
[neopixel mmu_leds]
pin: [[PIN_NEOPIXEL]]
chain_count: [[PARAM_CHAIN_COUNT]]			# Need number gates x1 or x2 + status leds
color_order: [[PARAM_COLOR_ORDER]]		# Set based on your particular neopixel specification (can be comma separated list)

# MMU LED EFFECT SEGMENTS ----------------------------------------------------------------------------------------------
# Define neopixel LEDs for your MMU. The chain_count must be large enough for your desired ranges:
#   exit   .. this set of LEDs, one for every gate, usually would be mounted at the exit point of the gate
#   entry  .. this set of LEDs, one for every gate, could be mounted at the entry point of filament into the MMU/buffer
#   status .. these LED. represents the status of the MMU (and selected filament). More than one status LED is possible
#   logo   .. these LEDs don't change during operation and are designed for driving a logo. More than one logo LED is possible
#
# Note that all sets are optional. You can opt to just have the 'exit' set for example. The advantage to having
# both entry and exit LEDs is, for example, so that 'entry' can display gate status while 'exit' displays the color
# 
# The animation effects requires the installation of Julian Schill's awesome LED effect module otherwise the LEDs
# will be static:
#   https://github.com/julianschill/klipper-led_effect
#
# LED's are indexed in the chain from 1..N. Thus to set up LED's on 'exit' and a single 'status' LED on a 4 gate MMU:
#
#    exit_leds:   neopixel:mmu_leds (1,2,3,4)
#    status_leds: neopixel:mmu_leds (5)
#
# In this example no 'entry' set is configured. Note that constructs like "mmu_leds (1-3,4)" are also valid
#
# The range is completely flexible and can be comprised of different led strips, individual LEDs, or combinations of
# both on different pins. In addition, the ordering is flexible based on your wiring, thus (1-4) and (4-1) both represent
# the same LED range but mapped to increasing or decreasing gates respectively. E.g if you have two Box Turtle MMUs, one
# with a chain of LEDs wired in reverse order and another with individual LEDs, to define 8 exit LEDs:
#
#   exit_leds: neopixel:bt_1 (4-1)
#              neopixel:bt_2a
#              neopixel:bt_2b
#              neopixel:bt_2c
#              neopixel:bt_2d
#
# Note the use of separate lines for each part of the definition,
#
# ADVANCED: Happy Hare provides a convenience wrapper [mmu_led_effect] that not only creates an effect on each of the
# [mmu_leds] specified segments as a whole but also each individual LED for atomic control. See mmu_leds.cfg for examples
#
# (comment out this whole section if you don't have/want leds; uncomment/edit LEDs fitted on your MMU)
[mmu_leds]
exit_leds:   [[PARAM_EXIT_LEDS]]
entry_leds:  [[PARAM_ENTRY_LEDS]]
status_leds: [[PARAM_STATUS_LEDS]]
logo_leds:   [[PARAM_LOGO_LEDS]]
frame_rate:  24

[% endif %] # MMU_HAS_LEDS
=======
[mmu_led_effect mmu_breathing_red]
layers:       breathing 4 0 top (1,0,0)

[mmu_led_effect mmu_white_slow]
define_on:    exit, status
layers:       breathing 1.0 0 top (0.8,0.8,0.8)

[mmu_led_effect mmu_white_fast]
define_on:    exit, status
layers:       breathing 0.6 0 top (0.2,0.2,0.2)

[mmu_led_effect mmu_blue_clockwise_slow]
define_on:    gates, status
layers:       chase .5 .5 top (0,0,1), (0,0,.4)

[mmu_led_effect mmu_blue_clockwise_fast]
define_on:    gates, status
layers:       chase 1 .5 top (0,0,1), (0,0,.4)

[mmu_led_effect mmu_blue_anticlock_slow]
define_on:    gates, status
layers:       chase -.5 .5 top (0,0,1), (0,0,.4)

[mmu_led_effect mmu_blue_anticlock_fast]
define_on:    gates, status
layers:       chase -1 .5 top (0,0,1), (0,0,.4)

[mmu_led_effect mmu_strobe]
layers:       strobe    1 1.5 add (1,1,1)
              breathing 2 0   difference (0.95,0,0)
              static    0 0   top (1,0,0)

[mmu_led_effect mmu_static_green]
define_on:    gates
layers:       static 0 0 top (0,0.5,0)

[mmu_led_effect mmu_static_orange]
define_on:    gates
layers:       static 0 0 top (0.5,0.2,0)

[mmu_led_effect mmu_static_blue]
define_on:    gates
layers:       static 0 0 top (0,0,1)

[mmu_led_effect mmu_static_black]
define_on:    gates
layers:       static 0 0 top (0,0,0)

[mmu_led_effect mmu_rainbow]
define_on:    entry, exit, status
layers:       gradient  0.8  0.5 add (0.3, 0.0, 0.0), (0.0, 0.3, 0.0), (0.0, 0.0, 0.3)
>>>>>>> dad7245b
<|MERGE_RESOLUTION|>--- conflicted
+++ resolved
@@ -7,11 +7,7 @@
 #                          moggieuk@hotmail.com
 # This file may be distributed under the terms of the GNU GPLv3 license.
 #
-<<<<<<< HEAD
-# Goal: Happy Hare MMU hardware config file with config for [[PARAM_BOARD_TYPE]] MCU board
-=======
 # Goal: Define the logical MMU machine composed of one or more physical MMU units
->>>>>>> dad7245b
 #
 # (\_/)
 # ( *,*)
@@ -52,106 +48,6 @@
 [mmu_machine]
 units: unit0			# Comma separated list of mmu unit config names. E.g unit0, unit1
 
-<<<<<<< HEAD
-# Number of selectable gate on (each) MMU. Generally this is a single number, but with multi-mmu (type-B) setups
-# it can be a comma separated list of the number of gates per unit.
-# E.g. 'num_gates: 4,4,2' for a 2xBox Turtle and 1xNight Owl multiplexed setup
-#
-num_gates: [[PARAM_NUM_GATES]]
-
-# MMU Vendor & Version is used to automatically configure some parameters and validate configuration
-# If custom set to "Other" and uncomment the additional parameters below
-#
-# ERCF          1.1  add "s" suffix for Springy, "b" for Binky, "t" for Triple-Decky
-#                    e.g. "1.1sb" for v1.1 with Springy mod and Binky encoder
-# ERCF          2.0  community edition ERCFv2
-# ERCF          2.5
-# Tradrack      1.0  add "e" if encoder is fitted (assumed to be Binky)
-# AngryBeaver   1.0
-# BoxTurtle     1.0
-# NightOwl      1.0
-# 3MS           1.0
-# 3D Chameleon  1.0
-# Pico          1.0
-# Prusa         3.0  NOT YET SUPPORTED - COMING SOON
-# Other              Generic setup that may require further customization of 'cad' parameters. See doc in mmu_parameters.cfg
-#
-mmu_vendor: [[PARAM_MMU_VENDOR]]			# MMU family
-mmu_version: [[PARAM_MMU_VERSION]]			# MMU hardware version number (add mod suffix documented above)
-
-# The following attributes are set internally from vendor/version above. Only uncomment to customize the vendor
-# default or for custom ("Other") designs
-#
-#selector_type: [[PARAM_SELECTOR_TYPE]]		# E.g. LinearSelector (type-A), VirtualSelector (type-B), MacroSelector, RotarySelector, ...
-#variable_bowden_lengths: [[PARAM_VARIABLE_BOWDEN_LENGTHS]]		# 1 = If MMU design has different bowden lengths per gate, 0 = bowden length is the same
-#variable_rotation_distances: [[PARAM_VARIABLE_ROTATION_DISTANCES]]		# 1 = If MMU design has dissimilar drive/BMG gears, thus rotation distance, 0 = One drive gear (e.g. Tradrack)
-#require_bowden_move: [[PARAM_REQUIRE_BOWDEN_MOVE]]			# 1 = If MMU design has bowden move that is included in load/unload, 0 = zero length bowden (skip bowden move)
-#filament_always_gripped: [[PARAM_FILAMENT_ALWAYS_GRIPPED]]		# 1 = Filament is always trapped by MMU (most type-B designs), 0 = MMU can release filament
-#has_bypass: [[PARAM_HAS_BYPASS]]				# 1 = Bypass gate available, 0 = No filament bypass possible
-
-# Uncomment to change the display name in UI's.  Defaults to the vendor name
-#display_name: My Precious
-
-homing_extruder: 1			# CAUTION: Normally this should be 1. 0 will disable the homing extruder capability
-
-
-# FILAMENT DRIVE GEAR STEPPER(S)  --------------------------------------------------------------------------------------
-#  ██████╗ ███████╗ █████╗ ██████╗ 
-# ██╔════╝ ██╔════╝██╔══██╗██╔══██╗
-# ██║  ███╗█████╗  ███████║██████╔╝
-# ██║   ██║██╔══╝  ██╔══██║██╔══██╗
-# ╚██████╔╝███████╗██║  ██║██║  ██║
-#  ╚═════╝ ╚══════╝╚═╝  ╚═╝╚═╝  ╚═╝
-# Note that 'toolhead' & 'mmu_gear' endstops will automatically be added if a toolhead sensor or gate sensor is defined
-#
-# The default values are tested with the ERCF BOM NEMA14 motor. Please adapt these values to the motor you are using
-# Example : for NEMA17 motors, you'll usually use higher current
-#
-[tmc2209 stepper_mmu_gear]
-uart_pin: [[PIN_GEAR_UART]]
-[% if BOARD_TYPE_EASY_BRD and not ENABLE_SELECTOR_TOUCH %]
-uart_address: 0 			# Only for old EASY-BRD mcu
-[% endif %]
-run_current: [[PARAM_GEAR_RUN_CURRENT]]			# ERCF BOM NEMA14 motor
-hold_current: [[PARAM_GEAR_HOLD_CURRENT]]			# Recommend to be small if not using "touch" or move (TMC stallguard)
-interpolate: True
-sense_resistor: 0.110			# Usually 0.11, 0.15 for BTT TMC2226
-stealthchop_threshold: 0		# Spreadcycle has more torque and better at speed
-#
-# Uncomment two lines below if you have TMC and want the ability to use filament "touch" homing with gear stepper
-#diag_pin: [[PIN_GEAR_DIAG]]		# Set to MCU pin connected to TMC DIAG pin for gear stepper
-#driver_SGTHRS: 60			# 255 is most sensitive value, 0 is least sensitive
-
-[stepper_mmu_gear]
-step_pin: [[PIN_GEAR_STEP]]
-dir_pin: [[PIN_GEAR_DIR]]
-enable_pin: [[PIN_GEAR_ENABLE]]
-rotation_distance: [[PARAM_GEAR_ROTATION_DISTANCE]]		# Typically Bondtech. Overriden by 'mmu_gear_rotation_distance' in mmu_vars.cfg
-gear_ratio: [[PARAM_GEAR_GEAR_RATIO]]			# E.g. ERCF 80:20, Tradrack 50:17
-microsteps: 16 				# Recommend 16. Increase only if you "step compress" issues when syncing
-full_steps_per_rotation: 200		# 200 for 1.8 degree, 400 for 0.9 degree
-#
-# Uncomment the two lines below to enable filament "touch" homing option with gear motor
-#extra_endstop_pins: tmc2209_stepper_mmu_gear:virtual_endstop
-#extra_endstop_names: mmu_gear_touch
-
-[% if not MMU_HAS_SELECTOR and not MMU_HAS_SERVO %]
-# ADDITIONAL FILAMENT DRIVE GEAR STEPPERS FOR TYPE-B MMU's -------------------------------------------------------------
-# Note that common parameters are inherited from base stepper_mmu_gear, but can be uniquely specified here too
-#
-# Filament Drive Gear --------------------------
-[% for i in range(1, PARAM_NUM_GATES|int) %]
-[tmc2209 stepper_mmu_gear_[[i]]]
-uart_pin: [[ (PIN_GEAR_UART_|d)[i] ]]
-
-[stepper_mmu_gear_[[i]]]
-step_pin: [[ (PIN_GEAR_STEP_|d)[i] ]]
-dir_pin: [[ (PIN_GEAR_DIR_|d)[i] ]]
-enable_pin: [[ (PIN_GEAR_ENABLE_|d)[i] ]]
-# diag_pin: [[ (PIN_GEAR_DIAG_|d)[i] ]]		# TODO: Is this required? 
-[% endfor %]
-[% endif %]
-=======
 extruder_name: extruder		# Name of extruder that MMU is attached to. Defaults to 'extruder'
 homing_extruder: 1		# CAUTION: Normally this should be 1. 0 will disable the homing extruder capability
 
@@ -162,12 +58,10 @@
 #   'extruder_switch_pin'    .. 'extruder' sensor detects filament just before the extruder entry
 #   'toolhead_switch_pin'    .. 'toolhead' sensor detects filament after extruder entry
 #
-extruder_switch_pin: {extruder_sensor_pin}
-toolhead_switch_pin: {toolhead_sensor_pin}
+extruder_switch_pin: [[PIN_EXTRUDER_SENSOR]]
+toolhead_switch_pin: [[PIN_TOOLHEAD_SENSOR]]
 
->>>>>>> dad7245b
 
-[% if MMU_HAS_SELECTOR %]
 
 # ADDITIONAL MISCELLANEOUS MMU HARDWARE FITTED TO PRINTER =============================================================
 # ███╗   ███╗██╗███████╗ ██████╗    ██╗  ██╗ █████╗ ██████╗ ██████╗ ██╗    ██╗ █████╗ ██████╗ ███████╗
@@ -177,75 +71,10 @@
 # ██║ ╚═╝ ██║██║███████║╚██████╗    ██║  ██║██║  ██║██║  ██║██████╔╝╚███╔███╔╝██║  ██║██║  ██║███████╗
 # ╚═╝     ╚═╝╚═╝╚══════╝ ╚═════╝    ╚═╝  ╚═╝╚═╝  ╚═╝╚═╝  ╚═╝╚═════╝  ╚══╝╚══╝ ╚═╝  ╚═╝╚═╝  ╚═╝╚══════╝
 #
-<<<<<<< HEAD
-[tmc2209 stepper_mmu_selector]
-uart_pin: [[PIN_SELECTOR_UART]]
-[% if BOARD_TYPE_EASY_BRD and not ENABLE_SELECTOR_TOUCH %]
-uart_address: 1 			# Only for old EASY-BRD mcu
-[% endif %]
-run_current: [[PARAM_SELECTOR_RUN_CURRENT]]			# ERCF BOM NEMA17 motor
-hold_current: [[PARAM_SELECTOR_HOLD_CURRENT]]			# Can be small if not using "touch" movement (TMC stallguard)
-interpolate: True
-sense_resistor: 0.110
-stealthchop_threshold: 100		# Stallguard "touch" movement (slower speeds) best done with stealthchop
-#
-# Uncomment two lines below if you have TMC and want to use selector "touch" movement
-[% if ENABLE_SELECTOR_TOUCH and PIN_SELECTOR_DIAG|d != "" %]
-diag_pin: [[PIN_SELECTOR_DIAG]] 		# Set to MCU pin connected to TMC DIAG pin for selector stepper
-driver_SGTHRS: 75			# 255 is most sensitive value, 0 is least sensitive
-[% else %]
-#diag_pin: [[PIN_SELECTOR_DIAG]] 		# Set to MCU pin connected to TMC DIAG pin for selector stepper
-#driver_SGTHRS: 75			# 255 is most sensitive value, 0 is least sensitive
-[% endif %]
-
-[stepper_mmu_selector]
-step_pin: [[PIN_SELECTOR_STEP]]
-dir_pin: [[PIN_SELECTOR_DIR]]
-enable_pin: [[PIN_SELECTOR_ENABLE]],
-rotation_distance: 40
-microsteps: 16 				# Don't need high fidelity
-full_steps_per_rotation: 200		# 200 for 1.8 degree, 400 for 0.9 degree
-endstop_pin: [[PIN_SELECTOR_ENDSTOP]]	# Selector microswitch
-endstop_name: mmu_sel_home
-#
-# Uncomment two lines below to give option of selector "touch" movement
-[% if ENABLE_SELECTOR_TOUCH and PIN_SELECTOR_DIAG|d != "" %]
-extra_endstop_pins: tmc2209_stepper_mmu_selector:virtual_endstop
-extra_endstop_names: mmu_sel_touch
-[% else %]
-#extra_endstop_pins: tmc2209_stepper_mmu_selector:virtual_endstop
-#extra_endstop_names: mmu_sel_touch
-[% endif %]
-
-[% endif %] # MMU_HAS_SELECTOR
-
-# SERVOS ---------------------------------------------------------------------------------------------------------------
-# ███████╗███████╗██████╗ ██╗   ██╗ ██████╗ ███████╗
-# ██╔════╝██╔════╝██╔══██╗██║   ██║██╔═══██╗██╔════╝
-# ███████╗█████╗  ██████╔╝██║   ██║██║   ██║███████╗
-# ╚════██║██╔══╝  ██╔══██╗╚██╗ ██╔╝██║   ██║╚════██║
-# ███████║███████╗██║  ██║ ╚████╔╝ ╚██████╔╝███████║
-# ╚══════╝╚══════╝╚═╝  ╚═╝  ╚═══╝   ╚═════╝ ╚══════╝
-# Basic servo PWM setup. If these values are changed then the angles defined for different positions will also change
-[% if MMU_HAS_SERVO %]
-#
-# SELECTOR SERVO -------------------------------------------------------------------------------------------------------
-#
-[mmu_servo selector_servo]
-pin: [[PIN_SELECTOR_SERVO]]
-maximum_servo_angle: [[PARAM_SERVO_MAX_ANGLE]]
-minimum_pulse_width: [[PARAM_SERVO_MIN_PULSE_WIDTH]]
-maximum_pulse_width: [[PARAM_SERVO_MAX_PULSE_WIDTH]]
-[% endif %]
-#
-# OPTIONAL GANTRY SERVO FOR TOOLHEAD FILAMENT CUTTER ------------------------------------------------------------------
-#
-=======
 # Any additional hardware fitted to printer related to MMU should be defined here.
 # E.g. gantry servo, blobifer servo, etc
 
 # GANTRY SERVO FOR TOOLHEAD FILAMENT CUTTER ---------------------------------------------------------------------------
->>>>>>> dad7245b
 # (uncomment this section if you have a gantry servo for toolhead cutter pin)
 #
 #[mmu_servo mmu_gantry_servo]
@@ -268,150 +97,6 @@
 # These are the default effects that may be assigned to actions in the [mmu_leds] section for each mmu_unit. Note
 # that 'define_on' is optional and if sepcified can be used to restrict effect creation to the desired segments
 #
-<<<<<<< HEAD
-[mmu_sensors]
-[% for i in range(0, PARAM_NUM_GATES|int) %]
-pre_gate_switch_pin_[[i]]: [[ (PIN_PRE_GATE_|d)[i] ]] 
-[% endfor %]
-
-[% for i in range(0, PARAM_NUM_GATES|int) %]
-post_gear_switch_pin_[[i]]: [[ (PIN_POST_GEAR_|d)[i] ]] 
-[% endfor %]
-
-# These sensors can be replicated in a multi-mmu, type-B setup (see num_gates comment).
-# If so, then use a comma separated list of per-unit pins instead of single pin
-gate_switch_pin: [[PIN_GATE_SENSOR]]
-sync_feedback_tension_pin: [[PIN_SYNC_FEEDBACK_TENSION]]
-sync_feedback_compression_pin: [[PIN_SYNC_FEEDBACK_COMPRESSION]]
-
-# These sensors are on the toolhead and often controlled by the main printer mcu
-extruder_switch_pin: [[PIN_EXTRUDER_SENSOR]]
-toolhead_switch_pin: [[PIN_TOOLHEAD_SENSOR]]
-
-[% if MMU_HAS_ENCODER %]
-
-# ENCODER -------------------------------------------------------------------------------------------------------------
-# ███████╗███╗   ██╗ ██████╗ ██████╗ ██████╗ ███████╗██████╗ 
-# ██╔════╝████╗  ██║██╔════╝██╔═══██╗██╔══██╗██╔════╝██╔══██╗
-# █████╗  ██╔██╗ ██║██║     ██║   ██║██║  ██║█████╗  ██████╔╝
-# ██╔══╝  ██║╚██╗██║██║     ██║   ██║██║  ██║██╔══╝  ██╔══██╗
-# ███████╗██║ ╚████║╚██████╗╚██████╔╝██████╔╝███████╗██║  ██║
-# ╚══════╝╚═╝  ╚═══╝ ╚═════╝ ╚═════╝ ╚═════╝ ╚══════╝╚═╝  ╚═╝
-# Encoder measures distance, monitors for runout and clogging and constantly calculates % flow rate
-# Note that the encoder_resolution set here is purely a default to get started. It will be correcly set after calibration
-# with the value stored in mmu_vars.cfg
-#
-# The encoder resolution will be calibrated but it needs a default approximation 
-# If BMG gear based:
-#   resolution = bmg_circumfrance / (2 * teeth)
-# 24 / (2 * 17) = 0.7059 for TRCT5000 based sensor
-# 24 / (2 * 12) = 1.0 for Binky with 12 tooth disc
-#
-[mmu_encoder mmu_encoder]
-encoder_pin: [[PIN_ENCODER]]
-encoder_resolution: [[PARAM_ENCODER_RESOLUTION]]			# This is just a starter value. Overriden by calibrated 'mmu_encoder_resolution' in mmm_vars.cfg
-desired_headroom: 5.0			# The clog/runout headroom that MMU attempts to maintain (closest point to triggering runout)
-average_samples: 4			# The "damping" effect of last measurement (higher value means slower automatic clog_length reduction)
-flowrate_samples: 20			# How many "movements" of the extruder to measure average flowrate over
-
-[% endif %] # MMU_HAS_ENCODER
-
-[% if MMU_HAS_ESPOOLER %]
-
-# ESPOOLER (OPTIONAL) -------------------------------------------------------------------------------------------------
-# ███████╗███████╗██████╗  ██████╗  ██████╗ ██╗     ███████╗██████╗
-# ██╔════╝██╔════╝██╔══██╗██╔═══██╗██╔═══██╗██║     ██╔════╝██╔══██╗
-# █████╗  ███████╗██████╔╝██║   ██║██║   ██║██║     █████╗  ██████╔╝
-# ██╔══╝  ╚════██║██╔═══╝ ██║   ██║██║   ██║██║     ██╔══╝  ██╔══██╗
-# ███████╗███████║██║     ╚██████╔╝╚██████╔╝███████╗███████╗██║  ██║
-# ╚══════╝╚══════╝╚═╝      ╚═════╝  ╚═════╝ ╚══════╝╚══════╝╚═╝  ╚═╝
-#
-# An espooler controls DC motors (typically N20) that are able to rewind a filament spool and optionally provide
-# forward assist to overcome spooler rotation friction. This should define pins for each of the gates on your mmu
-# starting with '_0'. 
-# An empty pin can be deleted, commented or simply left blank. If you mcu has a separate "enable" pin
-#
-[mmu_espooler mmu_espooler]
-pwm: 1                                          # 1=PWM control (typical), 0=digital on/off control
-#hardware_pwm: 0                                # See klipper doc
-#cycle_time: 0.100                              # See klipper doc
-scale: 1                                        # Scales the PWM output range
-#value: 0					# See klipper doc
-#shutdown_value: 0				# See klipper doc
-
-[% for i in range(0, PARAM_NUM_GATES|int) %]
-respool_motor_pin_[[i]]: [[i]]=[[ (PIN_ESPOOLER_RWD_|d)[i] ]]	# PWM (or digital) pin for rewind/respool movement
-assist_motor_pin_[[i]]: [[ (PIN_ESPOOLER_FWD_|d)[i] ]]	# PWM (or digital) pin for forward motor movement
-enable_motor_pin_[[i]]: [[ (PIN_ESPOOLER_EN_|d)[i] ]]	# Digital output for Afc mcu
-assist_trigger_pin_[[i]]: [[ (PIN_ESPOOLER_TRIG_|d)[i] ]]	# Trigger pin for sensing need to assist during print
-[% endfor %]
-
-[% endif %] # MMU_HAS_ESPOOLER
-
-[% if MMU_HAS_LEDS %]
-
-# MMU OPTIONAL NEOPIXEL LED SUPPORT ------------------------------------------------------------------------------------
-# ██╗     ███████╗██████╗ ███████╗
-# ██║     ██╔════╝██╔══██╗██╔════╝
-# ██║     █████╗  ██║  ██║███████╗
-# ██║     ██╔══╝  ██║  ██║╚════██║
-# ███████╗███████╗██████╔╝███████║
-# ╚══════╝╚══════╝╚═════╝ ╚══════╝
-# Define the led connection, type and length
-#
-# (comment out this section if you don't have leds or have them defined elsewhere)
-[neopixel mmu_leds]
-pin: [[PIN_NEOPIXEL]]
-chain_count: [[PARAM_CHAIN_COUNT]]			# Need number gates x1 or x2 + status leds
-color_order: [[PARAM_COLOR_ORDER]]		# Set based on your particular neopixel specification (can be comma separated list)
-
-# MMU LED EFFECT SEGMENTS ----------------------------------------------------------------------------------------------
-# Define neopixel LEDs for your MMU. The chain_count must be large enough for your desired ranges:
-#   exit   .. this set of LEDs, one for every gate, usually would be mounted at the exit point of the gate
-#   entry  .. this set of LEDs, one for every gate, could be mounted at the entry point of filament into the MMU/buffer
-#   status .. these LED. represents the status of the MMU (and selected filament). More than one status LED is possible
-#   logo   .. these LEDs don't change during operation and are designed for driving a logo. More than one logo LED is possible
-#
-# Note that all sets are optional. You can opt to just have the 'exit' set for example. The advantage to having
-# both entry and exit LEDs is, for example, so that 'entry' can display gate status while 'exit' displays the color
-# 
-# The animation effects requires the installation of Julian Schill's awesome LED effect module otherwise the LEDs
-# will be static:
-#   https://github.com/julianschill/klipper-led_effect
-#
-# LED's are indexed in the chain from 1..N. Thus to set up LED's on 'exit' and a single 'status' LED on a 4 gate MMU:
-#
-#    exit_leds:   neopixel:mmu_leds (1,2,3,4)
-#    status_leds: neopixel:mmu_leds (5)
-#
-# In this example no 'entry' set is configured. Note that constructs like "mmu_leds (1-3,4)" are also valid
-#
-# The range is completely flexible and can be comprised of different led strips, individual LEDs, or combinations of
-# both on different pins. In addition, the ordering is flexible based on your wiring, thus (1-4) and (4-1) both represent
-# the same LED range but mapped to increasing or decreasing gates respectively. E.g if you have two Box Turtle MMUs, one
-# with a chain of LEDs wired in reverse order and another with individual LEDs, to define 8 exit LEDs:
-#
-#   exit_leds: neopixel:bt_1 (4-1)
-#              neopixel:bt_2a
-#              neopixel:bt_2b
-#              neopixel:bt_2c
-#              neopixel:bt_2d
-#
-# Note the use of separate lines for each part of the definition,
-#
-# ADVANCED: Happy Hare provides a convenience wrapper [mmu_led_effect] that not only creates an effect on each of the
-# [mmu_leds] specified segments as a whole but also each individual LED for atomic control. See mmu_leds.cfg for examples
-#
-# (comment out this whole section if you don't have/want leds; uncomment/edit LEDs fitted on your MMU)
-[mmu_leds]
-exit_leds:   [[PARAM_EXIT_LEDS]]
-entry_leds:  [[PARAM_ENTRY_LEDS]]
-status_leds: [[PARAM_STATUS_LEDS]]
-logo_leds:   [[PARAM_LOGO_LEDS]]
-frame_rate:  24
-
-[% endif %] # MMU_HAS_LEDS
-=======
 [mmu_led_effect mmu_breathing_red]
 layers:       breathing 4 0 top (1,0,0)
 
@@ -462,5 +147,4 @@
 
 [mmu_led_effect mmu_rainbow]
 define_on:    entry, exit, status
-layers:       gradient  0.8  0.5 add (0.3, 0.0, 0.0), (0.0, 0.3, 0.0), (0.0, 0.0, 0.3)
->>>>>>> dad7245b
+layers:       gradient  0.8  0.5 add (0.3, 0.0, 0.0), (0.0, 0.3, 0.0), (0.0, 0.0, 0.3)