########################################################################################################################
# Happy Hare MMU Software
#
# EDIT THIS FILE BASED ON YOUR SETUP
#
# Copyright (C) 2022-2025  moggieuk#6538 (discord)
#                          moggieuk@hotmail.com
# This file may be distributed under the terms of the GNU GPLv3 license.
#
# Goal: Happy Hare MMU hardware config file with config for {param_board_type} MCU board
#
# (\_/)
# ( *,*)
# (")_(") Happy Hare Ready
#
#
# Notes about setup of common external MCUs can be found here:
#  https://github.com/moggieuk/Happy-Hare/blob/main/doc/mcu_notes.md
# 
# Note about "touch" endstops: Happy Hare provides extremely flexible homing options using both single steppers or
# synced steppers. The "touch" option leverages stallguard and thus requires the appropriate 'diag_pin' and stallguard
# parameters set on the TMC driver section. If you have the diag_pin exposed, it is harmless to define this because
# they will only be used when explicitly needed and configured.
#
# Touch option for each stepper provides these benefits / possibilities (experimental):
#  - on extruder stepper allows for the automatic detection of the nozzle!
#  - on selector stepper allows for the automatic detection of filament stuck in the gate and subsequent recovery
#  - on gear stepper allows for the automatic detection of the extruder entrance
#
# These sound wonderful right?  They are, but there are caveats:
#  - Some external MCUs are terrible at detecting stallguard and often result in an "undervoltage error"
#    It is generally possible to get selector touch (TMC2209) tuned especially if you set 'stealthchop_threshold'
#    to a value greater than homing speeds and less than move speed. I.e. the stepper runs in stealthchop mode when
#    homing. [klipper experts will know that it switches the chip mode automatically to stealthchop and then back for
#    Stallguard2 support, however the automatic switching back to spreadcycle at the end homing move seems to provoke
#    the error condition and setting 'stealthchop_threshold' appropriately avoids this condition. More than you wanted
#    to know I'm sure!
#  - I have not had much luck with touch (stallguard) on the gear stepper with EASY-BRD and ERB MCUs and you really
#    want the extra torque of spreadcycle so adjusting 'stealthchop_threshold' is not really an option
#  - Enabling on the extruder stepper is viable but you will likely have to change jumpers on your main mcu to expose
#    the DIAG pin for whichever driver the extruder stepper is connected to.
#
# In summary, "touch" homing with your MMU is an advanced option that requires patience and careful tuning. Everything
# works with regular endstops and there are workaround options for certain homing points (like extruder entry) in
# the absence of any endstop. I'm really interested in creative setups. Ping me on Discord (moggieuk#6538)
#
# See 'mmu.cfg' for serial definition and pins aliases
#
# HOMING CAPABLE EXTRUDER (VERY ADVANCED) -----------------------------------------------------------------------------
# With Happy Hare installed even the extruder can be homed. You will find the usual 'endstop' parameters can be added
# to your '[extruder]' section.  Useless you have some clever load cell attached to your nozzle it only really makes
# sense to configure stallguard style "touch" homing. To do this add lines similar to this to your existing
# '[extruder]' definition in printer.cfg.
#
#    [extruder]
#    endstop_pin: tmc2209_extruder:virtual_endstop
#
# Also be sure to add the appropriate stallguard config to the TMC section, e.g.
#
#    [tmc2209 extruder]
#    diag_pin: E_DIAG		# Set to MCU pin connected to TMC DIAG pin for extruder
#    driver_SGTHRS: 100		# 255 is most sensitive value, 0 is least sensitive
#
# Happy Hare will take care of the rest and add a 'mmu_ext_touch' endstop automatically
#


# MMU MACHINE / TYPE ---------------------------------------------------------------------------------------------------
# ███╗   ███╗███╗   ███╗██╗   ██╗    ███╗   ███╗ █████╗  ██████╗██╗  ██╗██╗███╗   ██╗███████╗
# ████╗ ████║████╗ ████║██║   ██║    ████╗ ████║██╔══██╗██╔════╝██║  ██║██║████╗  ██║██╔════╝
# ██╔████╔██║██╔████╔██║██║   ██║    ██╔████╔██║███████║██║     ███████║██║██╔██╗ ██║█████╗  
# ██║╚██╔╝██║██║╚██╔╝██║██║   ██║    ██║╚██╔╝██║██╔══██║██║     ██╔══██║██║██║╚██╗██║██╔══╝  
# ██║ ╚═╝ ██║██║ ╚═╝ ██║╚██████╔╝    ██║ ╚═╝ ██║██║  ██║╚██████╗██║  ██║██║██║ ╚████║███████╗
# ╚═╝     ╚═╝╚═╝     ╚═╝ ╚═════╝     ╚═╝     ╚═╝╚═╝  ╚═╝ ╚═════╝╚═╝  ╚═╝╚═╝╚═╝  ╚═══╝╚══════╝
[mmu_machine]
<<<<<<< HEAD
num_gates: {param_num_gates}			# Number of selectable gates on MMU
=======

# Number of selectable gate on (each) MMU. Generally this is a single number, but with multi-mmu (type-B) setups
# it can be a comma separated list of the number of gates per unit.
# E.g. 'num_gates: 4,4,2' for a 2xBox Turtle and 1xNight Owl multiplexed setup
#
num_gates: {num_gates}
>>>>>>> 6854a429

# MMU Vendor & Version is used to automatically configure some parameters and validate configuration
# If custom set to "Other" and uncomment the additional parameters below
#
# ERCF          1.1  add "s" suffix for Springy, "b" for Binky, "t" for Triple-Decky
#                    e.g. "1.1sb" for v1.1 with Springy mod and Binky encoder
# ERCF          2.0  community edition ERCFv2
# Tradrack      1.0  add "e" if encoder is fitted (assumed to be Binky)
# AngryBeaver   1.0
# BoxTurtle     1.0
# NightOwl      1.0
# 3MS           1.0
# 3D Chameleon  1.0
# Prusa         3.0  NOT YET SUPPORTED - COMING SOON
# Other              Generic setup that may require further customization of 'cad' parameters. See doc in mmu_parameters.cfg
#
mmu_vendor: {param_mmu_vendor}			# MMU family
mmu_version: {param_mmu_version}			# MMU hardware version number (add mod suffix documented above)

<<<<<<< HEAD
# These are set automatically from vendor/version above. Only uncomment and set for custom designs ("Other")
#selector_type: {param_selector_type}		# LinearSelector (type-A) or VirtualSelector (type-B)
#variable_bowden_lengths: {param_variable_bowden_lengths}		# 1 = If MMU design has different bowden lengths per gate, 0 = bowden length is the same
#variable_rotation_distances: {param_variable_rotation_distances}		# 1 = If MMU design has disimilar drive/BMG gears, thus rotation distance, 0 = One drive gear (e.g. Tradrack)
#require_bowden_move: {param_require_bowden_move}		# 1 = If MMU design has bowden move that is included in load/unload, 0 = zero length bowden (skip bowden move)
#filament_always_gripped: {param_filament_always_gripped}		# 1 = Filament is always trapped by MMU (most type-B designs), 0 = MMU can release filament
#has_bypass: {param_has_bypass}		# 1 = Bypass gate available, 0 = No filament bypass possible
=======
# The following attributes are set internally from vendor/version above. Only uncomment to customize the vendor
# default or for custom ("Other") designs
#
#selector_type: {selector_type}		# E.g. LinearSelector (type-A), VirtualSelector (type-B), MacroSelector, RotarySelector, ...
#variable_bowden_lengths: {variable_bowden_lengths}		# 1 = If MMU design has different bowden lengths per gate, 0 = bowden length is the same
#variable_rotation_distances: {variable_rotation_distances}		# 1 = If MMU design has dissimilar drive/BMG gears, thus rotation distance, 0 = One drive gear (e.g. Tradrack)
#require_bowden_move: {require_bowden_move}			# 1 = If MMU design has bowden move that is included in load/unload, 0 = zero length bowden (skip bowden move)
#filament_always_gripped: {filament_always_gripped}		# 1 = Filament is always trapped by MMU (most type-B designs), 0 = MMU can release filament
#has_bypass: {has_bypass}				# 1 = Bypass gate available, 0 = No filament bypass possible

homing_extruder: 1			# CAUTION: Normally this should be 1. 0 will disable the homing extruder capability

>>>>>>> 6854a429

# FILAMENT DRIVE GEAR STEPPER(S)  --------------------------------------------------------------------------------------
#  ██████╗ ███████╗ █████╗ ██████╗ 
# ██╔════╝ ██╔════╝██╔══██╗██╔══██╗
# ██║  ███╗█████╗  ███████║██████╔╝
# ██║   ██║██╔══╝  ██╔══██║██╔══██╗
# ╚██████╔╝███████╗██║  ██║██║  ██║
#  ╚═════╝ ╚══════╝╚═╝  ╚═╝╚═╝  ╚═╝
# Note that 'toolhead' & 'mmu_gear' endstops will automatically be added if a toolhead sensor or gate sensor is defined
#
# The default values are tested with the ERCF BOM NEMA14 motor. Please adapt these values to the motor you are using
# Example : for NEMA17 motors, you'll usually use higher current
#
[tmc2209 stepper_mmu_gear]
uart_pin: mmu:MMU_GEAR_UART
<<<<<<< HEAD
uart_address: 0 			# Only for EASY-BRD
run_current: {param_gear_run_current}			# ERCF BOM NEMA14 motor
hold_current: {param_gear_hold_current}			# Recommend to be small if not using "touch" or move (TMC stallguard)
=======
uart_address: 0 			# Only for old EASY-BRD mcu
run_current: {gear_run_current}			# ERCF BOM NEMA14 motor
hold_current: {gear_hold_current}			# Recommend to be small if not using "touch" or move (TMC stallguard)
>>>>>>> 6854a429
interpolate: True
sense_resistor: 0.110			# Usually 0.11, 0.15 for BTT TMC2226
stealthchop_threshold: 0		# Spreadcycle has more torque and better at speed
#
# Uncomment two lines below if you have TMC and want the ability to use filament "touch" homing with gear stepper
diag_pin: ^mmu:MMU_GEAR_DIAG		# Set to MCU pin connected to TMC DIAG pin for gear stepper
driver_SGTHRS: 60			# 255 is most sensitive value, 0 is least sensitive

[stepper_mmu_gear]
step_pin: mmu:MMU_GEAR_STEP
dir_pin: !mmu:MMU_GEAR_DIR
enable_pin: !mmu:MMU_GEAR_ENABLE
<<<<<<< HEAD
rotation_distance: 22.7316868		# Bondtech 5mm Drive Gears. Overriden by 'mmu_gear_rotation_distance' in mmu_vars.cfg
gear_ratio: {param_gear_gear_ratio}			# E.g. ERCF 80:20, Tradrack 50:17
=======
rotation_distance: 22.7316868		# Bondtech 5mm Drive Gears. Overridden by 'mmu_gear_rotation_distance' in mmu_vars.cfg
gear_ratio: {gear_gear_ratio}			# E.g. ERCF 80:20, Tradrack 50:17
>>>>>>> 6854a429
microsteps: 16 				# Recommend 16. Increase only if you "step compress" issues when syncing
full_steps_per_rotation: 200		# 200 for 1.8 degree, 400 for 0.9 degree
#
# Uncomment the two lines below to enable filament "touch" homing option with gear motor
extra_endstop_pins: tmc2209_stepper_mmu_gear:virtual_endstop
extra_endstop_names: mmu_gear_touch

{cfg_gear_steppers}

{cfg_selector_stepper}

# SERVOS ---------------------------------------------------------------------------------------------------------------
# ███████╗███████╗██████╗ ██╗   ██╗ ██████╗ ███████╗
# ██╔════╝██╔════╝██╔══██╗██║   ██║██╔═══██╗██╔════╝
# ███████╗█████╗  ██████╔╝██║   ██║██║   ██║███████╗
# ╚════██║██╔══╝  ██╔══██╗╚██╗ ██╔╝██║   ██║╚════██║
# ███████║███████╗██║  ██║ ╚████╔╝ ╚██████╔╝███████║
# ╚══════╝╚══════╝╚═╝  ╚═╝  ╚═══╝   ╚═════╝ ╚══════╝
# Basic servo PWM setup. If these values are changed then the angles defined for different positions will also change
{cfg_selector_servo}
#
# OPTIONAL GANTRY SERVO FOR TOOLHEAD FILAMENT CUTTER ------------------------------------------------------------------
#
# (uncomment this section if you have a gantry servo for toolhead cutter pin)
#[mmu_servo mmu_gantry_servo]
#pin: {pin_gantry_servo}
#maximum_servo_angle:180
#minimum_pulse_width: 0.00075
#maximum_pulse_width: 0.00225
#initial_angle: 180

<<<<<<< HEAD
{cfg_encoder}
=======
>>>>>>> 6854a429

# FILAMENT SENSORS -----------------------------------------------------------------------------------------------------
# ███████╗███████╗███╗   ██╗███████╗ ██████╗ ██████╗ ███████╗
# ██╔════╝██╔════╝████╗  ██║██╔════╝██╔═══██╗██╔══██╗██╔════╝
# ███████╗█████╗  ██╔██╗ ██║███████╗██║   ██║██████╔╝███████╗
# ╚════██║██╔══╝  ██║╚██╗██║╚════██║██║   ██║██╔══██╗╚════██║
# ███████║███████╗██║ ╚████║███████║╚██████╔╝██║  ██║███████║
# ╚══════╝╚══════╝╚═╝  ╚═══╝╚══════╝ ╚═════╝ ╚═╝  ╚═╝╚══════╝
# Define the pins for optional sensors in the filament path. All but the pre-gate sensors will be automatically setup as
# both endstops (for homing) and sensors for visibility purposes.
#
# 'pre_gate_switch_pin_X'  .. 'mmu_pre_gate_X' sensor detects filament at entry to MMU. X=gate number (0..N)
# 'gate_switch_pin'        .. 'mmu_gate' shared sensor detects filament past the gate of the MMU
#     or
# 'post_gear_switch_pin_X' .. 'mmu_gear_X' post gear sensor for each filament
# 'extruder_switch_pin'    .. 'extruder' sensor detects filament just before the extruder entry
# 'toolhead_switch_pin'    .. 'toolhead' sensor detects filament after extruder entry
#
# Sync motor feedback will typically have a tension switch (most important for syncing) or both tension and compression.
# Note that compression switch is useful for use as a endstop to detect hitting the extruder entrance
# 'sync_feedback_tension_pin'     .. pin for switch activated when filament is under tension
# 'sync_feedback_compression_pin' .. pin for switch activated when filament is under compression
#
# Configuration is flexible: Simply define pins for any sensor you want to enable, if pin is not set (or the alias is empty)
# it will be ignored. You can also just comment out what you are not using.
#
[mmu_sensors]
pre_gate_switch_pin_%: ^mmu:MMU_PRE_GATE_%

post_gear_switch_pin_%: ^mmu:MMU_POST_GEAR_%

# These sensors can be replicated in a multi-mmu, type-B setup (see num_gates comment).
# If so, then use a comma separated list of per-unit pins instead of single pin
gate_switch_pin: ^mmu:MMU_GATE_SENSOR
sync_feedback_tension_pin: {sync_feedback_tension_pin}
sync_feedback_compression_pin: {sync_feedback_compression_pin}

<<<<<<< HEAD
extruder_switch_pin: {pin_extruder_sensor}
toolhead_switch_pin: {pin_toolhead_sensor}

sync_feedback_tension_pin: {pin_sync_feedback_tension}
sync_feedback_compression_pin: {pin_sync_feedback_compression}

{cfg_leds}
=======
# These sensors are on the toolhead and often controlled by the main printer mcu
extruder_switch_pin: {extruder_sensor_pin}
toolhead_switch_pin: {toolhead_sensor_pin}


# ENCODER -------------------------------------------------------------------------------------------------------------
# ███████╗███╗   ██╗ ██████╗ ██████╗ ██████╗ ███████╗██████╗ 
# ██╔════╝████╗  ██║██╔════╝██╔═══██╗██╔══██╗██╔════╝██╔══██╗
# █████╗  ██╔██╗ ██║██║     ██║   ██║██║  ██║█████╗  ██████╔╝
# ██╔══╝  ██║╚██╗██║██║     ██║   ██║██║  ██║██╔══╝  ██╔══██╗
# ███████╗██║ ╚████║╚██████╗╚██████╔╝██████╔╝███████╗██║  ██║
# ╚══════╝╚═╝  ╚═══╝ ╚═════╝ ╚═════╝ ╚═════╝ ╚══════╝╚═╝  ╚═╝
# Encoder measures distance, monitors for runout and clogging and constantly calculates % flow rate
# Note that the encoder_resolution set here is purely a default to get started. It will be correcly set after calibration
# with the value stored in mmu_vars.cfg
#
# The encoder resolution will be calibrated but it needs a default approximation 
# If BMG gear based:
#   resolution = bmg_circumfrance / (2 * teeth)
# 24 / (2 * 17) = 0.7059 for TRCT5000 based sensor
# 24 / (2 * 12) = 1.0 for Binky with 12 tooth disc
#
[mmu_encoder mmu_encoder]
encoder_pin: ^mmu:MMU_ENCODER
encoder_resolution: {encoder_resolution}			# This is just a starter value. Overriden by calibrated 'mmu_encoder_resolution' in mmm_vars.cfg
desired_headroom: 5.0			# The clog/runout headroom that MMU attempts to maintain (closest point to triggering runout)
average_samples: 4			# The "damping" effect of last measurement (higher value means slower automatic clog_length reduction)
flowrate_samples: 20			# How many "movements" of the extruder to measure average flowrate over


# MMU OPTIONAL NEOPIXEL LED SUPPORT ------------------------------------------------------------------------------------
# ██╗     ███████╗██████╗ ███████╗
# ██║     ██╔════╝██╔══██╗██╔════╝
# ██║     █████╗  ██║  ██║███████╗
# ██║     ██╔══╝  ██║  ██║╚════██║
# ███████╗███████╗██████╔╝███████║
# ╚══════╝╚══════╝╚═════╝ ╚══════╝
# Define the led connection, type and length
#
# (comment out this section if you don't have leds or have them defined elsewhere)
[neopixel mmu_leds]
pin: mmu:MMU_NEOPIXEL
chain_count: {chain_count}			# Need number gates x1 or x2 + status leds
color_order: {color_order}		# Set based on your particular neopixel specification (can be comma separated list)

# MMU LED EFFECT SEGMENTS ----------------------------------------------------------------------------------------------
# Define neopixel LEDs for your MMU. The chain_count must be large enough for your desired ranges:
#   exit   .. this set of LEDs, one for every gate, usually would be mounted at the exit point of the gate
#   entry  .. this set of LEDs, one for every gate, could be mounted at the entry point of filament into the MMU/buffer
#   status .. these LED. represents the status of the MMU (and selected filament). More than one status LED is possible
#   logo   .. these LEDs don't change during operation and are designed for driving a logo. More than one logo LED is possible
#
# Note that all sets are optional. You can opt to just have the 'exit' set for example. The advantage to having
# both entry and exit LEDs is, for example, so that 'entry' can display gate status while 'exit' displays the color
# 
# The animation effects requires the installation of Julian Schill's awesome LED effect module otherwise the LEDs
# will be static:
#   https://github.com/julianschill/klipper-led_effect
#
# LED's are indexed in the chain from 1..N. Thus to set up LED's on 'exit' and a single 'status' LED on a 4 gate MMU:
#
#    exit_leds:   neopixel:mmu_leds (1,2,3,4)
#    status_leds: neopixel:mmu_leds (5)
#
# In this example no 'entry' set is configured. Note that constructs like "mmu_leds (1-3,4)" are also valid
#
# The range is completely flexible and can be comprised of different led strips, individual LEDs, or combinations of
# both on different pins. In addition, the ordering is flexible based on your wiring, thus (1-4) and (4-1) both represent
# the same LED range but mapped to increasing or decreasing gates respectively. E.g if you have two Box Turtle MMUs, one
# with a chain of LEDs wired in reverse order and another with individual LEDs, to define 8 exit LEDs:
#
#   exit_leds: neopixel:bt_1 (4-1)
#              neopixel:bt_2a
#              neopixel:bt_2b
#              neopixel:bt_2c
#              neopixel:bt_2d
#
# Note the use of separate lines for each part of the definition,
#
# ADVANCED: Happy Hare provides a convenience wrapper [mmu_led_effect] that not only creates an effect on each of the
# [mmu_leds] specified segments as a whole but also each individual LED for atomic control. See mmu_leds.cfg for examples
#
# (comment out this whole section if you don't have/want leds; uncomment/edit LEDs fitted on your MMU)
[mmu_leds]
exit_leds:   {exit_leds}
entry_leds:  {entry_leds}
status_leds: {status_leds}
logo_leds:   {logo_leds}
frame_rate: 24
>>>>>>> 6854a429
<|MERGE_RESOLUTION|>--- conflicted
+++ resolved
@@ -73,16 +73,10 @@
 # ██║ ╚═╝ ██║██║ ╚═╝ ██║╚██████╔╝    ██║ ╚═╝ ██║██║  ██║╚██████╗██║  ██║██║██║ ╚████║███████╗
 # ╚═╝     ╚═╝╚═╝     ╚═╝ ╚═════╝     ╚═╝     ╚═╝╚═╝  ╚═╝ ╚═════╝╚═╝  ╚═╝╚═╝╚═╝  ╚═══╝╚══════╝
 [mmu_machine]
-<<<<<<< HEAD
-num_gates: {param_num_gates}			# Number of selectable gates on MMU
-=======
-
-# Number of selectable gate on (each) MMU. Generally this is a single number, but with multi-mmu (type-B) setups
 # it can be a comma separated list of the number of gates per unit.
 # E.g. 'num_gates: 4,4,2' for a 2xBox Turtle and 1xNight Owl multiplexed setup
 #
-num_gates: {num_gates}
->>>>>>> 6854a429
+num_gates: {param_num_gates}
 
 # MMU Vendor & Version is used to automatically configure some parameters and validate configuration
 # If custom set to "Other" and uncomment the additional parameters below
@@ -102,28 +96,18 @@
 mmu_vendor: {param_mmu_vendor}			# MMU family
 mmu_version: {param_mmu_version}			# MMU hardware version number (add mod suffix documented above)
 
-<<<<<<< HEAD
-# These are set automatically from vendor/version above. Only uncomment and set for custom designs ("Other")
-#selector_type: {param_selector_type}		# LinearSelector (type-A) or VirtualSelector (type-B)
-#variable_bowden_lengths: {param_variable_bowden_lengths}		# 1 = If MMU design has different bowden lengths per gate, 0 = bowden length is the same
-#variable_rotation_distances: {param_variable_rotation_distances}		# 1 = If MMU design has disimilar drive/BMG gears, thus rotation distance, 0 = One drive gear (e.g. Tradrack)
-#require_bowden_move: {param_require_bowden_move}		# 1 = If MMU design has bowden move that is included in load/unload, 0 = zero length bowden (skip bowden move)
-#filament_always_gripped: {param_filament_always_gripped}		# 1 = Filament is always trapped by MMU (most type-B designs), 0 = MMU can release filament
-#has_bypass: {param_has_bypass}		# 1 = Bypass gate available, 0 = No filament bypass possible
-=======
 # The following attributes are set internally from vendor/version above. Only uncomment to customize the vendor
 # default or for custom ("Other") designs
 #
-#selector_type: {selector_type}		# E.g. LinearSelector (type-A), VirtualSelector (type-B), MacroSelector, RotarySelector, ...
-#variable_bowden_lengths: {variable_bowden_lengths}		# 1 = If MMU design has different bowden lengths per gate, 0 = bowden length is the same
-#variable_rotation_distances: {variable_rotation_distances}		# 1 = If MMU design has dissimilar drive/BMG gears, thus rotation distance, 0 = One drive gear (e.g. Tradrack)
-#require_bowden_move: {require_bowden_move}			# 1 = If MMU design has bowden move that is included in load/unload, 0 = zero length bowden (skip bowden move)
-#filament_always_gripped: {filament_always_gripped}		# 1 = Filament is always trapped by MMU (most type-B designs), 0 = MMU can release filament
-#has_bypass: {has_bypass}				# 1 = Bypass gate available, 0 = No filament bypass possible
+#selector_type: {param_selector_type}		# E.g. LinearSelector (type-A), VirtualSelector (type-B), MacroSelector, RotarySelector, ...
+#variable_bowden_lengths: {param_variable_bowden_lengths}		# 1 = If MMU design has different bowden lengths per gate, 0 = bowden length is the same
+#variable_rotation_distances: {param_variable_rotation_distances}		# 1 = If MMU design has dissimilar drive/BMG gears, thus rotation distance, 0 = One drive gear (e.g. Tradrack)
+#require_bowden_move: {param_require_bowden_move}			# 1 = If MMU design has bowden move that is included in load/unload, 0 = zero length bowden (skip bowden move)
+#filament_always_gripped: {param_filament_always_gripped}		# 1 = Filament is always trapped by MMU (most type-B designs), 0 = MMU can release filament
+#has_bypass: {param_has_bypass}				# 1 = Bypass gate available, 0 = No filament bypass possible
 
 homing_extruder: 1			# CAUTION: Normally this should be 1. 0 will disable the homing extruder capability
 
->>>>>>> 6854a429
 
 # FILAMENT DRIVE GEAR STEPPER(S)  --------------------------------------------------------------------------------------
 #  ██████╗ ███████╗ █████╗ ██████╗ 
@@ -139,15 +123,9 @@
 #
 [tmc2209 stepper_mmu_gear]
 uart_pin: mmu:MMU_GEAR_UART
-<<<<<<< HEAD
-uart_address: 0 			# Only for EASY-BRD
+uart_address: 0 			# Only for old EASY-BRD mcu
 run_current: {param_gear_run_current}			# ERCF BOM NEMA14 motor
 hold_current: {param_gear_hold_current}			# Recommend to be small if not using "touch" or move (TMC stallguard)
-=======
-uart_address: 0 			# Only for old EASY-BRD mcu
-run_current: {gear_run_current}			# ERCF BOM NEMA14 motor
-hold_current: {gear_hold_current}			# Recommend to be small if not using "touch" or move (TMC stallguard)
->>>>>>> 6854a429
 interpolate: True
 sense_resistor: 0.110			# Usually 0.11, 0.15 for BTT TMC2226
 stealthchop_threshold: 0		# Spreadcycle has more torque and better at speed
@@ -160,13 +138,8 @@
 step_pin: mmu:MMU_GEAR_STEP
 dir_pin: !mmu:MMU_GEAR_DIR
 enable_pin: !mmu:MMU_GEAR_ENABLE
-<<<<<<< HEAD
 rotation_distance: 22.7316868		# Bondtech 5mm Drive Gears. Overriden by 'mmu_gear_rotation_distance' in mmu_vars.cfg
 gear_ratio: {param_gear_gear_ratio}			# E.g. ERCF 80:20, Tradrack 50:17
-=======
-rotation_distance: 22.7316868		# Bondtech 5mm Drive Gears. Overridden by 'mmu_gear_rotation_distance' in mmu_vars.cfg
-gear_ratio: {gear_gear_ratio}			# E.g. ERCF 80:20, Tradrack 50:17
->>>>>>> 6854a429
 microsteps: 16 				# Recommend 16. Increase only if you "step compress" issues when syncing
 full_steps_per_rotation: 200		# 200 for 1.8 degree, 400 for 0.9 degree
 #
@@ -198,10 +171,7 @@
 #maximum_pulse_width: 0.00225
 #initial_angle: 180
 
-<<<<<<< HEAD
 {cfg_encoder}
-=======
->>>>>>> 6854a429
 
 # FILAMENT SENSORS -----------------------------------------------------------------------------------------------------
 # ███████╗███████╗███╗   ██╗███████╗ ██████╗ ██████╗ ███████╗
@@ -239,15 +209,6 @@
 sync_feedback_tension_pin: {sync_feedback_tension_pin}
 sync_feedback_compression_pin: {sync_feedback_compression_pin}
 
-<<<<<<< HEAD
-extruder_switch_pin: {pin_extruder_sensor}
-toolhead_switch_pin: {pin_toolhead_sensor}
-
-sync_feedback_tension_pin: {pin_sync_feedback_tension}
-sync_feedback_compression_pin: {pin_sync_feedback_compression}
-
-{cfg_leds}
-=======
 # These sensors are on the toolhead and often controlled by the main printer mcu
 extruder_switch_pin: {extruder_sensor_pin}
 toolhead_switch_pin: {toolhead_sensor_pin}
@@ -336,5 +297,4 @@
 entry_leds:  {entry_leds}
 status_leds: {status_leds}
 logo_leds:   {logo_leds}
-frame_rate: 24
->>>>>>> 6854a429
+frame_rate: 24