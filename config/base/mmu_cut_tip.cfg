########################################################################################################################
# Happy Hare supporting macros
#   Standalone Tip Cutting for "Filametrix" style toolhead cutters
#
# THIS FILE IS READ ONLY
#
# To configure, set
#   'form_tip_macro: _MMU_CUT_TIP' in 'mmu_parameters.cfg'
#
# Default configuration is good for Stealthburner with CW2 and Voron Revo nozzle
#
# IMPORTANT:
#   The park position of the filament is relative to the nozzle and
#   represents where the end of the filament is after cutting. The park position
#   is important and used by Happy Hare both to finish unloading the extruder
#   as well as to calculate how far to advance the filament on the subsequent load.
#
# When using this macro it is important to turn off tip forming in your slicer and
# force Happy Hare to always run this when loading filament by adding:
#   'force_form_tip_standalone: 1' in 'mmu_parameters.cfg'
# Also decide on 'return_to_wipetower' vs 'enable_park' (mmu_variables.cfg)
#
# Implementation note: It is important to report back the position the cutter
# leaves the filament in the extruder via the variable 'output_park_pos' so this
# is set dynamically in gcode with this construct:
#   SET_GCODE_VARIABLE MACRO=_MMU_CUT_TIP VARIABLE=output_park_pos VALUE=..
#
[gcode_macro _MMU_CUT_TIP]
description: Cut filament by pressing the cutter on a pin with a horizontal movement
variable_output_park_pos: 0 # Internal Don't Touch
gcode:
    {% set final_eject = params.FINAL_EJECT|default(0)|int %}
    {% set vars = printer['gcode_macro _MMU_CUT_TIP_VARS'] %}
    {% set pin_loc_x, pin_loc_y = vars.pin_loc_xy|map('float') %}
    {% set pin_park_x_dist = vars['pin_park_x_dist']|float %}
    {% set retract_length = vars['retract_length']|float %}
    {% set simple_tip_forming = vars['simple_tip_forming']|default(true)|lower == 'true' %}
    {% set blade_pos = vars['blade_pos']|float %}
    {% set rip_length = vars['rip_length']|float %}
    {% set pushback_length = vars['pushback_length']|float %}
    {% set pushback_dwell_time = vars['pushback_dwell_time']|int %}
    {% set extruder_move_speed = vars['extruder_move_speed']|float %}
    {% set travel_speed = vars['travel_speed']|float %}
    {% set restore_position = vars['restore_position']|default(true)|lower == 'true' %}
    {% set park_pos = blade_pos + rip_length %}
    {% set pin_park_x_loc = pin_loc_x + pin_park_x_dist %}
    {% set pin_park_y_loc = pin_loc_y %}

    # Useful state for customizing operations depending on mode
    {% set runout = printer.mmu.runout %}
    {% set printing = printer.mmu.print_state == 'printing' %}

<<<<<<< HEAD
    SAVE_GCODE_STATE NAME=_MMU_CUT_TIP_state

    {% if "xy" not in printer.toolhead.homed_axes %}
=======
    {% if ("xy" not in printer.toolhead.homed_axes) %}
>>>>>>> d450fe61
        G28 X Y
    {% endif %}

    SAVE_GCODE_STATE NAME=_MMU_CUT_TIP_state # Save after possible homing operation to prevent 0,0 being recorded
    SET_PRESSURE_ADVANCE ADVANCE=0 # Temporarily disable pressure advance. Happy Hare will restore it

    G90 # Absolute positioning
    M83 # Relative extrusion
    G92 E0
    {% if retract_length > 0 %}
        # Retract to save filament waste, repeat to allow some cooling
        G1 E-{retract_length} F{extruder_move_speed * 60}
        {% if simple_tip_forming %}
            G1 E{retract_length / 2} F{extruder_move_speed * 60}
            G1 E-{retract_length / 2} F{extruder_move_speed * 60}
        {% endif %}
    {% endif %}

    _FILAMETRIX_GANTRY_SERVO_UP
    _FILAMETRIX_MOVE_TO_CUTTER_PIN PIN_PARK_X_LOC={pin_park_x_loc} PIN_PARK_Y_LOC={pin_park_y_loc}
    _FILAMETRIX_GANTRY_SERVO_DOWN
    _FILAMETRIX_DO_CUT_MOTION PIN_PARK_X_LOC={pin_park_x_loc} RIP_LENGTH={rip_length}
    _FILAMETRIX_GANTRY_SERVO_UP

    # Optionally pushback of the tip residual into the hotend to avoid future catching
    {% if pushback_length > 0 %} 
        G1 E{pushback_length} F{extruder_move_speed * 60}
        G4 P{pushback_dwell_time}
        G1 E-{pushback_length} F{extruder_move_speed * 60}
    {% endif %}
    
    # Final eject is for testing
    {% if final_eject %}
        G1 E-80 F{extruder_move_speed * 60}
    {% endif %}

    # Dynamically set the required output variables for Happy Hare
    SET_GCODE_VARIABLE MACRO=_MMU_CUT_TIP VARIABLE=output_park_pos VALUE={park_pos}

    # Restore state and optionally position (usually on wipetower)
    RESTORE_GCODE_STATE NAME=_MMU_CUT_TIP_state MOVE={1 if restore_position else 0} MOVE_SPEED={travel_speed}


###########################################################################
# Helper macro for tip cutting
#
[gcode_macro _FILAMETRIX_MOVE_TO_CUTTER_PIN]
description: Helper to move the toolhead to the target pin in either safe or faster way, depending on toolhead clearance
gcode:
    {% set pin_park_x_loc = params.PIN_PARK_X_LOC|float %}
    {% set pin_park_y_loc = params.PIN_PARK_Y_LOC|float %}
    {% set vars = printer['gcode_macro _MMU_CUT_TIP_VARS'] %}

    {% set safe_margin_x, safe_margin_y = vars.safe_margin_xy|map('float') %}
    {% set travel_speed = vars['travel_speed']|float %}

    {% if ((printer.gcode_move.gcode_position.x - pin_park_x_loc)|abs < safe_margin_x) or ((printer.gcode_move.gcode_position.y - pin_park_y_loc)|abs < safe_margin_y) %}
        # Make a safe but slower travel move
        G1 X{pin_park_x_loc} F{travel_speed * 60}
        G1 Y{pin_park_y_loc} F{travel_speed * 60}
    {% else %}
        G1 X{pin_park_x_loc} Y{pin_park_y_loc} F{travel_speed * 60}
    {% endif %}


###########################################################################
# Helper macro for tip cutting
#
[gcode_macro _FILAMETRIX_DO_CUT_MOTION]
description: Helper to do a single horizontal cut movement
gcode:
    {% set pin_park_x_loc = params.PIN_PARK_X_LOC | float %}
    {% set vars = printer['gcode_macro _MMU_CUT_TIP_VARS'] %}

    {% set pin_loc_x_compressed = vars['pin_loc_x_compressed']|float %}
    {% set cut_fast_move_fraction = vars['cut_fast_move_fraction']|float %}
    {% set cut_fast_move_speed = vars['cut_fast_move_speed']|float %}
    {% set cut_slow_move_speed = vars['cut_slow_move_speed']|float %}
    {% set cut_dwell_time = vars['cut_dwell_time']|float %}
    {% set evacuate_speed = vars['evacuate_speed']|float %}
    {% set rip_length = vars['rip_length']|float %}
    {% set rip_speed = vars['rip_speed']|float %}
    {% set fast_slow_transition_loc = (pin_loc_x_compressed - pin_park_x_loc) * cut_fast_move_fraction + pin_park_x_loc|float %}

    G1 X{fast_slow_transition_loc} F{cut_fast_move_speed * 60} # Fast move to initiate contact of the blade with filament
    G1 X{pin_loc_x_compressed} F{cut_slow_move_speed * 60} # Do the cut in slow move
    G4 P{cut_dwell_time}
    {% if rip_length > 0 %}
        G1 E-{rip_length} F{rip_speed * 60}
    {% endif %}
    G1 X{pin_park_x_loc} F{evacuate_speed * 60} # Evacuate


###########################################################################
# Helper macro for tip cutting
#
[gcode_macro _FILAMETRIX_GANTRY_SERVO_DOWN]
description: Operate optional gantry servo operated pin
gcode:
    {% set vars = printer['gcode_macro _MMU_CUT_TIP_VARS'] %}
    {% set gantry_servo_enabled = vars['gantry_servo_enabled']|default(true)|lower == 'true' %}
    {% set angle = vars['gantry_servo_down_angle']|float %}

    {% if gantry_servo_enabled %}
        SET_SERVO SERVO=mmu_gantry_servo ANGLE={angle}
    {% endif %}


###########################################################################
# Helper macro for tip cutting
#
[gcode_macro _FILAMETRIX_GANTRY_SERVO_UP]
description: Operate optional gantry servo operated pin
gcode:
    {% set vars = printer['gcode_macro _MMU_CUT_TIP_VARS'] %}
    {% set gantry_servo_enabled = vars['gantry_servo_enabled']|default(true)|lower == 'true' %}
    {% set angle = vars['gantry_servo_up_angle']|float %}

    {% if gantry_servo_enabled %}
        SET_SERVO SERVO=mmu_gantry_servo ANGLE={angle}
    {% endif %}
<|MERGE_RESOLUTION|>--- conflicted
+++ resolved
@@ -50,13 +50,7 @@
     {% set runout = printer.mmu.runout %}
     {% set printing = printer.mmu.print_state == 'printing' %}
 
-<<<<<<< HEAD
-    SAVE_GCODE_STATE NAME=_MMU_CUT_TIP_state
-
     {% if "xy" not in printer.toolhead.homed_axes %}
-=======
-    {% if ("xy" not in printer.toolhead.homed_axes) %}
->>>>>>> d450fe61
         G28 X Y
     {% endif %}
 
