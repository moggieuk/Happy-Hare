--- conflicted
+++ resolved
@@ -16,106 +16,21 @@
 #
 # This contains aliases for pins for MCU type [[PARAM_BOARD_TYPE]]
 #
+# Only serial connections are automatically created
+# Change 'serial' to 'canbus_uuid: 1234567890' for CANbus setups
+#
 [mcu mmu]
-serial: [[PARAM_SERIAL]]	# Change to `canbus_uuid: 1234567890` for CANbus setups
- 
+serial: [[PARAM_SERIAL]]
 
-<<<<<<< HEAD
-=======
+[temperature_sensor MCU_mmu]
+sensor_type: temperature_mcu
+sensor_mcu: mmu
 
-# PIN ALIASES FOR MMU MCU BOARD ----------------------------------------------------------------------------------------
-# ██████╗ ██╗███╗   ██╗     █████╗ ██╗     ██╗ █████╗ ███████╗
-# ██╔══██╗██║████╗  ██║    ██╔══██╗██║     ██║██╔══██╗██╔════╝
-# ██████╔╝██║██╔██╗ ██║    ███████║██║     ██║███████║███████╗
-# ██╔═══╝ ██║██║╚██╗██║    ██╔══██║██║     ██║██╔══██║╚════██║
-# ██║     ██║██║ ╚████║    ██║  ██║███████╗██║██║  ██║███████║
-# ╚═╝     ╚═╝╚═╝  ╚═══╝    ╚═╝  ╚═╝╚══════╝╚═╝╚═╝  ╚═╝╚══════╝
-# Section to create alias for pins used by MMU for easier integration into Klippain and RatOS. The names match those
-# referenced in the mmu_hardware.cfg file. If you get into difficulty you can also comment out this aliases definition
-# completely and configure the pin names directly into mmu_hardware.cfg. However, use of aliases is encouraged.
+[% if PARAM_SERIAL_BUFFER %]
+[mcu buffer]
+serial: [[PARAM_SERIAL_BUFFER]]
 
-# Note: that aliases are not created for TOOLHEAD_SENSOR, EXTRUDER_SENSOR or SYNC_FEEDBACK_SENSORS because those are
-# most likely on the printer's main mcu. These should be set directly in mmu_hardware.cfg
-#
-[board_pins mmu]
-mcu: mmu # Assumes using an external / extra mcu dedicated to MMU
-aliases:
-    MMU_GEAR_UART={gear_uart_pin},
-    MMU_GEAR_STEP={gear_step_pin},
-    MMU_GEAR_DIR={gear_dir_pin},
-    MMU_GEAR_ENABLE={gear_enable_pin},
-    MMU_GEAR_DIAG={gear_diag_pin},
-
-    MMU_GEAR_UART_1={gear_1_uart_pin},
-    MMU_GEAR_STEP_1={gear_1_step_pin},
-    MMU_GEAR_DIR_1={gear_1_dir_pin},
-    MMU_GEAR_ENABLE_1={gear_1_enable_pin},
-    MMU_GEAR_DIAG_1={gear_1_diag_pin},
-
-    MMU_GEAR_UART_2={gear_2_uart_pin},
-    MMU_GEAR_STEP_2={gear_2_step_pin},
-    MMU_GEAR_DIR_2={gear_2_dir_pin},
-    MMU_GEAR_ENABLE_2={gear_2_enable_pin},
-    MMU_GEAR_DIAG_2={gear_2_diag_pin},
-
-    MMU_GEAR_UART_3={gear_3_uart_pin},
-    MMU_GEAR_STEP_3={gear_3_step_pin},
-    MMU_GEAR_DIR_3={gear_3_dir_pin},
-    MMU_GEAR_ENABLE_3={gear_3_enable_pin},
-    MMU_GEAR_DIAG_3={gear_3_diag_pin},
-
-    MMU_SEL_UART={selector_uart_pin},
-    MMU_SEL_STEP={selector_step_pin},
-    MMU_SEL_DIR={selector_dir_pin},
-    MMU_SEL_ENABLE={selector_enable_pin},
-    MMU_SEL_DIAG={selector_diag_pin},
-    MMU_SEL_ENDSTOP={selector_endstop_pin},
-    MMU_SEL_SERVO={selector_servo_pin},
-
-    MMU_ENCODER={encoder_pin},
-    MMU_GATE_SENSOR={gate_sensor_pin},
-    MMU_NEOPIXEL={neopixel_pin},
-
-    MMU_PRE_GATE_0={pre_gate_0_pin},
-    MMU_PRE_GATE_1={pre_gate_1_pin},
-    MMU_PRE_GATE_2={pre_gate_2_pin},
-    MMU_PRE_GATE_3={pre_gate_3_pin},
-    MMU_PRE_GATE_4={pre_gate_4_pin},
-    MMU_PRE_GATE_5={pre_gate_5_pin},
-    MMU_PRE_GATE_6={pre_gate_6_pin},
-    MMU_PRE_GATE_7={pre_gate_7_pin},
-    MMU_PRE_GATE_8={pre_gate_8_pin},
-    MMU_PRE_GATE_9={pre_gate_9_pin},
-    MMU_PRE_GATE_10={pre_gate_10_pin},
-    MMU_PRE_GATE_11={pre_gate_11_pin},
-
-    MMU_POST_GEAR_0={gear_sensor_0_pin},
-    MMU_POST_GEAR_1={gear_sensor_1_pin},
-    MMU_POST_GEAR_2={gear_sensor_2_pin},
-    MMU_POST_GEAR_3={gear_sensor_3_pin},
-    MMU_POST_GEAR_4={gear_sensor_4_pin},
-    MMU_POST_GEAR_5={gear_sensor_5_pin},
-    MMU_POST_GEAR_6={gear_sensor_6_pin},
-    MMU_POST_GEAR_7={gear_sensor_7_pin},
-    MMU_POST_GEAR_8={gear_sensor_8_pin},
-    MMU_POST_GEAR_9={gear_sensor_9_pin},
-    MMU_POST_GEAR_10={gear_sensor_10_pin},
-    MMU_POST_GEAR_11={gear_sensor_11_pin},
-
-    MMU_ESPOOLER_RWD_0={espooler_rwd_0_pin},
-    MMU_ESPOOLER_FWD_0={espooler_fwd_0_pin},
-    MMU_ESPOOLER_EN_0={espooler_en_0_pin},
-    MMU_ESPOOLER_TRIG_0=,
-    MMU_ESPOOLER_RWD_1={espooler_rwd_1_pin},
-    MMU_ESPOOLER_FWD_1={espooler_fwd_1_pin},
-    MMU_ESPOOLER_EN_1={espooler_en_1_pin},
-    MMU_ESPOOLER_TRIG_1=,
-    MMU_ESPOOLER_RWD_2={espooler_rwd_2_pin},
-    MMU_ESPOOLER_FWD_2={espooler_fwd_2_pin},
-    MMU_ESPOOLER_EN_2={espooler_en_2_pin},
-    MMU_ESPOOLER_TRIG_2=,
-    MMU_ESPOOLER_RWD_3={espooler_rwd_3_pin},
-    MMU_ESPOOLER_FWD_3={espooler_fwd_3_pin},
-    MMU_ESPOOLER_EN_3={espooler_en_3_pin},
-    MMU_ESPOOLER_TRIG_3=,
->>>>>>> b212aab1
+[temperature_sensor MCU_buffer]
+sensor_type: temperature_mcu
+sensor_mcu: buffer
+[% endif %]