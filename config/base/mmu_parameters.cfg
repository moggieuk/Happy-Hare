--- conflicted
+++ resolved
@@ -84,28 +84,7 @@
 gear_short_move_threshold: 70		# Move distance that controls application of 'short_move' speed/accel
 gear_homing_speed: {param_gear_homing_speed}			# mm/s Speed of gear stepper only homing moves (e.g. homing to gate or extruder)
 
-<<<<<<< HEAD
 {cfg_selector_speeds}
-=======
-# Speeds of extruder movement. The 'sync' speeds will be used when gear and extruder steppers are moving in sync
-#
-extruder_load_speed: 16			# mm/s speed of load move inside extruder from homing position to meltzone
-extruder_unload_speed: 16		# mm/s speed of unload moves inside of extruder (very initial move from meltzone is 50% of this)
-extruder_sync_load_speed: 18		# mm/s speed of synchronized extruder load moves
-extruder_sync_unload_speed: 18		# mm/s speed of synchronized extruder unload moves
-extruder_homing_speed: 18		# mm/s speed of extruder only homing moves (e.g. to toolhead sensor)
-
-# Selector movement speeds. (Acceleration is defined by physical MMU limits set above and passed to selector stepper driver)
-#
-selector_move_speed: 200		# mm/s speed of selector movement (not touch)
-selector_homing_speed: 60		# mm/s speed of initial selector homing move (not touch)
-selector_touch_speed: 80		# mm/s speed of all touch selector moves (if stallguard configured)
-
-# Selector touch (stallguard) operation. If stallguard is configured, then this can be used to switch on touch movement which
-# can detect blocked filament path and try to recover automatically but it is more difficult to set up
-#
-selector_touch_enable: 0		# If selector touch operation configured this can be used to disable it 1=enabled, 0=disabled
->>>>>>> 6854a429
 
 # When Happy Hare calls out to a macro for user customization and for parking moves these settings are applied and the previous
 # values automatically restored afterwards. This allows for deterministic movement speed regardless of the starting state.
@@ -136,24 +115,15 @@
 #   mmu_gear      - Use individual per-gate endstop (type-B MMU's)
 #   extruder      - Use extruder entry sensor (Only for some type-B designs, see [mmu_machine] require_bowden_move setting)
 #
-<<<<<<< HEAD
 gate_homing_endstop: {param_gate_homing_endstop}		# Name of gate endstop, "encoder" forces use of encoder for parking
 gate_homing_max: {param_gate_homing_max}			# Maximum move distance to home to the gate (actual move distance for encoder parking)
-=======
-gate_homing_endstop: encoder		# Name of gate endstop, "encoder" forces use of encoder for parking
-gate_homing_max: 70			# Maximum move distance to home to the gate (or actual move distance for encoder parking)
->>>>>>> 6854a429
 gate_preload_homing_max: 70		# Maximum homing distance to the mmu_gear endstop (if MMU is fitted with one)
 gate_unload_buffer: 50			# Amount to reduce the fast unload so that filament doesn't overshoot when parking
 gate_load_retries: 2			# Number of times MMU will attempt to grab the filament on initial load (type-A designs)
 gate_parking_distance: 23 		# Parking position in the gate (distance back from homing point, -ve value means move forward)
 gate_endstop_to_encoder: 10		# Distance between gate endstop and encoder (IF both fitted. +ve if encoder after endstop)
 gate_autoload: 1			# If pre-gate sensor fitted this controls the automatic loading of the gate
-<<<<<<< HEAD
 gate_final_eject_distance: {param_gate_final_eject_distance}		# Distance to eject filament on EJECT rather than UNLOAD
-=======
-gate_final_eject_distance: 0		# Distance to eject filament on MMU_EJECT (Ignored by MMU_UNLOAD)
->>>>>>> 6854a429
 
 
 # Bowden tube loading/unloading ----------------------------------------------------------------------------------------
@@ -573,27 +543,4 @@
 #tool_to_gate_map:     0,      1,      2,      3,      4,      5,      6,      7,      8
 
 
-<<<<<<< HEAD
-{cfg_custom_mmu}
-=======
-# ADVANCED/CUSTOM MMU: See documentation for use of these ------------------------------------------------------------
-#  ██████╗██╗   ██╗███████╗████████╗ ██████╗ ███╗   ███╗    ███╗   ███╗███╗   ███╗██╗   ██╗
-# ██╔════╝██║   ██║██╔════╝╚══██╔══╝██╔═══██╗████╗ ████║    ████╗ ████║████╗ ████║██║   ██║
-# ██║     ██║   ██║███████╗   ██║   ██║   ██║██╔████╔██║    ██╔████╔██║██╔████╔██║██║   ██║
-# ██║     ██║   ██║╚════██║   ██║   ██║   ██║██║╚██╔╝██║    ██║╚██╔╝██║██║╚██╔╝██║██║   ██║
-# ╚██████╗╚██████╔╝███████║   ██║   ╚██████╔╝██║ ╚═╝ ██║    ██║ ╚═╝ ██║██║ ╚═╝ ██║╚██████╔╝
-#  ╚═════╝ ╚═════╝ ╚══════╝   ╚═╝    ╚═════╝ ╚═╝     ╚═╝    ╚═╝     ╚═╝╚═╝     ╚═╝ ╚═════╝ 
-#
-# Normally all these settings are set based on your choice of 'mmu_vendor' and 'mmu_version' in mmu_hardware.cfg, but they
-# can be overridden. If you have selected a vendor of "Other" and your MMU has a selector you must set these CAD based
-# dimensions else you will get arbitrary defaults. You may also need to set additional attributes in '[mmu_machine]'
-# section of mmu_hardware.cfg.
-#
-#cad_gate0_pos: 4.2					# Approximate distance from endstop to first gate. Used for rough calibration only
-#cad_gate_width: 21.0					# Width of each gate
-#cad_bypass_offset: 0					# Distance from limit of travel back to the bypass (e.g. ERCF v2.0)
-#cad_last_gate_offset: 2.0				# Distance from limit of travel back to last gate
-#cad_selector_tolerance: 10.0				# How much extra selector movement to allow for calibration
-#cad_gate_directions = [1, 1, 0, 0]			# Directions of gear depending on gate (3DChameleon)
-#cad_release_gates = [2, 3, 0, 1]			# Gate to move to when releasing filament (3DChameleon)
->>>>>>> 6854a429
+{cfg_custom_mmu}