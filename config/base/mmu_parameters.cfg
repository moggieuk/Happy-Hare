--- conflicted
+++ resolved
@@ -34,38 +34,7 @@
 selector_max_velocity: 250		# Never to be exceeded selector velocity regardless of specific parameters
 selector_max_accel: 1200		# Never to be exceeded selector accelaration regardless of specific parameters
 
-<<<<<<< HEAD
 {cfg_selector_servo}
-=======
-
-# Servo configuration  -------------------------------------------------------------------------------------------------
-# ███████╗███████╗██████╗ ██╗   ██╗ ██████╗ 
-# ██╔════╝██╔════╝██╔══██╗██║   ██║██╔═══██╗
-# ███████╗█████╗  ██████╔╝██║   ██║██║   ██║
-# ╚════██║██╔══╝  ██╔══██╗╚██╗ ██╔╝██║   ██║
-# ███████║███████╗██║  ██║ ╚████╔╝ ╚██████╔╝
-# ╚══════╝╚══════╝╚═╝  ╚═╝  ╚═══╝   ╚═════╝ 
-#
-# Angle of the servo in three named positions
-#   up   = tool is selected and filament is allowed to freely move through gate
-#   down = to grip filament
-#   move = ready the servo for selector move (optional - defaults to up)
-# V2.4.0 on: These positions are only for initial config they are replaced with calibrated servo positions in `mmu_vars.cfg`
-#
-# Note that leaving the servo active when down can stress the electronics and is not recommended with EASY-BRD or ERB board
-# unless the 5v power supply has been improved and it is not necessary with standard ERCF builds
-# Make sure your hardware is suitable for the job!
-#
-servo_up_angle: 145			# ERCF: MG90S: 30  ; SAVOX SH0255MG: 140 ; Tradrack: 145
-servo_down_angle: 30			# ERCF: MG90S: 140 ; SAVOX SH0255MG: 30  ; Tradrack: 1
-servo_move_angle: 109			# Optional angle used when selector is moved (defaults to up position)
-servo_duration: 0.4			# Duration of PWM burst sent to servo (default non-active mode, automatically turns off)
-servo_dwell: 0.5			# Minimum time given to servo to complete movement prior to next move
-servo_always_active: 0 			# CAUTION: 1=Force servo to always stay active, 0=Release after movement
-servo_active_down: 0			# CAUTION: 1=Force servo to stay active when down only, 0=Release after movement
-servo_buzz_gear_on_down: 0		# Whether to "buzz" the gear stepper on down to aid engagement
-
->>>>>>> 27c1c42f
 
 # Logging --------------------------------------------------------------------------------------------------------------
 # ██╗      ██████╗  ██████╗  ██████╗ ██╗███╗   ██╗ ██████╗ 
@@ -561,27 +530,4 @@
 #tool_to_gate_map:     0,      1,      2,      3,      4,      5,      6,      7,      8
 
 
-<<<<<<< HEAD
-{cfg_custom_mmu}
-=======
-# ADVANCED/CUSTOM MMU: See documentation for use of these ------------------------------------------------------------
-#  ██████╗██╗   ██╗███████╗████████╗ ██████╗ ███╗   ███╗    ███╗   ███╗███╗   ███╗██╗   ██╗
-# ██╔════╝██║   ██║██╔════╝╚══██╔══╝██╔═══██╗████╗ ████║    ████╗ ████║████╗ ████║██║   ██║
-# ██║     ██║   ██║███████╗   ██║   ██║   ██║██╔████╔██║    ██╔████╔██║██╔████╔██║██║   ██║
-# ██║     ██║   ██║╚════██║   ██║   ██║   ██║██║╚██╔╝██║    ██║╚██╔╝██║██║╚██╔╝██║██║   ██║
-# ╚██████╗╚██████╔╝███████║   ██║   ╚██████╔╝██║ ╚═╝ ██║    ██║ ╚═╝ ██║██║ ╚═╝ ██║╚██████╔╝
-#  ╚═════╝ ╚═════╝ ╚══════╝   ╚═╝    ╚═════╝ ╚═╝     ╚═╝    ╚═╝     ╚═╝╚═╝     ╚═╝ ╚═════╝ 
-#
-# Normally all these settings are set based on your choice of 'mmu_vendor' and 'mmu_version' in mmu_hardware.cfg, but they
-# can be overridden. If you have selected a vendor of "Other" and your MMU has a selector you must set these CAD based
-# dimensions else you will get arbitary defaults. You may also need to set additional attributes in '[mmu_machine]'
-# section of mmu_hardware.cfg.
-#
-#cad_gate0_pos: 4.2					# Approximate distance from endstop to first gate. Used for rough calibration only
-#cad_gate_width: 21.0					# Width of each gate
-#cad_bypass_offset: 0					# Distance from limit of travel back to the bypass (e.g. ERCF v2.0)
-#cad_last_gate_offset: 2.0				# Distance from limit of travel back to last gate
-#cad_selector_tolerance: 10.0				# How much extra selector movement to allow for calibration
-#cad_gate_directions = [1, 1, 0, 0]			# Directions of gear depending on gate (3DChameleon)
-#cad_release_gates = [2, 3, 0, 1]			# Gate to move to when releasing filament (3DChameleon)
->>>>>>> 27c1c42f
+{cfg_custom_mmu}