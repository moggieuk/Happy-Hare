########################################################################################################################
# Happy Hare MMU Software
# Supporting macros
#
# THIS FILE IS READ ONLY
#
# Copyright (C) 2022-2025  moggieuk#6538 (discord)
#                          moggieuk@hotmail.com
# This file may be distributed under the terms of the GNU GPLv3 license.
#
# Goal: Support for controlling optional LEDs called from Happy Hare state change events
#
# (\_/)
# ( *,*)
# (")_(") Happy Hare Ready
#
#
[gcode_macro _MMU_LED_ACTION_CHANGED]
description: Called when an action has changed to update LEDs
gcode:
    {% set action = params.ACTION|string %}
    {% set old_action = params.OLD_ACTION|string %}
    {% set gate = printer['mmu']['gate'] %}

    {% if action == "Loading" %}
        _MMU_SET_LED GATE={gate} EXIT_EFFECT=mmu_blue_slow_exit STATUS_EFFECT=mmu_blue_slow_status
    {% elif action == "Loading Ext" %}
        _MMU_SET_LED GATE={gate} EXIT_EFFECT=mmu_blue_fast_exit STATUS_EFFECT=mmu_blue_fast_status
    {% elif old_action == "Exiting Ext" %}
        _MMU_SET_LED GATE={gate} EXIT_EFFECT=mmu_blue_slow_exit STATUS_EFFECT=mmu_blue_slow_status
    {% elif action == "Unloading" %}
        _MMU_SET_LED GATE={gate} EXIT_EFFECT=mmu_blue_fast_exit STATUS_EFFECT=mmu_blue_fast_status
    {% elif action == "Heating" %}
        _MMU_SET_LED GATE={gate} EXIT_EFFECT=mmu_breathing_red_exit STATUS_EFFECT=mmu_breathing_red_status
    {% elif action == "Idle" %}
        _MMU_SET_LED EXIT_EFFECT=default STATUS_EFFECT=default
    {% elif action == "Homing" or action == "Selecting" %}
        {% if old_action != "Homing" and old_action != "Checking" %}
            _MMU_SET_LED EXIT_EFFECT=mmu_white_fast_exit STATUS_EFFECT=off FADETIME=0
        {% endif %}
    {% elif action == "Checking" %}
        _MMU_SET_LED EXIT_EFFECT=default STATUS_EFFECT=mmu_white_fast_status
    {% endif %}


[gcode_macro _MMU_LED_PRINT_STATE_CHANGED]
description: Called when print state changes to update LEDs
gcode:
    {% set state = params.STATE|string %}
    {% set old_state = params.OLD_STATE|string %}
    {% set gate = printer['mmu']['gate'] %}

    {% if state == "initialized" %}
        _MMU_SET_LED EXIT_EFFECT=mmu_rainbow_exit ENTRY_EFFECT=mmu_rainbow_entry DURATION=8
    {% elif state == "printing" %}
        _MMU_SET_LED EXIT_EFFECT=default ENTRY_EFFECT=default STATUS_EFFECT=default
    {% elif state == "pause_locked" %}
        _MMU_SET_LED EXIT_EFFECT=mmu_strobe_exit STATUS_EFFECT=mmu_strobe_status
    {% elif state == "paused" %}
        _MMU_SET_LED GATE={gate} EXIT_EFFECT=mmu_strobe_exit STATUS_EFFECT=mmu_strobe_status
    {% elif state == "ready" %}
        _MMU_SET_LED EXIT_EFFECT=default ENTRY_EFFECT=default STATUS_EFFECT=default
    {% elif state == "complete" %}
        _MMU_SET_LED EXIT_EFFECT=mmu_sparkle_exit STATUS_EFFECT=default DURATION=20
    {% elif state == "error" %}
        _MMU_SET_LED EXIT_EFFECT=mmu_strobe_exit STATUS_EFFECT=default DURATION=20
    {% elif state == "cancelled" %}
        _MMU_SET_LED EXIT_EFFECT=default ENTRY_EFFECT=default STATUS_EFFECT=default
    {% elif state == "standby" %}
        _MMU_SET_LED EXIT_EFFECT=off ENTRY_EFFECT=off STATUS_EFFECT=off LOGO_EFFECT=off
    {% endif %}


[gcode_macro _MMU_LED_GATE_MAP_CHANGED]
description: Called when gate map is updated to update LEDs
gcode:
    {% set gate = params.GATE|int %}
    {% set set_led_vars = printer['gcode_macro _MMU_SET_LED'] %}

    {% set current = set_led_vars['current_exit_effect'] %}
    {% set exit_effect=current if current in ["gate_status", "filament_color", "slicer_color"] else "" %}
    {% set current = set_led_vars['current_entry_effect'] %}
    {% set entry_effect=current if current in ["gate_status", "filament_color", "slicer_color"] else "" %}
    {% set current = set_led_vars['current_status_effect'] %}
    {% set status_effect=current if current in ["filament_color", "slicer_color"] else "" %}

    {% if exit_effect != "" or entry_effect != "" or status_effect != "" %}
        _MMU_SET_LED EXIT_EFFECT={exit_effect} ENTRY_EFFECT={entry_effect} STATUS_EFFECT={status_effect}
    {% endif %}


###########################################################################
# Support macro for MMU neopixel leds
#
# Effects for LED segments when not providing action status can be
# any effect name, "r,g,b" color, or built-in functional effects:
#   "off"             - LED's off
#   "on"              - LED's white
#   "gate_status"     - indicate gate availability
#   "filament_color"  - indicate filament color
#   "slicer_color"    - display slicer defined color for each gate
#
[gcode_macro _MMU_SET_LED]
description: Called when print state changes

# -------------------------- Internal Don't Touch -------------------------
variable_current_exit_effect: "none"
variable_current_entry_effect: "none"
variable_current_status_effect: "none"
variable_current_logo_effect: "none"

gcode:
    {% set mmu_leds = printer['mmu_leds'] %}
    {% set vars = printer['gcode_macro _MMU_LED_VARS'] %}

    {% if mmu_leds is defined and vars['led_enable'] %}
        {% set gate = params.GATE|default(-1)|int %}
        {% set duration = params.DURATION|default(-1)|int %}
        {% set fadetime = params.FADETIME|default(1)|int %}

        # Grab useful printer variables
<<<<<<< HEAD
        {% set gate_status = printer['mmu']['gate_status'] %}
        {% set gate_color = printer['mmu']['gate_color'] %}
        {% set gate_color_rgb = printer['mmu']['gate_color_rgb'] %}
        {% set slicer_color_rgb = printer['mmu']['slicer_color_rgb'] %}
        {% set filament_pos = printer['mmu']['filament_pos'] %}
        {% set current_gate = printer['mmu']['gate'] %}
        {% set is_loaded = printer['mmu']['filament'] == 'Loaded' %}
        {% set num_gates = printer['mmu']['num_gates'] %}
=======
        {% set mmu = printer['mmu'] %}
        {% set gate_status = mmu['gate_status'] %}
        {% set gate_color = mmu['gate_color'] %}
        {% set gate_color_rgb = mmu['gate_color_rgb'] %}
        {% set slicer_color_rgb = mmu['slicer_color_rgb'] %}
        {% set filament_pos = mmu['filament_pos'] %}
        {% set current_gate = mmu['gate'] %}
        {% set is_loaded = mmu['filament'] == 'Loaded' %}
        {% set num_gates = mmu['num_gates'] %}
>>>>>>> 4c2beab8
        {% set index = gate + 1 %} # LEDs are 1-based

        # Build effects dict disabling non configured segments
        {% set effects = {
            'exit': (
                "" if mmu_leds['exit'] == 0
                else (
                    vars['default_exit_effect'] if params.EXIT_EFFECT|default("")|string == "default" 
                    else params.EXIT_EFFECT|default("")|string
                )
            ),
            'entry': (
                "" if mmu_leds['entry'] == 0
                else (
                    vars['default_entry_effect'] if params.ENTRY_EFFECT|default("")|string == "default" 
                    else params.ENTRY_EFFECT|default("")|string
                )
            ),
            'status': (
                "" if mmu_leds['status'] == 0
                else (
                    vars['default_status_effect'] if params.STATUS_EFFECT|default("")|string == "default" 
                    else params.STATUS_EFFECT|default("")|string
                )
<<<<<<< HEAD
=======
            ),
            'logo': (
                "" if mmu_leds['logo'] == 0
                else (
                    vars['default_logo_effect'] if params.LOGO_EFFECT|default("")|string == "default" 
                    else params.LOGO_EFFECT|default("")|string
                )
>>>>>>> 4c2beab8
            )
        } %}

        {% if not effects['exit'] == "" %}
            SET_GCODE_VARIABLE MACRO=_MMU_SET_LED VARIABLE=current_exit_effect VALUE='"{effects['exit']}"'
<<<<<<< HEAD
        {% endif %}
        {% if not effects['entry'] == "" %}
            SET_GCODE_VARIABLE MACRO=_MMU_SET_LED VARIABLE=current_entry_effect VALUE='"{effects['entry']}"'
       {% endif %}
        {% if not effects['status'] == "" %}
            SET_GCODE_VARIABLE MACRO=_MMU_SET_LED VARIABLE=current_status_effect VALUE='"{effects['status']}"'
        {% endif %}
=======
        {% endif %}
        {% if not effects['entry'] == "" %}
            SET_GCODE_VARIABLE MACRO=_MMU_SET_LED VARIABLE=current_entry_effect VALUE='"{effects['entry']}"'
       {% endif %}
        {% if not effects['status'] == "" %}
            SET_GCODE_VARIABLE MACRO=_MMU_SET_LED VARIABLE=current_status_effect VALUE='"{effects['status']}"'
        {% endif %}
>>>>>>> 4c2beab8

        {% if duration >= 0 %}
            UPDATE_DELAYED_GCODE ID=_MMU_RESET_LED DURATION={duration}
        {% endif %}

        {% for segment in ['exit', 'entry'] %}

            {% if effects[segment] == "off" %}
                {% if gate >= 0 %}
                    _STOP_LED_EFFECTS LEDS="mmu_{segment}_leds ({index})" FADETIME={fadetime}
                    SET_LED LED=mmu_{segment}_leds INDEX={index} RED=0 GREEN=0 BLUE=0 TRANSMIT=1
                {% else %}
                    _STOP_LED_EFFECTS LEDS="mmu_{segment}_leds" FADETIME={fadetime}
                    {% for i in range(1, num_gates + 1) %}
                        SET_LED LED=mmu_{segment}_leds INDEX={i} RED=0 GREEN=0 BLUE=0 TRANSMIT={1 if loop.last else 0}
                    {% endfor %}
                {% endif %}

            {% elif effects[segment] == "gate_status" %} # Filament availability
                {% if gate >= 0 %}
                    {% if gate == current_gate and is_loaded %}
                        _SET_LED_EFFECT EFFECT=mmu_blue_{segment}_{index} FADETIME={fadetime} REPLACE=1
                    {% elif gate_status[gate] == -1 %}
                        _SET_LED_EFFECT EFFECT=mmu_orange_{segment}_{index} FADETIME={fadetime} REPLACE=1
                    {% elif gate_status[gate] > 0 %}
                        _SET_LED_EFFECT EFFECT=mmu_green_{segment}_{index} FADETIME={fadetime} REPLACE=1
                    {% else %}
                        _STOP_LED_EFFECTS LEDS="mmu_{segment}_leds ({index})" FADETIME={fadetime}
                    {% endif %}
                {% else %}
                    {% for status in gate_status %}
                        {% if loop.index0 == current_gate and is_loaded %}
                            _SET_LED_EFFECT EFFECT=mmu_blue_{segment}_{loop.index} FADETIME={fadetime} REPLACE=1
                        {% elif status == -1 %}
                            _SET_LED_EFFECT EFFECT=mmu_orange_{segment}_{loop.index} FADETIME={fadetime} REPLACE=1
                        {% elif status > 0 %}
                            _SET_LED_EFFECT EFFECT=mmu_green_{segment}_{loop.index} FADETIME={fadetime} REPLACE=1
                        {% else %}
                            _STOP_LED_EFFECTS LEDS="mmu_{segment}_leds ({loop.index})" FADETIME={fadetime}
                            SET_LED LED=mmu_{segment}_leds INDEX={loop.index} RED=0 GREEN=0 BLUE=0 TRANSMIT=1
                        {% endif %}
                    {% endfor %}
                {% endif %}

            {% elif effects[segment] == "filament_color" %} # Filament color
                {% if gate >= 0 %}
                    {% set rgb = gate_color_rgb[gate] %}
                    _STOP_LED_EFFECTS LEDS="mmu_{segment}_leds ({index})"
                    SET_LED LED=mmu_{segment}_leds INDEX={index} RED={rgb[0]} GREEN={rgb[1]} BLUE={rgb[2]} TRANSMIT=1
                {% else %}
                    _STOP_LED_EFFECTS LEDS="mmu_{segment}_leds"
                    {% for rgb in gate_color_rgb %}
                        {% set current_gate = loop.index0 %}
                        {% if gate_status[current_gate] != 0 %}
                            {% if gate_color[current_gate] == "" %}
                                {% set rgb = vars['white_light'] %}
                            {% elif rgb == (0,0,0) %}
                                {% set rgb = vars['black_light'] %}
                            {% endif %}
                        {% else %}
                            {% set rgb = vars['empty_light'] %}
                        {% endif %}
                        SET_LED LED=mmu_{segment}_leds INDEX={loop.index} RED={rgb[0]} GREEN={rgb[1]} BLUE={rgb[2]} TRANSMIT={1 if loop.last else 0}
                    {% endfor %}
                {% endif %}

            {% elif effects[segment] == "slicer_color" %} # Slicer color
                {% if gate >= 0 %}
                    {% set rgb = slicer_color_rgb[gate] %}
                    _STOP_LED_EFFECTS LEDS="mmu_{segment}_leds ({index})"
                    SET_LED LED=mmu_{segment}_leds INDEX={index} RED={rgb[0]} GREEN={rgb[1]} BLUE={rgb[2]} TRANSMIT=1
                {% else %}
                    _STOP_LED_EFFECTS LEDS="mmu_{segment}_leds"
                    {% for rgb in slicer_color_rgb %}
                        SET_LED LED=mmu_{segment}_leds INDEX={loop.index} RED={rgb[0]} GREEN={rgb[1]} BLUE={rgb[2]} TRANSMIT={1 if loop.last else 0}
                    {% endfor %}
                {% endif %}

            {% elif "," in effects[segment] %} # Not effect, just simple RGB color
<<<<<<< HEAD
                {% set rgb = effects[segment].split(",") %}
=======
                {% set rgb = effects[segment].split(",") | map('trim') | list %}
>>>>>>> 4c2beab8
                {% if gate >= 0 %}
                    _STOP_LED_EFFECTS LEDS="mmu_{segment}_leds ({index})"
                    SET_LED LED=mmu_{segment}_leds INDEX={index} RED={rgb[0]} GREEN={rgb[1]} BLUE={rgb[2]} TRANSMIT=1
                {% else %}
                    _STOP_LED_EFFECTS LEDS="mmu_{segment}_leds"
                    {% for i in range(1, num_gates + 1) %}
                        SET_LED LED=mmu_{segment}_leds INDEX={i} RED={rgb[0]} GREEN={rgb[1]} BLUE={rgb[2]} TRANSMIT={1 if loop.last else 0}
                    {% endfor %}
                {% endif %}

            {% elif effects[segment] != "" %} # Simple effect by name
                {% if gate >= 0 %}
                    _SET_LED_EFFECT EFFECT={effects[segment]}_{index} FADETIME={fadetime} REPLACE=1
                {% else %}
                    _SET_LED_EFFECT EFFECT={effects[segment]} FADETIME={fadetime} REPLACE=1
                {% endif %}
            {% endif %}
        {% endfor %}

        # Status LED effects...
        {% set segment = "status" %}
        {% if effects[segment] == "off" %}
            _STOP_LED_EFFECTS LEDS="mmu_{segment}_leds" FADETIME={fadetime}
            SET_LED LED=mmu_{segment}_leds RED=0 GREEN=0 BLUE=0 TRANSMIT=1

        {% elif effects[segment] in ["filament_color", "on"] %} # Filament color or On
<<<<<<< HEAD
            {% set gate = printer['mmu']['gate'] %}
            _STOP_LED_EFFECTS LEDS="mmu_{segment}_leds"
            {% if gate >= 0 and filament_pos > 0 %}
                {% if status_effect != "on" and gate_color[gate] != "" %}
                    {% set rgb = gate_color_rgb[gate] %}
=======
            _STOP_LED_EFFECTS LEDS="mmu_{segment}_leds"
            {% if current_gate >= 0 and filament_pos > 0 %}
                {% if status_effect != "on" and gate_color[current_gate] != "" %}
                    {% set rgb = gate_color_rgb[current_gate] %}
>>>>>>> 4c2beab8
                    {% if rgb == (0,0,0) %}
                        {% set rgb = vars['black_light'] %}
                    {% endif %}
                {% else %}
                    {% set rgb = vars['white_light'] %}
                {% endif %}
                SET_LED LED=mmu_{segment}_leds RED={rgb[0]} GREEN={rgb[1]} BLUE={rgb[2]} TRANSMIT=1
            {% else %}
                SET_LED LED=mmu_{segment}_leds RED=0 GREEN=0 BLUE=0 TRANSMIT=1
            {% endif %}

        {% elif effects[segment] == "slicer_color" %} # Slicer color
<<<<<<< HEAD
            {% set gate = printer['mmu']['gate'] %}
            _STOP_LED_EFFECTS LEDS="mmu_{segment}_leds"
            {% if gate >= 0 and filament_pos > 0 %}
                {% set rgb = slicer_color_rgb[gate] %}
=======
            _STOP_LED_EFFECTS LEDS="mmu_{segment}_leds"
            {% if current_gate >= 0 and filament_pos > 0 %}
                {% set rgb = slicer_color_rgb[current_gate] %}
>>>>>>> 4c2beab8
                SET_LED LED=mmu_{segment}_leds RED={rgb[0]} GREEN={rgb[1]} BLUE={rgb[2]} TRANSMIT=1
            {% else %}
                SET_LED LED=mmu_{segment}_leds RED=0 GREEN=0 BLUE=0 TRANSMIT=1
            {% endif %}

        {% elif "," in effects[segment] %} # No effect, just simple RGB color
<<<<<<< HEAD
            {% set rgb = effects[segment].split(",") %}
            _STOP_LED_EFFECTS LEDS="mmu_{segment}_leds"
            SET_LED LED=mmu_{segment}_leds RED={rgb[0]} GREEN={rgb[1]} BLUE={rgb[2]} TRANSMIT=1

=======
            {% set rgb = effects[segment].split(",") | map('trim') | list %}
            _STOP_LED_EFFECTS LEDS="mmu_{segment}_leds"
            SET_LED LED=mmu_{segment}_leds RED={rgb[0]} GREEN={rgb[1]} BLUE={rgb[2]} TRANSMIT=1

        {% elif effects[segment] != "" %} # Simple effect by name
            _SET_LED_EFFECT EFFECT={effects[segment]} FADETIME={fadetime} REPLACE=1
        {% endif %}

        # Logo LED effects...
        {% set segment = "logo" %}
        {% if effects[segment] == "off" %}
            _STOP_LED_EFFECTS LEDS="mmu_{segment}_leds" FADETIME={fadetime}
            SET_LED LED=mmu_{segment}_leds RED=0 GREEN=0 BLUE=0 TRANSMIT=1

        {% elif "," in effects[segment] %} # No effect, just simple RGB color
            {% set rgb = effects[segment].split(",") | map('trim') | list %}
            _STOP_LED_EFFECTS LEDS="mmu_{segment}_leds"
            SET_LED LED=mmu_{segment}_leds RED={rgb[0]} GREEN={rgb[1]} BLUE={rgb[2]} TRANSMIT=1

>>>>>>> 4c2beab8
        {% elif effects[segment] != "" %} # Simple effect by name
            _SET_LED_EFFECT EFFECT={effects[segment]} FADETIME={fadetime} REPLACE=1
        {% endif %}
    {% endif %}


###########################################################################
# Helper for LED control
#
[delayed_gcode _MMU_RESET_LED]
gcode:
    _MMU_SET_LED EXIT_EFFECT=default ENTRY_EFFECT=default STATUS_EFFECT=default LOGO_EFFECT=default


###########################################################################
# Helpers to support static LED without led-effects module installed
#
[gcode_macro _STOP_LED_EFFECTS]
description: Helper to convert effect into simple static LED
gcode:
    {% set vars = printer['gcode_macro _MMU_LED_VARS'] %}
    {% set leds = params.LEDS|string %}
    {% set fadetime = params.FADETIME|default(0.0)|float %}

    {% if vars['led_animation'] %}
        STOP_LED_EFFECTS LEDS="{leds}" FADETIME={fadetime}
    {% endif %}

[gcode_macro _SET_LED_EFFECT]
description: Helper to convert effect into simple static LED
variable_effect_to_static_color: {
    'mmu_breathing_red': (0.3,0,0),
    'mmu_white_slow': (0.8,0.8,0.8),
    'mmu_white_fast': (0.2,0.2,0.2),
    'mmu_blue_slow': (0,0,1),
    'mmu_blue_fast': (0,0,1),
    'mmu_strobe': (1,0,0),
    'mmu_green': (0,0.5,0),
    'mmu_orange': (0.5,0.2,0),
    'mmu_blue': (0,0,1),
    'mmu_curtain': (0.5,0.2,0),
    'mmu_sparkle': (0.3,0.3,0.3),
    'mmu_rainbow': (0.5,0.2,0),
    }
gcode:
    {% set vars = printer['gcode_macro _MMU_LED_VARS'] %}
    {% set effect = params.EFFECT|string %}
    {% set fadetime = params.FADETIME|default(0.0)|float %}
    {% set num_gates = printer['mmu']['num_gates'] %}

    {% if vars['led_animation'] %}
        SET_LED_EFFECT EFFECT={effect} FADETIME={fadetime} REPLACE=1
    {% else %}
        # Break down effect string. Can't use regexp, so...
        {% set parts = effect.split('_') %}
        {% if parts[-1].isdigit() %}
            {% set index = parts.pop() %}
        {% else %}
            {% set index = None %}
        {% endif %}
        {% set segment = parts.pop() %}
        {% set effect_name = parts|join('_') %}

        {% set rgb = effect_to_static_color.get(effect_name, (0,0,0)) %}
        {% if index %}
            SET_LED LED=mmu_{segment}_leds INDEX={index} RED={rgb[0]} GREEN={rgb[1]} BLUE={rgb[2]} TRANSMIT=1
        {% else %}
            SET_LED LED=mmu_{segment}_leds RED={rgb[0]} GREEN={rgb[1]} BLUE={rgb[2]} TRANSMIT=1
        {% endif %}
    {% endif %}

###########################################################################
# Define LED effects used in control macros above
#   (requires [mmu_leds] setup in mmu_hardware.cfg else this will have no
#    effect and can be left as-is so it is ready when you want to add LEDs)
#
# [mmu_led_effect] is a simple wrapper that makes it easy to define based on you MMU setup
#
# E.g. If you have setup the following config in mmu_hardware.cfg for 4-gate MMU
#   [mmu_leds]
#   exit_leds:   neopixel:mmu_leds (1-4)
#   status_leds: neopixel:mmu_leds (5)
#
# E.g. You define "my_flash" like this:
#   [mmu_led_effect my_flash]
#
# This will create effects on each of these segments elements without laborous
# error prone repetition:
#   "mmu_flash_exit" on 'exit' portion of the strip (leds 1,2,3,4)
<<<<<<< HEAD
#   "mmu_flash_status" on status LED (led 5)
#   "mmu_flash_exit_1" on for gate 0 (led 1)
#   "mmu_flash_exit_2" on for gate 1 (led 2)
#   "mmu_flash_exit_3" on for gate 2 (led 3)
#   "mmu_flash_exit_4" on for gate 3 (led 4)
=======
#   "mmu_flash_status" on the status LED (led 5)
#   "mmu_flash_exit_1" for gate 0 (led 1)
#   "mmu_flash_exit_2" for gate 1 (led 2)
#   "mmu_flash_exit_3" for gate 2 (led 3)
#   "mmu_flash_exit_4" for gate 3 (led 4)
>>>>>>> 4c2beab8
#
# Then you can set effects with commands like:
#  SET_LED_EFFECT EFFECT=my_flash_exit     # apply effect to all exit leds
#  SET_LED_EFFECT EFFECT=my_flash_exit_2   # apply effect entry led for gate #1
#
# or set simple RBGW color with commands like:
#  SET_LED LED=mmu_exit_led INDEX=2 RED=50 GREEN=50 BLUE=50 WHITE=0 TRANSMIT=1
#
# Note that gates start at 0, but led indices and effect naming starts from 1,
# so remember: led_index = gate + 1
#
[mmu_led_effect mmu_breathing_red]
layers:       breathing 4 0 top (1,0,0)

[mmu_led_effect mmu_white_slow]
layers:       breathing 1.0 0 top (0.8,0.8,0.8)

[mmu_led_effect mmu_white_fast]
layers:       breathing 0.6 0 top (0.2,0.2,0.2)

[mmu_led_effect mmu_blue_slow]
layers:       breathing 1.0 0 top (0,0,1)

[mmu_led_effect mmu_blue_fast]
layers:       breathing 0.6 0 top (0,0,1)

[mmu_led_effect mmu_strobe]
layers:       strobe    1 1.5 add (1,1,1)
              breathing 2 0   difference (0.95,0,0)
              static    0 0   top (1,0,0)

[mmu_led_effect mmu_green]
layers:       static 0 0 top (0,0.5,0)

[mmu_led_effect mmu_orange]
layers:       static 0 0 top (0.5,0.2,0)

[mmu_led_effect mmu_blue]
layers:       static 0 0 top (0,0,1)

[mmu_led_effect mmu_curtain]
define_on:    exit
layers:       comet -1.5 1.0 add (0.4,0.4,0.4), (0,0,1)
              comet  1.5 1.0 top (0.4,0.4,0.4), (1,0,0)

[mmu_led_effect mmu_sparkle]
define_on:    exit
layers:       twinkle 8 0.15 top (0.3,0.3,0.3), (0.4,0,0.25)

[mmu_led_effect mmu_rainbow]
define_on:    entry,exit,status
layers:       gradient  0.8  0.5 add (0.3, 0.0, 0.0), (0.0, 0.3, 0.0), (0.0, 0.0, 0.3)<|MERGE_RESOLUTION|>--- conflicted
+++ resolved
@@ -119,16 +119,6 @@
         {% set fadetime = params.FADETIME|default(1)|int %}
 
         # Grab useful printer variables
-<<<<<<< HEAD
-        {% set gate_status = printer['mmu']['gate_status'] %}
-        {% set gate_color = printer['mmu']['gate_color'] %}
-        {% set gate_color_rgb = printer['mmu']['gate_color_rgb'] %}
-        {% set slicer_color_rgb = printer['mmu']['slicer_color_rgb'] %}
-        {% set filament_pos = printer['mmu']['filament_pos'] %}
-        {% set current_gate = printer['mmu']['gate'] %}
-        {% set is_loaded = printer['mmu']['filament'] == 'Loaded' %}
-        {% set num_gates = printer['mmu']['num_gates'] %}
-=======
         {% set mmu = printer['mmu'] %}
         {% set gate_status = mmu['gate_status'] %}
         {% set gate_color = mmu['gate_color'] %}
@@ -138,7 +128,6 @@
         {% set current_gate = mmu['gate'] %}
         {% set is_loaded = mmu['filament'] == 'Loaded' %}
         {% set num_gates = mmu['num_gates'] %}
->>>>>>> 4c2beab8
         {% set index = gate + 1 %} # LEDs are 1-based
 
         # Build effects dict disabling non configured segments
@@ -163,8 +152,6 @@
                     vars['default_status_effect'] if params.STATUS_EFFECT|default("")|string == "default" 
                     else params.STATUS_EFFECT|default("")|string
                 )
-<<<<<<< HEAD
-=======
             ),
             'logo': (
                 "" if mmu_leds['logo'] == 0
@@ -172,13 +159,11 @@
                     vars['default_logo_effect'] if params.LOGO_EFFECT|default("")|string == "default" 
                     else params.LOGO_EFFECT|default("")|string
                 )
->>>>>>> 4c2beab8
             )
         } %}
 
         {% if not effects['exit'] == "" %}
             SET_GCODE_VARIABLE MACRO=_MMU_SET_LED VARIABLE=current_exit_effect VALUE='"{effects['exit']}"'
-<<<<<<< HEAD
         {% endif %}
         {% if not effects['entry'] == "" %}
             SET_GCODE_VARIABLE MACRO=_MMU_SET_LED VARIABLE=current_entry_effect VALUE='"{effects['entry']}"'
@@ -186,15 +171,6 @@
         {% if not effects['status'] == "" %}
             SET_GCODE_VARIABLE MACRO=_MMU_SET_LED VARIABLE=current_status_effect VALUE='"{effects['status']}"'
         {% endif %}
-=======
-        {% endif %}
-        {% if not effects['entry'] == "" %}
-            SET_GCODE_VARIABLE MACRO=_MMU_SET_LED VARIABLE=current_entry_effect VALUE='"{effects['entry']}"'
-       {% endif %}
-        {% if not effects['status'] == "" %}
-            SET_GCODE_VARIABLE MACRO=_MMU_SET_LED VARIABLE=current_status_effect VALUE='"{effects['status']}"'
-        {% endif %}
->>>>>>> 4c2beab8
 
         {% if duration >= 0 %}
             UPDATE_DELAYED_GCODE ID=_MMU_RESET_LED DURATION={duration}
@@ -274,11 +250,7 @@
                 {% endif %}
 
             {% elif "," in effects[segment] %} # Not effect, just simple RGB color
-<<<<<<< HEAD
-                {% set rgb = effects[segment].split(",") %}
-=======
                 {% set rgb = effects[segment].split(",") | map('trim') | list %}
->>>>>>> 4c2beab8
                 {% if gate >= 0 %}
                     _STOP_LED_EFFECTS LEDS="mmu_{segment}_leds ({index})"
                     SET_LED LED=mmu_{segment}_leds INDEX={index} RED={rgb[0]} GREEN={rgb[1]} BLUE={rgb[2]} TRANSMIT=1
@@ -305,18 +277,10 @@
             SET_LED LED=mmu_{segment}_leds RED=0 GREEN=0 BLUE=0 TRANSMIT=1
 
         {% elif effects[segment] in ["filament_color", "on"] %} # Filament color or On
-<<<<<<< HEAD
-            {% set gate = printer['mmu']['gate'] %}
-            _STOP_LED_EFFECTS LEDS="mmu_{segment}_leds"
-            {% if gate >= 0 and filament_pos > 0 %}
-                {% if status_effect != "on" and gate_color[gate] != "" %}
-                    {% set rgb = gate_color_rgb[gate] %}
-=======
             _STOP_LED_EFFECTS LEDS="mmu_{segment}_leds"
             {% if current_gate >= 0 and filament_pos > 0 %}
                 {% if status_effect != "on" and gate_color[current_gate] != "" %}
                     {% set rgb = gate_color_rgb[current_gate] %}
->>>>>>> 4c2beab8
                     {% if rgb == (0,0,0) %}
                         {% set rgb = vars['black_light'] %}
                     {% endif %}
@@ -329,28 +293,15 @@
             {% endif %}
 
         {% elif effects[segment] == "slicer_color" %} # Slicer color
-<<<<<<< HEAD
-            {% set gate = printer['mmu']['gate'] %}
-            _STOP_LED_EFFECTS LEDS="mmu_{segment}_leds"
-            {% if gate >= 0 and filament_pos > 0 %}
-                {% set rgb = slicer_color_rgb[gate] %}
-=======
             _STOP_LED_EFFECTS LEDS="mmu_{segment}_leds"
             {% if current_gate >= 0 and filament_pos > 0 %}
                 {% set rgb = slicer_color_rgb[current_gate] %}
->>>>>>> 4c2beab8
                 SET_LED LED=mmu_{segment}_leds RED={rgb[0]} GREEN={rgb[1]} BLUE={rgb[2]} TRANSMIT=1
             {% else %}
                 SET_LED LED=mmu_{segment}_leds RED=0 GREEN=0 BLUE=0 TRANSMIT=1
             {% endif %}
 
         {% elif "," in effects[segment] %} # No effect, just simple RGB color
-<<<<<<< HEAD
-            {% set rgb = effects[segment].split(",") %}
-            _STOP_LED_EFFECTS LEDS="mmu_{segment}_leds"
-            SET_LED LED=mmu_{segment}_leds RED={rgb[0]} GREEN={rgb[1]} BLUE={rgb[2]} TRANSMIT=1
-
-=======
             {% set rgb = effects[segment].split(",") | map('trim') | list %}
             _STOP_LED_EFFECTS LEDS="mmu_{segment}_leds"
             SET_LED LED=mmu_{segment}_leds RED={rgb[0]} GREEN={rgb[1]} BLUE={rgb[2]} TRANSMIT=1
@@ -370,7 +321,6 @@
             _STOP_LED_EFFECTS LEDS="mmu_{segment}_leds"
             SET_LED LED=mmu_{segment}_leds RED={rgb[0]} GREEN={rgb[1]} BLUE={rgb[2]} TRANSMIT=1
 
->>>>>>> 4c2beab8
         {% elif effects[segment] != "" %} # Simple effect by name
             _SET_LED_EFFECT EFFECT={effects[segment]} FADETIME={fadetime} REPLACE=1
         {% endif %}
@@ -460,19 +410,11 @@
 # This will create effects on each of these segments elements without laborous
 # error prone repetition:
 #   "mmu_flash_exit" on 'exit' portion of the strip (leds 1,2,3,4)
-<<<<<<< HEAD
-#   "mmu_flash_status" on status LED (led 5)
-#   "mmu_flash_exit_1" on for gate 0 (led 1)
-#   "mmu_flash_exit_2" on for gate 1 (led 2)
-#   "mmu_flash_exit_3" on for gate 2 (led 3)
-#   "mmu_flash_exit_4" on for gate 3 (led 4)
-=======
 #   "mmu_flash_status" on the status LED (led 5)
 #   "mmu_flash_exit_1" for gate 0 (led 1)
 #   "mmu_flash_exit_2" for gate 1 (led 2)
 #   "mmu_flash_exit_3" for gate 2 (led 3)
 #   "mmu_flash_exit_4" for gate 3 (led 4)
->>>>>>> 4c2beab8
 #
 # Then you can set effects with commands like:
 #  SET_LED_EFFECT EFFECT=my_flash_exit     # apply effect to all exit leds
